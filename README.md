--- conflicted
+++ resolved
@@ -25,11 +25,7 @@
 
 ```
 
-<<<<<<< HEAD
 Go to localhost:4000 in your browser and start chatting with the model. This will use the model hosted on Cohere's platform. If you want to add your own tools or use another model, follow the instructions below to fork the repository.
-=======
-[<img src="https://aka.ms/deploytoazurebutton" height="48px">](https://portal.azure.com/#create/Microsoft.Template/uri/https%3A%2F%2Fraw.githubusercontent.com%2Fcohere-ai%2Fcohere-toolkit%2Fmain%2Fazuredeploy.json)
->>>>>>> 1b12880b
 
 ### Building and running locally
 

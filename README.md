--- conflicted
+++ resolved
@@ -212,7 +212,6 @@
 make migrate
 ```
 
-<<<<<<< HEAD
 
 #### Error: pg_config executable not found.
 
@@ -226,8 +225,6 @@
 For other operating systems, you can check the [postgres documentation](https://www.postgresql.org/download/).
 
 
-=======
->>>>>>> 06aa3d2b
 #### Debugging locally
 
 To debug any of the backend logic while the Docker containers are running, you can run:

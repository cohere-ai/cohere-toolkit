--- conflicted
+++ resolved
@@ -39,281 +39,19 @@
 
 ![](/docs/assets/toolkit_graphic.png)
 
-<<<<<<< HEAD
-## Deployment Guides
-
-Looking to serve your application in production? Deploy the Toolkit to your preferred cloud provider by following our guides below:
-
-### Other deployment options
-- [Single Container Setup](docs/deployment_guides/single_container.md): Useful as a quickstart to run the Toolkit, or deploy to AWS on an EC2 instance.
-- [AWS ECS Fargate Deployment](docs/deployment_guides/aws_ecs_single_container.md): Deploy the Toolkit single container to AWS ECS(Fargate).
-- [AWS ECS EC2 Deployment](docs/deployment_guides/aws_ecs_single_container_ec2.md): Deploy the Toolkit single container to AWS ECS(EC2).
-- [Google Cloud Platform](docs/deployment_guides/gcp_deployment.md): Help setup your Cloud SQL instance, then build, push and deploy backend+frontend containers to Cloud Run.
-
-### Deploying to Azure
-
-You can deploy Toolkit with one click to Microsoft Azure Platform:
-
-[<img src="https://aka.ms/deploytoazurebutton" height="48px">](https://portal.azure.com/#create/Microsoft.Template/uri/https%3A%2F%2Fraw.githubusercontent.com%2Fcohere-ai%2Fcohere-toolkit%2Fmain%2Fazuredeploy.json)
-
-This deployment type uses Azure Container Instances to host the Toolkit.
-After your deployment is complete click "Go to resource" button.
-1) Check the logs to see if the container is running successfully:
-   - click on the "Containers" button on the left side of the screen
-   - click on the container name
-   - click on "Logs" tab to see the logs
-2) Navigate to the "Overview" tab to see the FQDN of the container instance
-3) Open the \<FQDN\>:4000 in your browser to access the Toolkit
-
-### Deploying to Google Cloud Run
-
-Before deploying to Google Cloud Run, you'll need a postgres database accessible to your Google Cloud Project, authenticated by a username and password. You'll be prompted for a `DATABASE_URL` before the container builds.
-
-[![Run on Google Cloud](https://deploy.cloud.run/button.svg)](https://deploy.cloud.run)
-
-## Setup for Development
-
-### Setting up Poetry
-
-Use for configuring and adding new retrieval chains.
-
-Install your dependencies:
-
-```bash
-poetry install
-```
-
-Run linters:
-
-```bash
-poetry run black .
-poetry run isort .
-```
-
-## Setting up the Environment Variables
-**Please confirm that you have at least one configuration of the Cohere Platform, SageMaker or Azure.**
-
-You have two methods to set up the environment variables:
-1. Run `make setup` and follow the instructions to configure it.
-2. Run `cp .env-template .env` and adjust the values in the `.env` file according to your situation.
-
-### Setting up Your Local Database
-
-The docker-compose file should spin up a local `db` container with a PostgreSQL server. The first time you setup this project, and whenever new migrations are added, you will need to run:
-
-```bash
-make migrate
-```
-
-This will apply all existing database migrations and ensure your DB schema is up to date.
-
-If ever you run into issues with Alembic, such as being out of sync and your DB does not contain any data you'd like to preserve, you can run:
-
-```bash
-make reset-db
-make migrate
-make dev
-```
-
-This will delete the existing `db` container volumes, restart the containers and reapply all migrations.
-
-### Testing the Toolkit
-
-Run:
-
-```bash
-make dev
-```
-
-To spin the `test_db` service for you. After, you can run:
-
-```bash
-make run-tests
-```
-
-### Making Database Model Changes
-
-When making changes to any of the database models, such as adding new tables, modifying or removing columns, you will need to create a new Alembic migration. You can use the following Make command:
-
-```bash
-make migration
-```
-
-Important: If adding a new table, make sure to add the import to the `model/__init__.py` file! This will allow Alembic to import the models and generate migrations accordingly.
-
-This should generate a migration on the Docker container and be copied to your local `/alembic` folder. Make sure the new migration gets created.
-
-Then you can migrate the changes to the PostgreSQL Docker instance using:
-
-```bash
-make migrate
-```
-
-### Troubleshooting
-
-#### Community features are not accessible
-
-Make sure you add `USE_COMMUNITY_FEATURES=True` to your .env file.
-
-
-#### Multiple errors after running make dev for the first time
-
-Make sure you run the following command before running make dev:
-
-```bash
-make migrate
-```
-
-
-#### Error: pg_config executable not found.
-
-Make sure that all requirements including postgres are properly installed.
-
-If you're using MacOS, run:
-```bash
-brew install postgresql
-```
-
-For other operating systems, you can check the [postgres documentation](https://www.postgresql.org/download/).
-
-
-#### Debugging locally
-
-To debug any of the backend logic while the Docker containers are running, you can run:
-
-```bash
-make dev
-```
-
-This will run the Docker containers with reloading enabled, then in a separate shell window, run:
-
-```bash
-make attach
-```
-
-This will attach an interactive shell to the backend running, now when your backend code hits any
-
-```python
-import pdb; pdb.set_trace()
-```
-
-it will allow you to debug.
-
-## Component Guides
-
-### How to use community features
-
-By default, the toolkit runs without community tools or deployments. If you want to enable them, add the following to the .env file or use `make setup` to set this variable:
-
-```bash
-USE_COMMUNITY_FEATURES=True
-```
-
-### How to add your own model deployment
-
-A model deployment is a running version of one of the Cohere command models. The Toolkit currently supports the model deployments:
-
-- Cohere Platform (model_deployments/cohere_platform.py)
-  - This model deployment option call the Cohere Platform with the [Cohere python SDK](https://github.com/cohere-ai/cohere-python). You will need a Cohere API key. When you create an account with Cohere, we automatically create a trial API key for you. You can find it [here](https://dashboard.cohere.com/api-keys).
-- Azure (model_deployments/azure.py)
-  - This model deployment calls into your Azure deployment. To get an Azure deployment [follow these steps](https://learn.microsoft.com/en-us/azure/ai-studio/how-to/deploy-models-cohere-command). Once you have a model deployed you will need to get the endpoint URL and API key from the azure AI studio https://ai.azure.com/build/ -> Project -> Deployments -> Click your deployment -> You will see your URL and API Key. Note to use the Cohere SDK you need to add `/v1` to the end of the url.
-- SageMaker (model_deployments/sagemaker.py)
-  - This deployment option calls into your SageMaker deployment. To create a SageMaker endpoint [follow the steps here](https://docs.cohere.com/docs/amazon-sagemaker-setup-guide), alternatively [follow a command notebook here](https://github.com/cohere-ai/cohere-aws/tree/main/notebooks/sagemaker). Note your region and endpoint name when executing the notebook as these will be needed in the environment variables.
-- Local models with LlamaCPP (community/model_deployments/local_model.py)
-  - This deployment option calls into a local model. To use this deployment you will need to download a model. You can use Cohere command models or choose between a range of other models that you can see [here](https://github.com/ggerganov/llama.cpp). You will need to enable community features to use this deployment by setting `USE_COMMUNITY_FEATURES=True` in your .env file.
-- To add your own deployment:
-  1. Create a deployment file, add it to [/community/model_deployments](https://github.com/cohere-ai/cohere-toolkit/tree/main/src/community/model_deployments) folder, implement the function calls from `BaseDeployment` similar to the other deployments.
-  2. Add the deployment to [src/community/config/deployments.py](https://github.com/cohere-ai/cohere-toolkit/blob/main/src/community/config/deployments.py)
-  3. Add the environment variables required to the env template.
-- To add a Cohere private deployment, use the steps above copying the cohere platform implementation changing the base_url for your private deployment and add in custom auth steps.
-
-### How to call the backend as an API
-
-It is possible to just run the backend service, and call it in the same manner as the Cohere API. Note streaming and non streaming endpoints are split into 'http://localhost:8000/chat-stream' and 'http://localhost:8000/chat' compared to the API. For example, to stream:
-
-```bash
-curl --location 'http://localhost:8000/chat-stream' \
---header 'User-Id: me' \
---header 'Content-Type: application/json' \
---data '{
-    "message": "Tell me about the aya model"
-}
-'
-```
-
-### How to add your own chat interface
-
-Currently the core chat interface is the Coral frontend. To add your own interface, take the steps above for call the backend as an API in your implementation and add it alongside `src/community/interfaces/`.
-
-### How to add a connector to the Toolkit
-
-If you have already created a [connector](https://docs.cohere.com/docs/connectors), it can be used in the toolkit with `ConnectorRetriever`. Add in your configuration and then add the definition in [community/config/tools.py](https://github.com/cohere-ai/cohere-toolkit/blob/main/src/community/config/tools.py) similar to `Arxiv` implementation with the category `Category.DataLoader`. You can now use the Coral frontend and API with the connector.
-
-### How to set up web search with the Toolkit
-
-To use Coral with web search, simply use the `Tavily_Internet_Search` tool by adding your API key to the env file. Alternatively you can use any search provider of your choosing, either with your own implementation or an integration implementation (such as LangChain) by following these [steps below](#how-to-create-your-own-tools-and-retrieval-sources).
-
-### How to set up PDF Upload with the Toolkit
-
-To use Coral with document upload, simply use the `File_Upload_LlamaIndex` or `File_Upload_Langchain` (this needs a cohere API key in the .env file) tool or by adding your API key to the env file. Alternatively you can use any document uploader of your choosing, either with your own implementation or an integration implementation (such as LangChain) by following these [steps below](#how-to-create-your-own-tools-and-retrieval-sources).
-
-### How to create your own tools and retrieval sources
-
-Toolkit includes some sample tools that you can copy to configure your own data sources:
-
-- File loaders - Parses a PDF file and performs RAG. Enables users to upload PDF in Toolkit UI. Users have an option to use either Langchain or Llamaindex, whichever is preferred. Langchain is used by default.
-- Data loaders - This tool queries a data source and then performs RAG on extracted documents. We used Langchain's Wikiretriever as the sample data source.
-- Functions - Python interpreter and calculator tools.
-
-To create your own tools or add custom data sources, see our guide: [tools and retrieval sources overview](/docs/custom_tool_guides/tool_guide.md)
-
-## Experimental Features
-
-**Please note that these are experimental features.**
-
-### Langchain Multihop
-
-Chatting with multihop tool usage through Langchain is enabled by setting experimental feature flag to True in `.env`. 
-
-```bash
-USE_EXPERIMENTAL_LANGCHAIN=True
-```
-
-By setting this flag to true, only tools that have a Langchain implementation can be utilized. 
-These exist under `LANGCHAIN_TOOLS` and require a `to_lanchain_tool()` function on the tool implementation which returns a langchain compatible tool. 
-Python interpreter and Tavily Internet search are provided in the toolkit by default once the environment is set up.
-
-Example API call:
-```bash
-curl --location 'http://localhost:8000/langchain-chat' \
---header 'User-Id: me' \
---header 'Content-Type: application/json' \
---data '{
-    "message": "Tell me about the aya model",
-    "tools": [{"name": "Python_Interpreter"},{"name": "Internet Search"},]
-}'
-```
-
-Currently, citations are not supported in lanchain multihop.
-
-## Roadmap
-
-1. Set env variables in UI
-2. Include citations for multi hop tools
-3. Display images for python interpreter tool
-4. Add a slack bot as an available interface
-5. White labelling: Changing fonts, logos, and colours.
-6. User management and authentication system: Toolkit is currently configured with one user role and no authentication.
-=======
 - **Interfaces** - these can be any frontend, application, bot or integration. You can customize any type of interface for your use case. By default included is: 
   - Cohere's Web UI at `src/interfaces/coral_web` - A web app built in Next.js. Includes a simple SQL database out of the box to store conversation history in the app.
 - **Backend API** - `src/backend` this follows a similar structure to the [Cohere Chat API](https://docs.cohere.com/reference/chat) but also include customizable elements: 
   - **Model** - you can customize with which provider you access Cohere's Command models. By default included in the toolkit is Cohere's Platform, Sagemaker, Azure, hugging face, local models. [More details here.](/docs/command_model_providers.md)
   - **Retrieval**- you can customize tools and data sources that the application is run with. By default, we have configured a Langchain data retriever to test RAG on Wikipedia and your own uploaded documents. It is possible to add any tool including any tools or retrievers from LangChain or LlamaIndex. You can also use a connector you have created.
 - **Service Deployment Guides** - we also include guides for how to deploy the toolkit services in production including with AWS, GCP and Azure. [More details here.](/docs/service_deployments.md)
->>>>>>> 2e308cbc
 
 ## Contributing
 
 Contributions are what drive an open source community, any contributions made are greatly appreciated. To get started, check out our [documentation.](CONTRIBUTING.md)
 
+### Deploying to Google Cloud Run
+
+Before deploying to Google Cloud Run, you'll need a postgres database accessible to your Google Cloud Project, authenticated by a username and password. You'll be prompted for a `DATABASE_URL` before the container builds.
+
+[![Run on Google Cloud](https://deploy.cloud.run/button.svg)](https://deploy.cloud.run)
--- conflicted
+++ resolved
@@ -24,8 +24,9 @@
       - PGUSER=postgres
       - POSTGRES_PASSWORD=postgres
     ports:
-<<<<<<< HEAD
       - '5433:5432'
+    networks:
+      - proxynet
 
   redis:
     image: redis:7.2-alpine
@@ -40,11 +41,6 @@
     command: redis-server --save 60 1 --loglevel warning --requirepass redis
     volumes:
       - ./data:/data
-=======
-      - "5433:5432"
-    networks:
-      - proxynet
->>>>>>> cd27d2ee
 
   backend:
     build:

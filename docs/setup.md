# Setup the toolkit

## Quick start

Try the default Toolkit application yourself by deploying it in a container locally. You will need to have [Docker](https://www.docker.com/products/docker-desktop/) and [Docker-compose >= 2.22](https://docs.docker.com/compose/install/) installed.

```bash
docker run -e COHERE_API_KEY='>>YOUR_API_KEY<<' -p 8000:8000 -p 4000:4000 ghcr.io/cohere-ai/cohere-toolkit:latest
```

If you need to use community features, you can run the container with the following command:

```bash
docker run -e INSTALL_COMMUNITY_DEPS='true' -e COHERE_API='>>YOUR_API_KEY<<' -p 8000:8000 -p 4000:4000 ghcr.io/cohere-ai/cohere-toolkit:latest
```

Go to localhost:4000 in your browser and start chatting with the model. This will use the model hosted on Cohere's platform. If you want to add your own tools or use another model, follow the instructions below to fork the repository.

### Building and running locally

Clone the repo and run

```bash
make first-run
```

Follow the instructions to configure the model - either AWS Sagemaker, Bedrock, Azure, or Cohere's platform. This can also be done by running `make setup` (See Option 2 below), which will help generate a file for you, or by manually creating a `.env` file and copying the contents of the provided `.env-template`. Then replacing the values with the correct ones.
For Windows systems see the detailed setup below.

#### Detailed environment setup

<details>
  <summary>Windows</summary>

1. Install [docker](https://docs.docker.com/desktop/install/windows-install/)
2. Install [git]https://git-scm.com/download/win
3. In PowerShell (Terminal), install [scoop](https://scoop.sh/). After installing, run the following commands:

```bash
scoop bucket add extras
```

4. Install miniconda using

```bash
scoop install miniconda3
conda init cmd.exe
```

5. Restart PowerShell
6. Install the following:

```bash
scoop install postgresql
scoop install make
```

7. Create a new virtual environment with Python 3.11 using CMD terminal

```bash
conda create -n toolkit python=3.11
conda activate toolkit
```

8. Install poetry == 1.7.1 using

```bash
pip install poetry==1.7.1
```

9. Clone the repo
10. Alternatively to `make win-first-run` or `make win-setup`, run

```bash
poetry install --with setup,community --verbose
poetry run python src/backend/cli/main.py
make migrate
make dev
```

11. Navigate to https://localhost:4000 in your browser

### Possible issues

- If you encounter on error on running `poetry install` related to `llama-cpp-python`, please run the following command:

```bash
poetry source add llama-cpp-python https://abetlen.github.io/llama-cpp-python/whl/cpu
poetry source add pypi
poetry lock
```

and then run the commands in step 10 again.
For more information and additional installation instructions, see [llama-cpp-python documentation](https://github.com/abetlen/llama-cpp-python)

</details>

<details>
  <summary>MacOS</summary>

1. Install Xcode. This can be done from the App Store or terminal

```bash
xcode-select --install
```

2. Install [docker desktop](https://docs.docker.com/desktop/install/mac-install/)
3. Install [homebrew](https://brew.sh/)
4. Install [pipx](https://github.com/pypa/pipx). This is useful for installing poetry later.

```bash
brew install pipx
pipx ensurepath
```

5. Install [postgres](brew install postgresql)
6. Install conda using [miniconda](https://docs.anaconda.com/free/miniconda/index.html)
7. Use your environment manager to create a new virtual environment with Python 3.11

```bash
conda create -n toolkit python=3.11
```

8. Install [poetry >= 1.7.1](https://python-poetry.org/docs/#installing-with-pipx)

```bash
pipx install poetry
```

To test if poetry has been installed correctly,

```bash
conda activate toolkit
poetry --version
```

You should see the version of poetry (e.g. 1.8.2). If poetry is not found, try

```bash
export PATH="$HOME/.local/bin:$PATH"
```

And then retry `poetry --version` 9. Clone the repo and run `make first-run` 10. Navigate to https://localhost:4000 in your browser

</details>

<details>
  <summary>Environment variables</summary>
  
### Cohere Platform

- `COHERE_API_KEY`: If your application will interface with Cohere's API, you will need to supply an API key. Not required if using AWS Sagemaker or Azure.
  Sign up at https://dashboard.cohere.com/ to create an API key.
- `NEXT_PUBLIC_API_HOSTNAME`: The backend URL which the frontend will communicate with. Defaults to http://backend:8000 for use with `docker compose`
- `FRONTEND_HOSTNAME`: The URL for the frontend client. Defaults to http://localhost:4000
- `DATABASE_URL`: Your PostgreSQL database connection string for SQLAlchemy, should follow the format `postgresql+psycopg2://USER:PASSWORD@HOST:PORT`.

### AWS Sagemaker

To use the toolkit with AWS Sagemaker you will first need the cohere model (a command version) which powers chat deployed in Sagemaker. Follow Cohere's [guide](https://docs.cohere.com/docs/amazon-sagemaker-setup-guide) and [notebooks](https://github.com/cohere-ai/cohere-aws/tree/main/notebooks/sagemaker) to deploy a command model and create an endpoint which can then be used with the toolkit.

Then you will need to set up authorization, [see more details here](https://aws.amazon.com/iam/). The default toolkit set up uses the configuration file (after `aws configure sso`) with the following environment variables:

- `SAGE_MAKER_REGION_NAME`: The region you configured for the model.
- `SAGE_MAKER_ENDPOINT_NAME`: The name of the endpoint which you created in the notebook.
- `SAGE_MAKER_PROFILE_NAME`: Your AWS profile name

### Bedrock

- `BEDROCK_ACCESS_KEY`: Your Bedrock access key.
- `BEDROCK_SECRET_KEY`: Your Bedrock secret key.
- `BEDROCK_SESSION_TOKEN`: Your Bedrock session token.
- `BEDROCK_REGION_NAME`: The region you configured for the model.

### Hosted tools

- `PYTHON_INTERPRETER_URL`: URL to the python interpreter container. Defaults to http://localhost:8080.
- `TAVILY_API_KEY`: If you want to enable internet search, you will need to supply a Tavily API Key. Not required.

</details>

### Deploy locally

Once your environment variables are set, you're ready to deploy the Toolkit locally! Pull the Docker images from Github Artifact registry or build files from source. See the `Makefile` for all available commands.

Requirements:

- [Docker](https://www.docker.com/products/docker-desktop/)
- [Poetry](https://python-poetry.org/docs/#installation)
- [Docker-compose >= 2.22](https://docs.docker.com/compose/install/)
- [Postgres](https://www.postgresql.org/download/)

#### Option 1 - Install locally with Docker:

Ensure your shell is authenticated with [GHCR](https://docs.github.com/en/packages/working-with-a-github-packages-registry/working-with-the-container-registry#authenticating-with-a-personal-access-token-classic).

Pull the [Single Container Image](deployment_guides/single_container.md) from Github's Artifact Registry

```bash
docker pull ghcr.io/cohere-ai/cohere-toolkit:latest
```

Run the images locally:

```bash
docker run --name=cohere-toolkit -itd -e COHERE_API_KEY='Your Cohere API key here' -p 8000:8000 -p 4000:4000 ghcr.io/cohere-ai/cohere-toolkit
```

#### Option 2 - Build locally from scratch:

##### Option 2.1 - Run everything at once

Run `make first-run` to start the CLI, that will generate a `.env` file for you. This will also run all the DB migrations and run the containers

```bash
make first-run
```

##### Option 2.1 - Run each command separately

Run `make setup` to start the CLI, that will generate a `.env` file for you:

```bash
make setup
```

Then run:

```bash
make migrate
make dev
```

If you did not change the default port, visit http://localhost:4000/ in your browser to chat with the model.

## Setup for Development

### Setting up Poetry

Use for configuring and adding new retrieval chains.

Install your dependencies:

```bash
poetry install
```

if you need to install the community features, run:

```bash
poetry install --with community
```

Run linters:

```bash
poetry run black .
poetry run isort .
```

Run type checker:

- See docs for [pyright](https://microsoft.github.io/pyright/)
- Install with `conda install pyright`
- Run with `pyright`
- Configure in [pyproject.toml](../pyproject.toml) under `[tool.pyright]`

## Setting up the Environment Variables

**Please confirm that you have at least one configuration of the Cohere Platform, SageMaker, Bedrock or Azure.**

<<<<<<< HEAD
You have options to set up the environment variables:
=======
You have two methods to set up the environment variables:

>>>>>>> 78896d97
1. Run `make setup` and follow the instructions to configure it.
2. Run `cp .env-template .env` and adjust the values in the `.env` file according to your situation.

### Setting up Your Local Database

The docker-compose file should spin up a local `db` container with a PostgreSQL server. The first time you setup this project, and whenever new migrations are added, you will need to run:

```bash
make migrate
```

This will apply all existing database migrations and ensure your DB schema is up to date.

If ever you run into issues with Alembic, such as being out of sync and your DB does not contain any data you'd like to preserve, you can run:

```bash
make reset-db
make migrate
make dev
```

This will delete the existing `db` container volumes, restart the containers and reapply all migrations.

### Testing the Toolkit

Run:

```bash
make dev
```

To spin the `test_db` service for you. After, you can run:

```bash
make run-tests
```

### Making Database Model Changes

When making changes to any of the database models, such as adding new tables, modifying or removing columns, you will need to create a new Alembic migration. You can use the following Make command:

```bash
make migration
```

Important: If adding a new table, make sure to add the import to the `model/__init__.py` file! This will allow Alembic to import the models and generate migrations accordingly.

This should generate a migration on the Docker container and be copied to your local `/alembic` folder. Make sure the new migration gets created.

Then you can migrate the changes to the PostgreSQL Docker instance using:

```bash
make migrate
```<|MERGE_RESOLUTION|>--- conflicted
+++ resolved
@@ -269,12 +269,7 @@
 
 **Please confirm that you have at least one configuration of the Cohere Platform, SageMaker, Bedrock or Azure.**
 
-<<<<<<< HEAD
-You have options to set up the environment variables:
-=======
 You have two methods to set up the environment variables:
-
->>>>>>> 78896d97
 1. Run `make setup` and follow the instructions to configure it.
 2. Run `cp .env-template .env` and adjust the values in the `.env` file according to your situation.
 

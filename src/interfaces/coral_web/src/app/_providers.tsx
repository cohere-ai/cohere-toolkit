'use client';

import { QueryCache, QueryClient, QueryClientProvider } from '@tanstack/react-query';
import { ReactQueryDevtools } from '@tanstack/react-query-devtools';
import { useRouter } from 'next/navigation';
import { useCallback } from 'react';

import { clearAuthToken } from '@/app/server.actions';
import {
  CohereClient,
  CohereClientProvider,
  CohereUnauthorizedError,
  Fetch,
} from '@/cohere-client';
import { ToastNotification, WebManifestHead } from '@/components/Shared';
import { GlobalHead } from '@/components/Shared/GlobalHead';
import { ViewportFix } from '@/components/ViewportFix';
import { ContextStore } from '@/context';
import { env } from '@/env.mjs';
import { useLazyRef } from '@/hooks/lazyRef';

const makeCohereClient = (authToken?: string, onAuthTokenUpdate?: (authToken?: string) => void) => {
  const apiFetch: Fetch = async (resource, config) => await fetch(resource, config);
  return new CohereClient({
    hostname: env.NEXT_PUBLIC_API_HOSTNAME,
    fetch: apiFetch,
    authToken,
    onAuthTokenUpdate,
  });
};

<<<<<<< HEAD
export const LayoutProviders: React.FC<React.PropsWithChildren> = ({ children }) => {
  const { value: authToken, set: setAuthToken, remove: clearAuthToken } = useLocalStorageValue<string>(
    LOCAL_STORAGE_KEYS.authToken,
    {
      defaultValue: undefined,
    }
  );

  const onAuthTokenUpdate = useCallback((newAuthToken: string | undefined) => {
    if (newAuthToken) {
      setAuthToken(newAuthToken);
    } else {
      clearAuthToken();
    }
  }, [setAuthToken, clearAuthToken]);

=======
export const LayoutProviders: React.FC<React.PropsWithChildren<{ authToken?: string }>> = ({
  children,
  authToken,
}) => {
>>>>>>> b05ce434
  const router = useRouter();

  const cohereClient = useLazyRef(() => makeCohereClient(authToken || undefined, onAuthTokenUpdate));
  const queryClient = useLazyRef(
    () =>
      new QueryClient({
        defaultOptions: {
          queries: {
            retry: false,
          },
        },
        queryCache: new QueryCache({
          onError: (error) => {
            if (error instanceof CohereUnauthorizedError) {
              clearAuthToken();
              // Extract the current URL without query parameters or host.
              const currentPath = window.location.pathname + window.location.hash;
              router.push(`/login?redirect_uri=${encodeURIComponent(currentPath)}`);
            }
          },
        }),
      })
  );

  return (
    <CohereClientProvider client={cohereClient}>
      <QueryClientProvider client={queryClient}>
        <ContextStore>
          <ViewportFix />
          <GlobalHead />
          <WebManifestHead />
          <ToastNotification />
          <ReactQueryDevtools />
          {children}
        </ContextStore>
      </QueryClientProvider>
    </CohereClientProvider>
  );
};<|MERGE_RESOLUTION|>--- conflicted
+++ resolved
@@ -5,7 +5,7 @@
 import { useRouter } from 'next/navigation';
 import { useCallback } from 'react';
 
-import { clearAuthToken } from '@/app/server.actions';
+import { setAuthToken, clearAuthToken } from '@/app/server.actions';
 import {
   CohereClient,
   CohereClientProvider,
@@ -29,14 +29,11 @@
   });
 };
 
-<<<<<<< HEAD
-export const LayoutProviders: React.FC<React.PropsWithChildren> = ({ children }) => {
-  const { value: authToken, set: setAuthToken, remove: clearAuthToken } = useLocalStorageValue<string>(
-    LOCAL_STORAGE_KEYS.authToken,
-    {
-      defaultValue: undefined,
-    }
-  );
+
+export const LayoutProviders: React.FC<React.PropsWithChildren<{ authToken?: string }>> = ({
+  children,
+  authToken,
+}) => {
 
   const onAuthTokenUpdate = useCallback((newAuthToken: string | undefined) => {
     if (newAuthToken) {
@@ -44,14 +41,8 @@
     } else {
       clearAuthToken();
     }
-  }, [setAuthToken, clearAuthToken]);
+  }, []);
 
-=======
-export const LayoutProviders: React.FC<React.PropsWithChildren<{ authToken?: string }>> = ({
-  children,
-  authToken,
-}) => {
->>>>>>> b05ce434
   const router = useRouter();
 
   const cohereClient = useLazyRef(() => makeCohereClient(authToken || undefined, onAuthTokenUpdate));

import { QueryClient, dehydrate } from '@tanstack/react-query';
import { GetServerSideProps, NextPage } from 'next';
import { useRouter } from 'next/router';
import { useMemo, useState } from 'react';
import { SubmitHandler, useForm } from 'react-hook-form';

import { CohereClient, CohereUnauthorizedError, ListAuthStrategy } from '@/cohere-client';
import { AuthLink } from '@/components/AuthLink';
import { Button, Input, Text } from '@/components/Shared';
import { OidcSSOButton } from '@/components/Welcome/OidcSSOButton';
import { WelcomePage } from '@/components/WelcomePage';
import { useAuthConfig } from '@/hooks/authConfig';
import { useOidcAuthRoute } from '@/hooks/oidcAuthRoute';
import { useSession } from '@/hooks/session';
import { useNotify } from '@/hooks/toast';
import { PageAppProps, appSSR } from '@/pages/_app';
import type { NoNullProperties } from '@/types/util';
import { getQueryString, simpleEmailValidation } from '@/utils';

interface Credentials {
  email: string;
  password: string;
}

type Props = PageAppProps & {};

type LoginStatus = 'idle' | 'pending';

/**
 * @description The login page supports logging in with an email and password.
 */
const LoginPage: NextPage<Props> = () => {
  const router = useRouter();
  const { loginMutation } = useSession();
  const { loginStrategies } = useAuthConfig();
  const { oidcAuth } = useOidcAuthRoute();

  const notify = useNotify();
  const loginStatus: LoginStatus = loginMutation.isPending ? 'pending' : 'idle';

  const { register, handleSubmit, formState } = useForm<Credentials>();
  const redirect = getQueryString(router.query.redirect_uri);
  const hasBasicAuth = loginStrategies.some((login) => login.strategy.toLowerCase() === 'basic');
  const ssoStrategies = useMemo(() => {
    return (
      loginStrategies
        ? loginStrategies.filter(
            (strategy) =>
              strategy.strategy !== 'Basic' &&
              strategy.client_id !== null &&
              strategy.authorization_endpoint !== null
          )
        : []
    ) as NoNullProperties<ListAuthStrategy>[];
  }, [loginStrategies]);
  const [errors, setErrors] = useState<string[]>([]);

  const onSubmit: SubmitHandler<Credentials> = async (data) => {
    const { email, password } = data;
    try {
      await loginMutation.mutateAsync(
        { email, password },
        {
          onSuccess: () => {
            router.push(redirect || '/');
          },
          onError: (error) => {
            if (error instanceof CohereUnauthorizedError) {
              setErrors([...errors, 'Invalid email or password']);
            }
          },
        }
      );
    } catch (error) {
      console.error(error);
      notify.error('An error occurred while logging in');
    }
  };

  const oidcAuthStart = (strategy: string, authorizationEndpoint: string, pkceEnabled: boolean) => {
    oidcAuth.start({
      redirect,
      strategy,
      authorizationEndpoint,
      pkceEnabled,
    });
  };

  const welcomePageProps: { title: string; navigationAction?: 'register' | 'login' } = {
    title: 'Login',
    navigationAction: hasBasicAuth ? 'register' : undefined,
  };

  return (
    <WelcomePage {...welcomePageProps}>
      <div className="flex flex-col items-center justify-center">
        <Text
          as="h1"
          styleAs="h3"
          onClick={() => {
            console.warn('Clicked title');
            errors.push('Clicked title');
          }}
        >
          Log in
        </Text>
        <div className="mt-10 flex w-full flex-col items-center gap-1">
          {ssoStrategies.map((ssoConfig) => (
            <OidcSSOButton
              key={ssoConfig.strategy}
              className="inline-flex w-full flex-auto"
              service={ssoConfig.strategy}
              onClick={() =>
                oidcAuthStart(
                  ssoConfig.strategy,
                  ssoConfig.authorization_endpoint,
                  ssoConfig.pkce_enabled
                )
              }
            />
          ))}
        </div>

        {hasBasicAuth && (
<<<<<<< HEAD
          <form
            onSubmit={handleSubmit(onSubmit)}
            onChange={() => setErrors([])}
            className="mt-10 flex w-full flex-col"
          >
            <Input
              className="w-full"
              label="Email"
              placeholder="yourname@email.com"
              type="email"
              stackPosition="start"
              hasError={!!formState.errors.email}
              errorText="Please enter a valid email address"
              {...register('email', {
                required: true,
                validate: (value) => simpleEmailValidation(value),
              })}
            />

            <Input
              className="mb-2 w-full"
              label="Password"
              placeholder="••••••••••••"
              type="password"
              actionType="revealable"
              stackPosition="end"
              hasError={!!formState.errors.password}
              errorText="Please enter a valid password"
              {...register('password', { required: true })}
            />

            {errors.map(
              (error) =>
                error && (
                  <Text key={error} className="mt-4 text-danger-350 first-letter:uppercase">
                    {error}
                  </Text>
                )
            )}

            <Button
              disabled={loginStatus === 'pending' || !formState.isValid}
              label={loginStatus === 'pending' ? 'Logging in...' : 'Log in'}
              type="submit"
              className="mt-10 w-full self-center md:w-fit"
              splitIcon="arrow-right"
            />
          </form>
=======
          <>
            <form
              onSubmit={handleSubmit(onSubmit)}
              onChange={() => setErrors([])}
              className="mt-10 flex w-full flex-col"
            >
              <Input
                className="w-full"
                label="Email"
                placeholder="yourname@email.com"
                type="email"
                stackPosition="start"
                hasError={!!formState.errors.email}
                errorText="Please enter a valid email address"
                {...register('email', {
                  required: true,
                  validate: (value) => simpleEmailValidation(value),
                })}
              />

              <Input
                className="mb-2 w-full"
                label="Password"
                placeholder="••••••••••••"
                type="password"
                actionType="revealable"
                stackPosition="end"
                hasError={!!formState.errors.password}
                errorText="Please enter a valid password"
                {...register('password', { required: true })}
              />

              {errors.map(
                (error) =>
                  error && (
                    <Text key={error} className="mt-4 text-danger-500 first-letter:uppercase">
                      {error}
                    </Text>
                  )
              )}

              <Button
                disabled={loginStatus === 'pending' || !formState.isValid}
                label={loginStatus === 'pending' ? 'Logging in...' : 'Log in'}
                type="submit"
                className="mt-10 w-full self-center md:w-fit"
                splitIcon="arrow-right"
              />
            </form>

            <Text
              as="div"
              className="mt-10 flex w-full items-center justify-between text-volcanic-700"
            >
              New user?
              <AuthLink
                redirect={redirect !== '/' ? redirect : undefined}
                action="register"
                className="text-green-700 no-underline"
              />
            </Text>
          </>
>>>>>>> de40158f
        )}
      </div>
    </WelcomePage>
  );
};

export const getServerSideProps: GetServerSideProps<Props> = async () => {
  const deps = appSSR.initialize() as {
    queryClient: QueryClient;
    cohereClient: CohereClient;
  };

  return {
    props: {
      appProps: {
        reactQueryState: dehydrate(deps.queryClient),
      },
    },
  };
};

export default LoginPage;<|MERGE_RESOLUTION|>--- conflicted
+++ resolved
@@ -122,56 +122,6 @@
         </div>
 
         {hasBasicAuth && (
-<<<<<<< HEAD
-          <form
-            onSubmit={handleSubmit(onSubmit)}
-            onChange={() => setErrors([])}
-            className="mt-10 flex w-full flex-col"
-          >
-            <Input
-              className="w-full"
-              label="Email"
-              placeholder="yourname@email.com"
-              type="email"
-              stackPosition="start"
-              hasError={!!formState.errors.email}
-              errorText="Please enter a valid email address"
-              {...register('email', {
-                required: true,
-                validate: (value) => simpleEmailValidation(value),
-              })}
-            />
-
-            <Input
-              className="mb-2 w-full"
-              label="Password"
-              placeholder="••••••••••••"
-              type="password"
-              actionType="revealable"
-              stackPosition="end"
-              hasError={!!formState.errors.password}
-              errorText="Please enter a valid password"
-              {...register('password', { required: true })}
-            />
-
-            {errors.map(
-              (error) =>
-                error && (
-                  <Text key={error} className="mt-4 text-danger-350 first-letter:uppercase">
-                    {error}
-                  </Text>
-                )
-            )}
-
-            <Button
-              disabled={loginStatus === 'pending' || !formState.isValid}
-              label={loginStatus === 'pending' ? 'Logging in...' : 'Log in'}
-              type="submit"
-              className="mt-10 w-full self-center md:w-fit"
-              splitIcon="arrow-right"
-            />
-          </form>
-=======
           <>
             <form
               onSubmit={handleSubmit(onSubmit)}
@@ -204,14 +154,14 @@
                 {...register('password', { required: true })}
               />
 
-              {errors.map(
-                (error) =>
-                  error && (
-                    <Text key={error} className="mt-4 text-danger-500 first-letter:uppercase">
-                      {error}
-                    </Text>
-                  )
-              )}
+            {errors.map(
+              (error) =>
+                error && (
+                  <Text key={error} className="mt-4 text-danger-350 first-letter:uppercase">
+                    {error}
+                  </Text>
+                )
+            )}
 
               <Button
                 disabled={loginStatus === 'pending' || !formState.isValid}
@@ -234,7 +184,6 @@
               />
             </Text>
           </>
->>>>>>> de40158f
         )}
       </div>
     </WelcomePage>

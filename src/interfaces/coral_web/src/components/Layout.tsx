--- conflicted
+++ resolved
@@ -5,10 +5,7 @@
 import { DeploymentsDropdown } from '@/components/DeploymentsDropdown';
 import { EditEnvVariablesButton } from '@/components/EditEnvVariablesButton';
 import { NavigationUserMenu } from '@/components/NavigationUserMenu';
-<<<<<<< HEAD
-=======
 import { SettingsDrawer } from '@/components/Settings/SettingsDrawer';
->>>>>>> 7fa916dd
 import { Banner } from '@/components/Shared';
 import { NavigationBar } from '@/components/Shared/NavigationBar/NavigationBar';
 import { PageHead } from '@/components/Shared/PageHead';
@@ -78,11 +75,7 @@
           <span className="flex items-center gap-x-2">
             <DeploymentsDropdown />
             <EditEnvVariablesButton className="py-0" />
-<<<<<<< HEAD
-            {session && session.email && <NavigationUserMenu userEmail={session.email} />}
-=======
             {userMenu}
->>>>>>> 7fa916dd
           </span>
         </NavigationBar>
         {bannerMessage && <Banner size="sm">{bannerMessage}</Banner>}

--- conflicted
+++ resolved
@@ -35,11 +35,7 @@
     value: pendingAssistant,
     set: setPendingAssistant,
     remove: removePendingAssistant,
-<<<<<<< HEAD
   } = useLocalStorageValue<CreateAgentFormFields>('pending_assistant', {
-=======
-  } = useLocalStorageValue<AgentFormFields>('pending_assistant', {
->>>>>>> d9323c60
     initializeWithValue: false,
     defaultValue: undefined,
   });

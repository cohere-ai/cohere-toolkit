--- conflicted
+++ resolved
@@ -7,16 +7,10 @@
   'arrow-left',
   'arrow-right',
   'arrow-up-right',
-<<<<<<< HEAD
-  'at',
-  'book',
-  'book-open-text',
-=======
   'arrow-up',
   'at',
   'book-open-text',
   'book',
->>>>>>> b63fdd2b
   'calculator',
   'calendar',
   'chat',
@@ -28,14 +22,9 @@
   'circles-four',
   'citations',
   'clip',
-<<<<<<< HEAD
-  'close',
-  'close-drawer',
-=======
   'close-drawer',
   'close',
   'code-block',
->>>>>>> b63fdd2b
   'code',
   'copy',
   'dashboard',
@@ -59,11 +48,7 @@
   'link',
   'list-magnifying-glass',
   'list',
-<<<<<<< HEAD
-  'list-magnifying-glass',
-=======
   'magnifying-glass',
->>>>>>> b63fdd2b
   'menu',
   'new-message',
   'newspaper',
@@ -91,10 +76,7 @@
   'upload',
   'warning',
   'web',
-<<<<<<< HEAD
-=======
   'compass',
->>>>>>> b63fdd2b
 ] as const;
 
 export type IconName = (typeof Icons)[number];

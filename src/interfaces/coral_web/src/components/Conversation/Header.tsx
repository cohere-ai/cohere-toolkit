--- conflicted
+++ resolved
@@ -7,29 +7,20 @@
 import { WelcomeGuideTooltip } from '@/components/WelcomeGuideTooltip';
 import { useIsDesktop } from '@/hooks/breakpoint';
 import { WelcomeGuideStep, useWelcomeGuideState } from '@/hooks/ftux';
-<<<<<<< HEAD
-import { useCitationsStore, useConversationStore, useSettingsStore } from '@/stores';
-=======
-import { useIsGroundingOn } from '@/hooks/grounding';
 import {
   useCitationsStore,
   useConversationStore,
   useParamsStore,
   useSettingsStore,
 } from '@/stores';
->>>>>>> fa31069e
 import { cn } from '@/utils';
 
 const useHeaderMenu = ({ conversationId }: { conversationId?: string }) => {
   const { resetConversation } = useConversationStore();
   const { resetCitations } = useCitationsStore();
-<<<<<<< HEAD
-  const { setSettings } = useSettingsStore();
 
-=======
   const { settings, setSettings } = useSettingsStore();
   const { resetFileParams } = useParamsStore();
->>>>>>> fa31069e
   const router = useRouter();
   const { welcomeGuideState, progressWelcomeGuideStep, finishWelcomeGuide } =
     useWelcomeGuideState();
@@ -41,6 +32,7 @@
     router.push(url, undefined, { shallow: true });
     resetConversation();
     resetCitations();
+    resetFileParams();
   };
 
   const handleOpenSettings = () => {
@@ -53,7 +45,6 @@
     }
   };
 
-<<<<<<< HEAD
   const menuItems: KebabMenuItem[] = [
     {
       label: 'Settings',
@@ -66,35 +57,6 @@
       onClick: handleNewChat,
     },
   ];
-=======
-          if (welcomeGuideState === WelcomeGuideStep.ONE && router.pathname === '/') {
-            progressWelcomeGuideStep();
-          } else if (welcomeGuideState !== WelcomeGuideStep.DONE) {
-            finishWelcomeGuide();
-          }
-        },
-      },
-      {
-        label: 'Delete chat',
-        iconName: 'trash',
-        onClick: () => {
-          deleteConversation({ id: conversationId });
-        },
-        className: 'text-danger-500',
-      },
-      {
-        label: 'New chat',
-        iconName: 'new-message',
-        onClick: () => {
-          router.push('/', undefined, { shallow: true });
-          resetConversation();
-          resetCitations();
-          resetFileParams();
-        },
-      },
-    ];
-  }, [conversationId, settings, isGroundingOn]);
->>>>>>> fa31069e
 
   return { menuItems, handleNewChat, handleOpenSettings };
 };
@@ -164,7 +126,7 @@
           <KebabMenu className="md:hidden" items={menuItems} anchor="left start" />
           <IconButton
             tooltip={{ label: 'New chat', placement: 'bottom-end', size: 'md' }}
-            className="hidden hover:bg-secondary-100 md:flex"
+            className="hidden md:flex"
             iconName="new-message"
             onClick={handleNewChat}
             disabled={isStreaming}
@@ -172,8 +134,7 @@
           <div className="relative">
             <IconButton
               tooltip={{ label: 'Settings', placement: 'bottom-end', size: 'md' }}
-              data-testid="button-grounding-drawer"
-              className="hidden hover:bg-secondary-100 md:flex"
+              className="hidden md:flex"
               onClick={handleOpenSettings}
               iconName="settings"
               disabled={isStreaming}

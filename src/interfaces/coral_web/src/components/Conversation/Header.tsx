--- conflicted
+++ resolved
@@ -19,7 +19,7 @@
   const { resetConversation } = useConversationStore();
   const { resetCitations } = useCitationsStore();
 
-  const { settings, setSettings } = useSettingsStore();
+  const { setSettings } = useSettingsStore();
   const { resetFileParams } = useParamsStore();
   const router = useRouter();
   const { welcomeGuideState, progressWelcomeGuideStep, finishWelcomeGuide } =
@@ -75,16 +75,11 @@
     setSettings,
     setIsConvListPanelOpen,
   } = useSettingsStore();
-<<<<<<< HEAD
-  const isDesktop = useIsDesktop();
-  const isMobile = !isDesktop;
-  const menuItems = useMenuItems({ conversationId: id });
-=======
->>>>>>> c55dcb52
 
   const { welcomeGuideState } = useWelcomeGuideState();
 
   const isDesktop = useIsDesktop();
+  const isMobile = !isDesktop;
   const { menuItems, handleNewChat, handleOpenSettings } = useHeaderMenu({
     conversationId: id,
   });

import { Transition } from '@headlessui/react';
import React from 'react';

import { Configuration } from '@/components/Configuration';
import { IconButton } from '@/components/IconButton';
import { Icon, Text } from '@/components/Shared';
import { useCitationsStore, useSettingsStore } from '@/stores';
import { cn } from '@/utils';

/**
 * @description Renders the configuration drawer of the main content.
 * It opens up on top of the citation panel/the main content.
 */
export const ConfigurationDrawer: React.FC = () => {
  const {
    settings: { isConfigDrawerOpen },
    setSettings,
  } = useSettingsStore();
  const {
    citations: { hasCitations },
  } = useCitationsStore();

  return (
<<<<<<< HEAD
    <>
      <Transition
        as="section"
        show={isConfigDrawerOpen}
        className={cn(
          'absolute right-0 z-configuration-drawer',
          'flex h-full flex-col',
          'w-full md:max-w-drawer lg:max-w-drawer-lg',
          'rounded-lg md:rounded-l-none',
          'bg-marble-100 md:shadow-drawer',
          'border border-marble-400',
          { 'xl:border-l-0': hasCitations }
        )}
        enter="transition-transform ease-in-out duration-200"
        enterFrom="translate-x-full"
        enterTo="translate-x-0"
        leave="transition-transform ease-in-out duration-200"
        leaveFrom="translate-x-0"
        leaveTo="translate-x-full"
      >
        <header className="flex h-header items-center gap-2 border-b border-marble-400 p-5">
          <IconButton
            iconName="close-drawer"
            isDefaultOnHover={false}
            onClick={() => setSettings({ isConfigDrawerOpen: false })}
          />
          <span className="flex items-center gap-2">
            <Icon name="settings" className="text-volcanic-700" kind="outline" />
            <Text styleAs="p-lg">Settings</Text>
          </span>
        </header>
        <Configuration />
      </Transition>
    </>
=======
    <Transition
      as="section"
      show={isConfigDrawerOpen}
      className={cn(
        'absolute right-0 z-configuration-drawer',
        'flex h-full flex-col',
        'w-full md:max-w-drawer lg:max-w-drawer-lg',
        'rounded-lg md:rounded-l-none',
        'bg-marble-100 md:shadow-drawer',
        'border border-marble-400',
        { 'xl:border-l-0': hasCitations }
      )}
      enter="transition-transform ease-in-out duration-200"
      enterFrom="translate-x-full"
      enterTo="translate-x-0"
      leave="transition-transform ease-in-out duration-200"
      leaveFrom="translate-x-0"
      leaveTo="translate-x-full"
    >
      <header className="flex h-header items-center gap-2 border-b border-marble-400 p-5">
        <IconButton
          iconName="close-drawer"
          tooltipLabel="Close drawer"
          isDefaultOnHover={false}
          onClick={() => setSettings({ isConfigDrawerOpen: false })}
        />
        <span className="flex items-center gap-2">
          <Dot on={isGroundingOn} />
          <Text styleAs="p-lg">Tools</Text>
        </span>
      </header>
      <Configuration />
    </Transition>
>>>>>>> 33d63b88
  );
};<|MERGE_RESOLUTION|>--- conflicted
+++ resolved
@@ -21,42 +21,6 @@
   } = useCitationsStore();
 
   return (
-<<<<<<< HEAD
-    <>
-      <Transition
-        as="section"
-        show={isConfigDrawerOpen}
-        className={cn(
-          'absolute right-0 z-configuration-drawer',
-          'flex h-full flex-col',
-          'w-full md:max-w-drawer lg:max-w-drawer-lg',
-          'rounded-lg md:rounded-l-none',
-          'bg-marble-100 md:shadow-drawer',
-          'border border-marble-400',
-          { 'xl:border-l-0': hasCitations }
-        )}
-        enter="transition-transform ease-in-out duration-200"
-        enterFrom="translate-x-full"
-        enterTo="translate-x-0"
-        leave="transition-transform ease-in-out duration-200"
-        leaveFrom="translate-x-0"
-        leaveTo="translate-x-full"
-      >
-        <header className="flex h-header items-center gap-2 border-b border-marble-400 p-5">
-          <IconButton
-            iconName="close-drawer"
-            isDefaultOnHover={false}
-            onClick={() => setSettings({ isConfigDrawerOpen: false })}
-          />
-          <span className="flex items-center gap-2">
-            <Icon name="settings" className="text-volcanic-700" kind="outline" />
-            <Text styleAs="p-lg">Settings</Text>
-          </span>
-        </header>
-        <Configuration />
-      </Transition>
-    </>
-=======
     <Transition
       as="section"
       show={isConfigDrawerOpen}
@@ -84,12 +48,11 @@
           onClick={() => setSettings({ isConfigDrawerOpen: false })}
         />
         <span className="flex items-center gap-2">
-          <Dot on={isGroundingOn} />
-          <Text styleAs="p-lg">Tools</Text>
+          <Icon name="settings" className="text-volcanic-700" kind="outline" />
+          <Text styleAs="p-lg">Settings</Text>
         </span>
       </header>
       <Configuration />
     </Transition>
->>>>>>> 33d63b88
   );
 };
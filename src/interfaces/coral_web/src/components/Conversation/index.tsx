'use client';

import { Transition, TransitionChild } from '@headlessui/react';
import React, { useCallback, useEffect, useRef } from 'react';

import { UpdateAgent } from '@/components/Agents/UpdateAgent';
import { Composer } from '@/components/Conversation/Composer';
import { Header } from '@/components/Conversation/Header';
import MessagingContainer from '@/components/Conversation/MessagingContainer';
import { HotKeysProvider } from '@/components/Shared/HotKeys';
import { WelcomeGuideTooltip } from '@/components/WelcomeGuideTooltip';
import { ReservedClasses } from '@/constants';
import { useChatHotKeys } from '@/hooks/actions';
import { useAgent, useRecentAgents } from '@/hooks/agents';
import { useChat } from '@/hooks/chat';
import { useDefaultFileLoaderTool, useFileActions } from '@/hooks/files';
import { WelcomeGuideStep, useWelcomeGuideState } from '@/hooks/ftux';
import {
  useAgentsStore,
  useCitationsStore,
  useConversationStore,
  useParamsStore,
  useSettingsStore,
} from '@/stores';
import { ConfigurableParams } from '@/stores/slices/paramsSlice';
import { ChatMessage } from '@/types/message';
import { cn } from '@/utils';

type Props = {
  startOptionsEnabled?: boolean;
  conversationId?: string;
  agentId?: string;
  history?: ChatMessage[];
};

/**
 * @description Renders the entire conversation pane, which includes the header, messages,
 * composer, and the citation panel.
 */
const Conversation: React.FC<Props> = ({
  conversationId,
  agentId,
  startOptionsEnabled = false,
}) => {
  const chatHotKeys = useChatHotKeys();

  const { uploadFiles } = useFileActions();
  const { welcomeGuideState, finishWelcomeGuide } = useWelcomeGuideState();
  const {
    settings: { isConfigDrawerOpen },
    setSettings,
  } = useSettingsStore();
  const {
    conversation: { messages },
  } = useConversationStore();
  const {
    citations: { selectedCitation },
    selectCitation,
  } = useCitationsStore();
  const {
    params: { fileIds },
  } = useParamsStore();
  const {
    agents: { isEditAgentPanelOpen },
  } = useAgentsStore();
  const { addRecentAgentId } = useRecentAgents();
  const { defaultFileLoaderTool, enableDefaultFileLoaderTool } = useDefaultFileLoaderTool();

  const { data: agent } = useAgent({ agentId });

  const {
    userMessage,
    isStreaming,
    isStreamingToolEvents,
    streamingMessage,
    setUserMessage,
    handleSend: send,
    handleStop,
    handleRetry,
  } = useChat({
    onSend: () => {
      if (agentId) {
        addRecentAgentId(agentId);
      }
      if (isConfigDrawerOpen) setSettings({ isConfigDrawerOpen: false });
      if (welcomeGuideState !== WelcomeGuideStep.DONE) {
        finishWelcomeGuide();
      }
    },
  });

  const chatWindowRef = useRef<HTMLDivElement>(null);

  const handleClickOutside = useCallback(
    (event: MouseEvent) => {
      if (!selectedCitation) return;

      const target = event.target as Node;
      const invalidElements = Array.from(
        document.querySelectorAll(`.${ReservedClasses.MESSAGE}, .${ReservedClasses.CITATION}`)
      );
      const validParentElements = Array.from(
        document.querySelectorAll(
          `.${ReservedClasses.MESSAGES}, .${ReservedClasses.CITATION_PANEL}`
        )
      );

      const isClickInsideInvalidElements = invalidElements.some((node) => node.contains(target));
      const isClickInsideValidParentElements = validParentElements.some((node) =>
        node.contains(target)
      );
      if (!isClickInsideInvalidElements && isClickInsideValidParentElements) {
        selectCitation(null);
      }
    },
    [selectedCitation, selectCitation]
  );

  useEffect(() => {
    window?.addEventListener('click', handleClickOutside);
    return () => {
      window?.removeEventListener('click', handleClickOutside);
    };
  }, [handleClickOutside]);

<<<<<<< HEAD
  const [isRouteChanging] = useRouteChange({
    onRouteChangeStart: () => {
      resetConversation();
    },
  });

  if (isRouteChanging) {
    return (
      <div className="flex h-full flex-grow items-center justify-center">
        <Spinner />
      </div>
    );
  }

  const handleUploadFile = async (files: File[]) => {
    const newFileIds = await uploadFiles(files, conversationId);
=======
  const handleUploadFile = async (e: React.ChangeEvent<HTMLInputElement>) => {
    const newFileIds = await uploadFile(e.target.files?.[0]);
>>>>>>> 79ac7ce9
    if (!newFileIds) return;
    enableDefaultFileLoaderTool();
  };

  const handleSend = (msg?: string, overrides?: Partial<ConfigurableParams>) => {
    const areFilesSelected = fileIds && fileIds.length > 0;
    const enableFileLoaderTool = areFilesSelected && !!defaultFileLoaderTool;

    if (enableFileLoaderTool) {
      enableDefaultFileLoaderTool();
    }
    send({ suggestedMessage: msg }, overrides);
  };

  return (
    <div className="flex h-full w-full">
      <div className="flex h-full w-full min-w-0 flex-col">
        <HotKeysProvider customHotKeys={chatHotKeys} />
        <Header conversationId={conversationId} agentId={agentId} isStreaming={isStreaming} />

        <div className="relative flex h-full w-full flex-col" ref={chatWindowRef}>
          <MessagingContainer
            conversationId={conversationId}
            startOptionsEnabled={startOptionsEnabled}
            isStreaming={isStreaming}
            isStreamingToolEvents={isStreamingToolEvents}
            onRetry={handleRetry}
            messages={messages}
            streamingMessage={streamingMessage}
            agentId={agentId}
            composer={
              <>
                <WelcomeGuideTooltip step={3} className="absolute bottom-full mb-4" />
                <Composer
                  isStreaming={isStreaming}
                  value={userMessage}
                  isFirstTurn={messages.length === 0}
                  streamingMessage={streamingMessage}
                  chatWindowRef={chatWindowRef}
                  requiredTools={agent?.tools}
                  onChange={(message) => setUserMessage(message)}
                  onSend={handleSend}
                  onStop={handleStop}
                  onUploadFile={handleUploadFile}
                />
              </>
            }
          />
        </div>
      </div>

      <Transition
        show={!!isEditAgentPanelOpen}
        as="div"
        className={cn(
          'absolute left-0 top-0 z-configuration-drawer md:relative',
          'border-l border-marble-950 bg-marble-1000'
        )}
        enter="transition-[width] ease-in-out duration-300"
        enterFrom="w-0"
        enterTo="w-full md:w-edit-agent-panel lg:w-edit-agent-panel-lg 2xl:w-edit-agent-panel-2xl"
        leave="transition-[width] ease-in-out duration-0 md:duration-300"
        leaveFrom="w-full md:w-edit-agent-panel lg:w-edit-agent-panel-lg 2xl:w-edit-agent-panel-2xl"
        leaveTo="w-0"
      >
        <TransitionChild
          as="div"
          className={cn('flex h-full flex-col')}
          enter="transition-[opacity] ease-in-out duration-200 delay-200"
          enterFrom="opacity-0"
          enterTo="opacity-100"
          leave="transition-[opacity] ease-in-out duration-0 md:duration-50"
          leaveFrom="opacity-100"
          leaveTo="opacity-0"
        >
          <UpdateAgent agentId={agentId} />
        </TransitionChild>
      </Transition>
    </div>
  );
};

export default Conversation;<|MERGE_RESOLUTION|>--- conflicted
+++ resolved
@@ -123,27 +123,8 @@
     };
   }, [handleClickOutside]);
 
-<<<<<<< HEAD
-  const [isRouteChanging] = useRouteChange({
-    onRouteChangeStart: () => {
-      resetConversation();
-    },
-  });
-
-  if (isRouteChanging) {
-    return (
-      <div className="flex h-full flex-grow items-center justify-center">
-        <Spinner />
-      </div>
-    );
-  }
-
   const handleUploadFile = async (files: File[]) => {
     const newFileIds = await uploadFiles(files, conversationId);
-=======
-  const handleUploadFile = async (e: React.ChangeEvent<HTMLInputElement>) => {
-    const newFileIds = await uploadFile(e.target.files?.[0]);
->>>>>>> 79ac7ce9
     if (!newFileIds) return;
     enableDefaultFileLoaderTool();
   };

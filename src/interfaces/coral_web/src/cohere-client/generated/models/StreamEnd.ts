/* generated using openapi-typescript-codegen -- do no edit */
/* istanbul ignore file */
/* tslint:disable */
/* eslint-disable */
import type { ChatMessage } from './ChatMessage';
import type { Citation } from './Citation';
import type { Document } from './Document';
import type { SearchQuery } from './SearchQuery';
import type { ToolCall } from './ToolCall';
export type StreamEnd = {
<<<<<<< HEAD
    response_id?: (string | null);
    generation_id?: (string | null);
    conversation_id?: (string | null);
    text: string;
    citations?: Array<Citation>;
    documents?: Array<Document>;
    search_results?: Array<Record<string, any>>;
    search_queries?: Array<SearchQuery>;
    tool_calls?: Array<ToolCall>;
    finish_reason?: (string | null);
    chat_history?: (Array<ChatMessage> | null);
    error?: (string | null);
};
=======
  response_id?: string | null;
  generation_id?: string | null;
  conversation_id?: string | null;
  text: string;
  citations?: Array<Citation>;
  documents?: Array<Document>;
  search_results?: Array<Record<string, any>>;
  search_queries?: Array<SearchQuery>;
  tool_calls?: Array<ToolCall>;
  finish_reason?: string | null;
  chat_history?: Array<ChatMessage> | null;
  error?: string | null;
};
>>>>>>> f771bcad
<|MERGE_RESOLUTION|>--- conflicted
+++ resolved
@@ -8,21 +8,6 @@
 import type { SearchQuery } from './SearchQuery';
 import type { ToolCall } from './ToolCall';
 export type StreamEnd = {
-<<<<<<< HEAD
-    response_id?: (string | null);
-    generation_id?: (string | null);
-    conversation_id?: (string | null);
-    text: string;
-    citations?: Array<Citation>;
-    documents?: Array<Document>;
-    search_results?: Array<Record<string, any>>;
-    search_queries?: Array<SearchQuery>;
-    tool_calls?: Array<ToolCall>;
-    finish_reason?: (string | null);
-    chat_history?: (Array<ChatMessage> | null);
-    error?: (string | null);
-};
-=======
   response_id?: string | null;
   generation_id?: string | null;
   conversation_id?: string | null;
@@ -36,4 +21,3 @@
   chat_history?: Array<ChatMessage> | null;
   error?: string | null;
 };
->>>>>>> f771bcad

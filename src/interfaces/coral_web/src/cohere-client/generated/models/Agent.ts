/* generated using openapi-typescript-codegen -- do no edit */
/* istanbul ignore file */
/* tslint:disable */
/* eslint-disable */
<<<<<<< HEAD
import type { AgentDeployment } from './AgentDeployment';
import type { AgentModel } from './AgentModel';
import type { ToolName } from './ToolName';

=======
>>>>>>> 61cc85a0
export type Agent = {
  user_id: string;
  id: string;
  created_at: string;
  updated_at: string;
  version: number;
  name: string;
  description: string | null;
  preamble: string | null;
  temperature: number;
<<<<<<< HEAD
  tools: Array<ToolName>;
  model: AgentModel;
  deployment: AgentDeployment;
=======
  tools: Array<string>;
  model: string;
  deployment: string;
>>>>>>> 61cc85a0
};<|MERGE_RESOLUTION|>--- conflicted
+++ resolved
@@ -2,13 +2,6 @@
 /* istanbul ignore file */
 /* tslint:disable */
 /* eslint-disable */
-<<<<<<< HEAD
-import type { AgentDeployment } from './AgentDeployment';
-import type { AgentModel } from './AgentModel';
-import type { ToolName } from './ToolName';
-
-=======
->>>>>>> 61cc85a0
 export type Agent = {
   user_id: string;
   id: string;
@@ -19,13 +12,7 @@
   description: string | null;
   preamble: string | null;
   temperature: number;
-<<<<<<< HEAD
-  tools: Array<ToolName>;
-  model: AgentModel;
-  deployment: AgentDeployment;
-=======
   tools: Array<string>;
   model: string;
   deployment: string;
->>>>>>> 61cc85a0
 };
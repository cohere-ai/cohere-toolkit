/* generated using openapi-typescript-codegen -- do no edit */
/* istanbul ignore file */
/* tslint:disable */
/* eslint-disable */
import type { Citation } from './Citation';
import type { Document } from './Document';
import type { File } from './File';
import type { MessageAgent } from './MessageAgent';
import type { ToolCall } from './ToolCall';
<<<<<<< HEAD
export type Message = {
    text: string;
    id: string;
    created_at: string;
    updated_at: string;
    generation_id: (string | null);
    position: number;
    is_active: boolean;
    documents: Array<Document>;
    citations: Array<Citation>;
    files: Array<File>;
    tool_calls: Array<ToolCall>;
    tool_plan: (string | null);
    agent: MessageAgent;
};
=======

export type Message = {
  text: string;
  id: string;
  created_at: string;
  updated_at: string;
  generation_id: string | null;
  position: number;
  is_active: boolean;
  documents: Array<Document>;
  citations: Array<Citation>;
  files: Array<File>;
  tool_calls: Array<ToolCall>;
  tool_plan: string | null;
  agent: MessageAgent;
};
>>>>>>> f771bcad
<|MERGE_RESOLUTION|>--- conflicted
+++ resolved
@@ -7,23 +7,6 @@
 import type { File } from './File';
 import type { MessageAgent } from './MessageAgent';
 import type { ToolCall } from './ToolCall';
-<<<<<<< HEAD
-export type Message = {
-    text: string;
-    id: string;
-    created_at: string;
-    updated_at: string;
-    generation_id: (string | null);
-    position: number;
-    is_active: boolean;
-    documents: Array<Document>;
-    citations: Array<Citation>;
-    files: Array<File>;
-    tool_calls: Array<ToolCall>;
-    tool_plan: (string | null);
-    agent: MessageAgent;
-};
-=======
 
 export type Message = {
   text: string;
@@ -40,4 +23,3 @@
   tool_plan: string | null;
   agent: MessageAgent;
 };
->>>>>>> f771bcad

import { FetchEventSourceInit, fetchEventSource } from '@microsoft/fetch-event-source';

import {
  Body_upload_file_v1_conversations_upload_file_post,
  CohereChatRequest,
  CohereClientGenerated,
  CohereNetworkError,
  CreateAgent,
<<<<<<< HEAD
  CreateUser,
  Fetch,
=======
  DefaultService,
  Deployment,
  ERROR_FINISH_REASON_TO_MESSAGE,
  FinishReason,
  GenerateTitle,
  ListAuthStrategy,
  ListFile,
  ManagedTool,
  Tool,
>>>>>>> cc996b3e
  UpdateAgent,
  UpdateConversation,
  UpdateDeploymentEnv,
} from '@/cohere-client';

import { mapToChatRequest } from './mappings';

export class CohereClient {
  private readonly hostname: string;
  private readonly fetch: Fetch;
  private authToken?: string;

  public cohereService: CohereClientGenerated;
  public request?: any;

  constructor({
    hostname,
    fetch,
    authToken,
  }: {
    hostname: string;
    fetch: Fetch;
    authToken?: string;
  }) {
    this.hostname = hostname;
    this.fetch = fetch;
    this.authToken = authToken;
    this.cohereService = new CohereClientGenerated({
      BASE: hostname,
      HEADERS: {
        Authorization: `Bearer ${authToken}`,
        'User-Id': 'user-id',
      },
    });
  }

  public uploadFile({ file, conversation_id }: Body_upload_file_v1_conversations_upload_file_post) {
    return this.cohereService.default.uploadFileV1ConversationsUploadFilePost({
      formData: { conversation_id, file },
    });
  }

  public deletefile({ conversationId, fileId }: { conversationId: string; fileId: string }) {
    return this.cohereService.default.deleteFileV1ConversationsConversationIdFilesFileIdDelete({
      conversationId,
      fileId,
    });
  }

  public listFiles({ conversationId }: { conversationId: string }) {
    return this.cohereService.default.listFilesV1ConversationsConversationIdFilesGet({
      conversationId,
    });
  }

  public async chat({
    request,
    headers,
    agentId,
    signal,
    onOpen,
    onMessage,
    onClose,
    onError,
  }: {
    request: CohereChatRequest;
    headers?: Record<string, string>;
    agentId?: string;
    signal?: AbortSignal;
    onOpen?: FetchEventSourceInit['onopen'];
    onMessage?: FetchEventSourceInit['onmessage'];
    onClose?: FetchEventSourceInit['onclose'];
    onError?: FetchEventSourceInit['onerror'];
  }) {
    const chatRequest = mapToChatRequest(request);
    const requestBody = JSON.stringify({
      ...chatRequest,
    });

    const endpoint = `${this.getEndpoint('chat-stream')}${agentId ? `?agent_id=${agentId}` : ''}`;
    return await fetchEventSource(endpoint, {
      method: 'POST',
      headers: { ...this.getHeaders(), ...headers },
      body: requestBody,
      signal,
      onopen: onOpen,
      onmessage: onMessage,
      onclose: onClose,
      onerror: onError,
    });
  }

  public async langchainChat({
    request,
    headers,
    signal,
    onOpen,
    onMessage,
    onClose,
    onError,
  }: {
    request: CohereChatRequest;
    headers?: Record<string, string>;
    signal?: AbortSignal;
    onOpen?: FetchEventSourceInit['onopen'];
    onMessage?: FetchEventSourceInit['onmessage'];
    onClose?: FetchEventSourceInit['onclose'];
    onError?: FetchEventSourceInit['onerror'];
  }) {
    const chatRequest = mapToChatRequest(request);
    const requestBody = JSON.stringify({
      ...chatRequest,
    });
    return await fetchEventSource(this.getEndpoint('langchain-chat'), {
      method: 'POST',
      headers: { ...this.getHeaders(), ...headers },
      body: requestBody,
      signal,
      onopen: onOpen,
      onmessage: onMessage,
      onclose: onClose,
      onerror: onError,
    });
  }

  public listConversations(params: { offset?: number; limit?: number; agentId?: string }) {
    return this.cohereService.default.listConversationsV1ConversationsGet(params);
  }

  public getConversation({ conversationId }: { conversationId: string }) {
    return this.cohereService.default.getConversationV1ConversationsConversationIdGet({
      conversationId,
    });
  }

  public deleteConversation({ conversationId }: { conversationId: string }) {
    return this.cohereService.default.deleteConversationV1ConversationsConversationIdDelete({
      conversationId,
    });
  }

  public editConversation(request: UpdateConversation, conversationId: string) {
    return this.cohereService.default.updateConversationV1ConversationsConversationIdPut({
      conversationId: conversationId,
      requestBody: request,
    });
  }

  public listTools({ agentId }: { agentId?: string | null }) {
    return this.cohereService.default.listToolsV1ToolsGet({ agentId });
  }

  public listDeployments({ all }: { all?: boolean }) {
    return this.cohereService.default.listDeploymentsV1DeploymentsGet({ all });
  }

  public updateDeploymentEnvVariables(request: UpdateDeploymentEnv, name: string) {
    return this.cohereService.default.setEnvVarsV1DeploymentsNameSetEnvVarsPost({
      name: name,
      requestBody: request,
    });
  }

  public getExperimentalFeatures() {
    return this.cohereService.default.listExperimentalFeaturesV1ExperimentalFeaturesGet();
  }

  public login({ email, password }: { email: string; password: string }) {
    return this.cohereService.default.loginV1LoginPost({
      requestBody: {
        strategy: 'Basic',
        payload: { email, password },
      },
    });
  }

  public logout() {
    return this.cohereService.default.logoutV1LogoutGet();
  }

  public getAuthStrategies() {
    return this.cohereService.default.getStrategiesV1AuthStrategiesGet();
  }

  public createUser({ fullname, email, password }: CreateUser) {
    return this.cohereService.default.createUserV1UsersPost({
      requestBody: { fullname, email, password },
    });
  }

  public async googleSSOAuth({ code }: { code: string }) {
    const response = await this.fetch(`${this.getEndpoint('google/auth')}?code=${code}`, {
      method: 'GET',
      headers: this.getHeaders(),
    });

    const body = await response.json();
    this.authToken = body.token;

    if (response.status !== 200) {
      throw new CohereNetworkError('Something went wrong', response.status);
    }

    return body as { token: string };
    // FIXME: generated code doesn't have code as query parameter
    // this.cohereService.default.googleAuthorizeV1GoogleAuthGet();
  }

  public async oidcSSOAuth({ code, strategy }: { code: string; strategy: string }) {
    const response = await this.fetch(
      `${this.getEndpoint('oidc/auth')}?code=${code}&strategy=${strategy}`,
      {
        method: 'GET',
        headers: this.getHeaders(),
      }
    );

    const body = await response.json();
    this.authToken = body.token;

    if (response.status !== 200) {
      throw new CohereNetworkError('Something went wrong', response.status);
    }

    return body as { token: string };
    // FIXME: generated code doesn't have code as query parameter
    // this.cohereService.default.oidcAuthorizeV1OidcAuthGet();
  }

  public getAgent(agentId: string) {
    return this.cohereService.default.getAgentByIdV1AgentsAgentIdGet({ agentId });
  }

  public createAgent(request: CreateAgent) {
    return this.cohereService.default.createAgentV1AgentsPost({ requestBody: request });
  }

  public async listAgents({ offset, limit = 100 }: { offset?: number; limit?: number }) {
    return this.cohereService.default.listAgentsV1AgentsGet({ offset, limit });
  }

  public updateAgent(request: UpdateAgent, agentId: string) {
    return this.cohereService.default.updateAgentV1AgentsAgentIdPut({
      agentId: agentId,
      requestBody: request,
    });
  }

<<<<<<< HEAD
  private getEndpoint(endpoint: 'chat-stream' | 'langchain-chat' | 'google/auth' | 'oidc/auth') {
=======
  public async generateTitle({ conversationId }: { conversationId: string }) {
    const response = await this.fetch(
      `${this.getEndpoint('conversations')}/${conversationId}/generate-title`,
      {
        method: 'POST',
        headers: this.getHeaders(),
      }
    );

    const body = await response.json();

    if (response.status !== 200) {
      throw new CohereNetworkError(
        body?.message || body?.error || 'Something went wrong',
        response.status
      );
    }

    return body as GenerateTitle;
  }

  private getEndpoint(
    endpoint:
      | 'upload'
      | 'chat-stream'
      | 'langchain-chat'
      | 'conversations'
      | 'tools'
      | 'deployments'
      | 'experimental_features'
      | 'login'
      | 'logout'
      | 'auth_strategies'
      | 'users'
      | 'google/auth'
      | 'oidc/auth'
      | 'agents'
  ) {
>>>>>>> cc996b3e
    return `${this.hostname}/v1/${endpoint}`;
  }

  private getHeaders(omitContentType = false) {
    const headers: HeadersInit = {
      ...(omitContentType ? {} : { 'Content-Type': 'application/json' }),
      ...(this.authToken ? { Authorization: `Bearer ${this.authToken}` } : {}),
      'User-Id': 'user-id',
    };
    return headers;
  }
}<|MERGE_RESOLUTION|>--- conflicted
+++ resolved
@@ -6,20 +6,8 @@
   CohereClientGenerated,
   CohereNetworkError,
   CreateAgent,
-<<<<<<< HEAD
   CreateUser,
   Fetch,
-=======
-  DefaultService,
-  Deployment,
-  ERROR_FINISH_REASON_TO_MESSAGE,
-  FinishReason,
-  GenerateTitle,
-  ListAuthStrategy,
-  ListFile,
-  ManagedTool,
-  Tool,
->>>>>>> cc996b3e
   UpdateAgent,
   UpdateConversation,
   UpdateDeploymentEnv,
@@ -268,48 +256,13 @@
     });
   }
 
-<<<<<<< HEAD
+  public generateTitle({ conversationId }: { conversationId: string }) {
+    return this.cohereService.default.generateTitleV1ConversationsConversationIdGenerateTitlePost({
+      conversationId,
+    });
+  }
+
   private getEndpoint(endpoint: 'chat-stream' | 'langchain-chat' | 'google/auth' | 'oidc/auth') {
-=======
-  public async generateTitle({ conversationId }: { conversationId: string }) {
-    const response = await this.fetch(
-      `${this.getEndpoint('conversations')}/${conversationId}/generate-title`,
-      {
-        method: 'POST',
-        headers: this.getHeaders(),
-      }
-    );
-
-    const body = await response.json();
-
-    if (response.status !== 200) {
-      throw new CohereNetworkError(
-        body?.message || body?.error || 'Something went wrong',
-        response.status
-      );
-    }
-
-    return body as GenerateTitle;
-  }
-
-  private getEndpoint(
-    endpoint:
-      | 'upload'
-      | 'chat-stream'
-      | 'langchain-chat'
-      | 'conversations'
-      | 'tools'
-      | 'deployments'
-      | 'experimental_features'
-      | 'login'
-      | 'logout'
-      | 'auth_strategies'
-      | 'users'
-      | 'google/auth'
-      | 'oidc/auth'
-      | 'agents'
-  ) {
->>>>>>> cc996b3e
     return `${this.hostname}/v1/${endpoint}`;
   }
 

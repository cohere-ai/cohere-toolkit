import { FetchEventSourceInit, fetchEventSource } from '@microsoft/fetch-event-source';

import {
  Body_upload_file_v1_conversations_upload_file_post,
  CancelablePromise,
  CohereChatRequest,
  CohereClientGenerated,
  CohereNetworkError,
  CreateAgent,
  CreateUser,
  ExperimentalFeatures,
  Fetch,
  UpdateAgent,
  UpdateConversation,
  UpdateDeploymentEnv,
} from '@/cohere-client';

import { mapToChatRequest } from './mappings';

export class CohereClient {
  private readonly hostname: string;
  private readonly fetch: Fetch;
  private authToken?: string;

  public cohereService: CohereClientGenerated;
  public request?: any;

  constructor({
    hostname,
    fetch,
    authToken,
  }: {
    hostname: string;
    fetch: Fetch;
    authToken?: string;
  }) {
    this.hostname = hostname;
    this.fetch = fetch;
    this.authToken = authToken;
    this.cohereService = new CohereClientGenerated({
      BASE: hostname,
      HEADERS: this.getHeaders(true),
    });
  }

  public uploadFile(formData: Body_upload_file_v1_conversations_upload_file_post) {
    return this.cohereService.default.uploadFileV1ConversationsUploadFilePost({
      formData,
    });
  }

  public deletefile({ conversationId, fileId }: { conversationId: string; fileId: string }) {
    return this.cohereService.default.deleteFileV1ConversationsConversationIdFilesFileIdDelete({
      conversationId,
      fileId,
    });
  }

  public listFiles({ conversationId }: { conversationId: string }) {
    return this.cohereService.default.listFilesV1ConversationsConversationIdFilesGet({
      conversationId,
    });
  }

  public async chat({
    request,
    headers,
    agentId,
    signal,
    onOpen,
    onMessage,
    onClose,
    onError,
  }: {
    request: CohereChatRequest;
    headers?: Record<string, string>;
    agentId?: string;
    signal?: AbortSignal;
    onOpen?: FetchEventSourceInit['onopen'];
    onMessage?: FetchEventSourceInit['onmessage'];
    onClose?: FetchEventSourceInit['onclose'];
    onError?: FetchEventSourceInit['onerror'];
  }) {
    const chatRequest = mapToChatRequest(request);
    const requestBody = JSON.stringify({
      ...chatRequest,
    });

    const endpoint = `${this.getEndpoint('chat-stream')}${agentId ? `?agent_id=${agentId}` : ''}`;
    return await fetchEventSource(endpoint, {
      method: 'POST',
      headers: { ...this.getHeaders(), ...headers },
      body: requestBody,
      signal,
      onopen: onOpen,
      onmessage: onMessage,
      onclose: onClose,
      onerror: onError,
    });
  }

  public async langchainChat({
    request,
    headers,
    signal,
    onOpen,
    onMessage,
    onClose,
    onError,
  }: {
    request: CohereChatRequest;
    headers?: Record<string, string>;
    signal?: AbortSignal;
    onOpen?: FetchEventSourceInit['onopen'];
    onMessage?: FetchEventSourceInit['onmessage'];
    onClose?: FetchEventSourceInit['onclose'];
    onError?: FetchEventSourceInit['onerror'];
  }) {
    const chatRequest = mapToChatRequest(request);
    const requestBody = JSON.stringify({
      ...chatRequest,
    });
    return await fetchEventSource(this.getEndpoint('langchain-chat'), {
      method: 'POST',
      headers: { ...this.getHeaders(), ...headers },
      body: requestBody,
      signal,
      onopen: onOpen,
      onmessage: onMessage,
      onclose: onClose,
      onerror: onError,
    });
  }

  public listConversations(params: { offset?: number; limit?: number; agentId?: string }) {
    return this.cohereService.default.listConversationsV1ConversationsGet(params);
  }

  public getConversation({ conversationId }: { conversationId: string }) {
    return this.cohereService.default.getConversationV1ConversationsConversationIdGet({
      conversationId,
    });
  }

  public deleteConversation({ conversationId }: { conversationId: string }) {
    return this.cohereService.default.deleteConversationV1ConversationsConversationIdDelete({
      conversationId,
    });
  }

  public editConversation(requestBody: UpdateConversation, conversationId: string) {
    return this.cohereService.default.updateConversationV1ConversationsConversationIdPut({
      conversationId: conversationId,
      requestBody,
    });
  }

  public listTools({ agentId }: { agentId?: string | null }) {
    return this.cohereService.default.listToolsV1ToolsGet({ agentId });
  }

  public listDeployments({ all }: { all?: boolean }) {
    return this.cohereService.default.listDeploymentsV1DeploymentsGet({ all });
  }

  public updateDeploymentEnvVariables(requestBody: UpdateDeploymentEnv, name: string) {
    return this.cohereService.default.setEnvVarsV1DeploymentsNameSetEnvVarsPost({
      name: name,
      requestBody,
    });
  }

  public getExperimentalFeatures() {
    return this.cohereService.default.listExperimentalFeaturesV1ExperimentalFeaturesGet() as CancelablePromise<ExperimentalFeatures>;
  }

  public login({ email, password }: { email: string; password: string }) {
    return this.cohereService.default.loginV1LoginPost({
      requestBody: {
        strategy: 'Basic',
        payload: { email, password },
      },
    });
  }

  public logout() {
    return this.cohereService.default.logoutV1LogoutGet();
  }

  public getAuthStrategies() {
    return this.cohereService.default.getStrategiesV1AuthStrategiesGet();
  }

  public createUser(requestBody: CreateUser) {
    return this.cohereService.default.createUserV1UsersPost({
      requestBody,
    });
  }

  public async googleSSOAuth({ code }: { code: string }) {
    const response = await this.fetch(`${this.getEndpoint('google/auth')}?code=${code}`, {
      method: 'POST',
      headers: this.getHeaders(),
    });

    const body = await response.json();
    this.authToken = body.token;

    if (response.status !== 200) {
      throw new CohereNetworkError('Something went wrong', response.status);
    }

    return body as { token: string };
    // FIXME(@tomtobac): generated code doesn't have code as query parameter (TLK-765)
    // this.cohereService.default.googleAuthorizeV1GoogleAuthGet();
  }

  public async oidcSSOAuth({
    code,
    strategy,
    codeVerifier,
  }: {
    code: string;
    strategy: string;
    codeVerifier?: string;
  }) {
    const body: any = {};

    if (codeVerifier) {
      // Conditionally add codeVerifier to the body
      body.code_verifier = codeVerifier;
    }

    const response = await this.fetch(
      `${this.getEndpoint('oidc/auth')}?code=${code}&strategy=${strategy}`,
      {
        method: 'POST',
        headers: this.getHeaders(),
        body: JSON.stringify(body),
      }
    );

    const payload = await response.json();
    this.authToken = body.token;

    if (response.status !== 200) {
      throw new CohereNetworkError('Something went wrong', response.status);
    }

<<<<<<< HEAD
    return payload as { token: string };
=======
    return body as { token: string };
    // FIXME(@tomtobac): generated code doesn't have code as query parameter (TLK-765)
    // this.cohereService.default.oidcAuthorizeV1OidcAuthGet();
>>>>>>> b69b18c9
  }

  public getAgent(agentId: string) {
    return this.cohereService.default.getAgentByIdV1AgentsAgentIdGet({ agentId });
  }

  public createAgent(requestBody: CreateAgent) {
    return this.cohereService.default.createAgentV1AgentsPost({ requestBody });
  }

  public listAgents({ offset, limit = 100 }: { offset?: number; limit?: number }) {
    return this.cohereService.default.listAgentsV1AgentsGet({ offset, limit });
  }

  public updateAgent(requestBody: UpdateAgent, agentId: string) {
    return this.cohereService.default.updateAgentV1AgentsAgentIdPut({
      agentId: agentId,
      requestBody,
    });
  }

  public generateTitle({ conversationId }: { conversationId: string }) {
    return this.cohereService.default.generateTitleV1ConversationsConversationIdGenerateTitlePost({
      conversationId,
    });
  }

  private getEndpoint(endpoint: 'chat-stream' | 'langchain-chat' | 'google/auth' | 'oidc/auth') {
    return `${this.hostname}/v1/${endpoint}`;
  }

  private getHeaders(omitContentType = false) {
    const headers: HeadersInit = {
      ...(omitContentType ? {} : { 'Content-Type': 'application/json' }),
      ...(this.authToken ? { Authorization: `Bearer ${this.authToken}` } : {}),
      'User-Id': 'user-id',
    };
    return headers;
  }
}<|MERGE_RESOLUTION|>--- conflicted
+++ resolved
@@ -247,13 +247,9 @@
       throw new CohereNetworkError('Something went wrong', response.status);
     }
 
-<<<<<<< HEAD
     return payload as { token: string };
-=======
-    return body as { token: string };
     // FIXME(@tomtobac): generated code doesn't have code as query parameter (TLK-765)
     // this.cohereService.default.oidcAuthorizeV1OidcAuthGet();
->>>>>>> b69b18c9
   }
 
   public getAgent(agentId: string) {

import { FetchEventSourceInit, fetchEventSource } from '@microsoft/fetch-event-source';

import {
  Body_upload_file_v1_conversations_upload_file_post,
  CancelablePromise,
  CohereChatRequest,
  CohereClientGenerated,
  CohereNetworkError,
  CohereUnauthorizedError,
  CreateAgent,
  CreateSnapshot,
  CreateUser,
  ExperimentalFeatures,
  Fetch,
  UpdateAgent,
  UpdateConversation,
  UpdateDeploymentEnv,
} from '@/cohere-client';

import { mapToChatRequest } from './mappings';

import { OpenAPI } from './generated/core/OpenAPI';

export class CohereClient {
  private readonly hostname: string;
  private readonly fetch: Fetch;
  private authToken?: string;
  private onAuthTokenUpdate?: (authToken?: string) => void;

  public cohereService: CohereClientGenerated;
  public request?: any;

  constructor({
    hostname,
    fetch,
    authToken,
    onAuthTokenUpdate,
  }: {
    hostname: string;
    fetch: Fetch;
    authToken?: string;
    onAuthTokenUpdate?: (authToken?: string) => void;
  }) {
    this.hostname = hostname;
    this.fetch = fetch;
    this.authToken = authToken;
    if (onAuthTokenUpdate) {
      this.onAuthTokenUpdate = onAuthTokenUpdate;
    }

    OpenAPI.interceptors.response.use((response) => {
      this.handleAuthTokenUpdate(response);
      console.log(`response was intercepted`);
      return response;
    });

    this.cohereService = new CohereClientGenerated({
      BASE: hostname,
      HEADERS: async () => this.getHeaders(true),
<<<<<<< HEAD
=======
    });

    this.cohereService.request.config.interceptors.response.use((response) => {
      if (response.status === 401) {
        throw new CohereUnauthorizedError();
      }
      return response;
>>>>>>> c6a05c7c
    });
  }

  private handleAuthTokenUpdate(response: Response) {
    const headers = response.headers;
    const authToken = headers.get('X-Toolkit-Auth-Update');
    if (authToken) {
      this.authToken = authToken;
    }
    this.onAuthTokenUpdate?.(this.authToken);
  }

  public uploadFile(formData: Body_upload_file_v1_conversations_upload_file_post) {
    return this.cohereService.default.uploadFileV1ConversationsUploadFilePost({
      formData,
    });
  }

  public deletefile({ conversationId, fileId }: { conversationId: string; fileId: string }) {
    return this.cohereService.default.deleteFileV1ConversationsConversationIdFilesFileIdDelete({
      conversationId,
      fileId,
    });
  }

  public listFiles({ conversationId }: { conversationId: string }) {
    return this.cohereService.default.listFilesV1ConversationsConversationIdFilesGet({
      conversationId,
    });
  }

  public async chat({
    request,
    headers,
    agentId,
    signal,
    onOpen,
    onMessage,
    onClose,
    onError,
  }: {
    request: CohereChatRequest;
    headers?: Record<string, string>;
    agentId?: string;
    signal?: AbortSignal;
    onOpen?: FetchEventSourceInit['onopen'];
    onMessage?: FetchEventSourceInit['onmessage'];
    onClose?: FetchEventSourceInit['onclose'];
    onError?: FetchEventSourceInit['onerror'];
  }) {
    const handleAuthUpdateOnOpen = async (response: Response) => {
      this.handleAuthTokenUpdate(response);
      onOpen?.(response);
    }
    const chatRequest = mapToChatRequest(request);
    const requestBody = JSON.stringify({
      ...chatRequest,
    });

    const endpoint = `${this.getEndpoint('chat-stream')}${agentId ? `?agent_id=${agentId}` : ''}`;
    return await fetchEventSource(endpoint, {
      method: 'POST',
      headers: { ...this.getHeaders(), ...headers },
      body: requestBody,
      signal,
<<<<<<< HEAD
      onopen: handleAuthUpdateOnOpen,
=======
      openWhenHidden: true, // When false, the requests will be paused when the tab is hidden and resume/retry when the tab is visible again
      onopen: onOpen,
>>>>>>> c6a05c7c
      onmessage: onMessage,
      onclose: onClose,
      onerror: onError,
    });
  }

  public async langchainChat({
    request,
    headers,
    signal,
    onOpen,
    onMessage,
    onClose,
    onError,
  }: {
    request: CohereChatRequest;
    headers?: Record<string, string>;
    signal?: AbortSignal;
    onOpen?: FetchEventSourceInit['onopen'];
    onMessage?: FetchEventSourceInit['onmessage'];
    onClose?: FetchEventSourceInit['onclose'];
    onError?: FetchEventSourceInit['onerror'];
  }) {
    const handleAuthUpdateOnOpen = async (response: Response) => {
      this.handleAuthTokenUpdate(response);
      onOpen?.(response);
    }
    const chatRequest = mapToChatRequest(request);
    const requestBody = JSON.stringify({
      ...chatRequest,
    });
    return await fetchEventSource(this.getEndpoint('langchain-chat'), {
      method: 'POST',
      headers: { ...this.getHeaders(), ...headers },
      body: requestBody,
      signal,
      onopen: handleAuthUpdateOnOpen,
      onmessage: onMessage,
      onclose: onClose,
      onerror: onError,
    });
  }

  public listConversations(params: { offset?: number; limit?: number; agentId?: string }) {
    return this.cohereService.default.listConversationsV1ConversationsGet(params);
  }

  public getConversation({ conversationId }: { conversationId: string }) {
    return this.cohereService.default.getConversationV1ConversationsConversationIdGet({
      conversationId,
    });
  }

  public deleteConversation({ conversationId }: { conversationId: string }) {
    return this.cohereService.default.deleteConversationV1ConversationsConversationIdDelete({
      conversationId,
    });
  }

  public editConversation(requestBody: UpdateConversation, conversationId: string) {
    return this.cohereService.default.updateConversationV1ConversationsConversationIdPut({
      conversationId: conversationId,
      requestBody,
    });
  }

  public listTools({ agentId }: { agentId?: string | null }) {
    return this.cohereService.default.listToolsV1ToolsGet({ agentId });
  }

  public listDeployments({ all }: { all?: boolean }) {
    return this.cohereService.default.listDeploymentsV1DeploymentsGet({ all });
  }

  public updateDeploymentEnvVariables(requestBody: UpdateDeploymentEnv, name: string) {
    return this.cohereService.default.setEnvVarsV1DeploymentsNameSetEnvVarsPost({
      name: name,
      requestBody,
    });
  }

  public getExperimentalFeatures() {
    return this.cohereService.default.listExperimentalFeaturesV1ExperimentalFeaturesGet() as CancelablePromise<ExperimentalFeatures>;
  }

  public login({ email, password }: { email: string; password: string }) {
    return this.cohereService.default.loginV1LoginPost({
      requestBody: {
        strategy: 'Basic',
        payload: { email, password },
      },
    });
  }

  public logout() {
    return this.cohereService.default.logoutV1LogoutGet();
  }

  public getAuthStrategies() {
    return this.cohereService.default.getStrategiesV1AuthStrategiesGet();
  }

  public createUser(requestBody: CreateUser) {
    return this.cohereService.default.createUserV1UsersPost({
      requestBody,
    });
  }

  public async googleSSOAuth({ code }: { code: string }) {
    const response = await this.fetch(`${this.getEndpoint('google/auth')}?code=${code}`, {
      method: 'POST',
      headers: this.getHeaders(),
    });

    this.handleAuthTokenUpdate(response);
    const body = await response.json();
    this.authToken = body.token;

    if (response.status !== 200) {
      throw new CohereNetworkError('Something went wrong', response.status);
    }

    return body as { token: string };
    // FIXME(@tomtobac): generated code doesn't have code as query parameter (TLK-765)
    // this.cohereService.default.googleAuthorizeV1GoogleAuthGet();
  }

  public async oidcSSOAuth({
    code,
    strategy,
    codeVerifier,
  }: {
    code: string;
    strategy: string;
    codeVerifier?: string;
  }) {
    const body: any = {};

    if (codeVerifier) {
      // Conditionally add codeVerifier to the body
      body.code_verifier = codeVerifier;
    }

    const response = await this.fetch(
      `${this.getEndpoint('oidc/auth')}?code=${code}&strategy=${strategy}`,
      {
        method: 'POST',
        headers: this.getHeaders(),
        body: JSON.stringify(body),
      }
    );

    const payload = await response.json();
    this.authToken = body.token;

    if (response.status !== 200) {
      throw new CohereNetworkError('Something went wrong', response.status);
    }

    return payload as { token: string };
    // FIXME(@tomtobac): generated code doesn't have code as query parameter (TLK-765)
    // this.cohereService.default.oidcAuthorizeV1OidcAuthGet();
  }

  public getAgent(agentId: string) {
    return this.cohereService.default.getAgentByIdV1AgentsAgentIdGet({ agentId });
  }

  public getDefaultAgent() {
    return this.cohereService.default.getDefaultAgentV1DefaultAgentGet();
  }

  public createAgent(requestBody: CreateAgent) {
    return this.cohereService.default.createAgentV1AgentsPost({ requestBody });
  }

  public listAgents({ offset, limit = 100 }: { offset?: number; limit?: number }) {
    return this.cohereService.default.listAgentsV1AgentsGet({ offset, limit });
  }

  public updateAgent(requestBody: UpdateAgent, agentId: string) {
    return this.cohereService.default.updateAgentV1AgentsAgentIdPut({
      agentId: agentId,
      requestBody,
    });
  }

  public deleteAgent(request: { agentId: string }) {
    return this.cohereService.default.deleteAgentV1AgentsAgentIdDelete(request);
  }

  public generateTitle({ conversationId }: { conversationId: string }) {
    return this.cohereService.default.generateTitleV1ConversationsConversationIdGenerateTitlePost({
      conversationId,
    });
  }

  public listSnapshots() {
    return this.cohereService.default.listSnapshotsV1SnapshotsGet();
  }

  public createSnapshot(requestBody: CreateSnapshot) {
    return this.cohereService.default.createSnapshotV1SnapshotsPost({ requestBody });
  }

  public getSnapshot({ linkId }: { linkId: string }) {
    return this.cohereService.default.getSnapshotV1SnapshotsLinkLinkIdGet({ linkId });
  }

  public deleteSnapshotLink({ linkId }: { linkId: string }) {
    return this.cohereService.default.deleteSnapshotLinkV1SnapshotsLinkLinkIdDelete({ linkId });
  }

  public deleteSnapshot({ snapshotId }: { snapshotId: string }) {
    return this.cohereService.default.deleteSnapshotV1SnapshotsSnapshotIdDelete({ snapshotId });
  }

  private getEndpoint(endpoint: 'chat-stream' | 'langchain-chat' | 'google/auth' | 'oidc/auth') {
    return `${this.hostname}/v1/${endpoint}`;
  }

  private getHeaders(omitContentType = false) {
    const headers: HeadersInit = {
      ...(omitContentType ? {} : { 'Content-Type': 'application/json' }),
      ...(this.authToken ? { Authorization: `Bearer ${this.authToken}` } : {}),
      'User-Id': 'user-id',
      Connection: 'keep-alive',
    };
    return headers;
  }
}<|MERGE_RESOLUTION|>--- conflicted
+++ resolved
@@ -57,8 +57,6 @@
     this.cohereService = new CohereClientGenerated({
       BASE: hostname,
       HEADERS: async () => this.getHeaders(true),
-<<<<<<< HEAD
-=======
     });
 
     this.cohereService.request.config.interceptors.response.use((response) => {
@@ -66,7 +64,6 @@
         throw new CohereUnauthorizedError();
       }
       return response;
->>>>>>> c6a05c7c
     });
   }
 
@@ -132,12 +129,8 @@
       headers: { ...this.getHeaders(), ...headers },
       body: requestBody,
       signal,
-<<<<<<< HEAD
       onopen: handleAuthUpdateOnOpen,
-=======
       openWhenHidden: true, // When false, the requests will be paused when the tab is hidden and resume/retry when the tab is visible again
-      onopen: onOpen,
->>>>>>> c6a05c7c
       onmessage: onMessage,
       onclose: onClose,
       onerror: onError,

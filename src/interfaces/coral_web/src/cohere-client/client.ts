import { FetchEventSourceInit, fetchEventSource } from '@microsoft/fetch-event-source';

import {
  CohereChatRequest,
  Conversation,
  ConversationWithoutMessages,
  DefaultService,
  Deployment,
  ERROR_FINISH_REASON_TO_MESSAGE,
  FinishReason,
  ListFile,
  Tool,
  UpdateConversation,
  UpdateDeploymentEnv,
  UploadFile,
} from '.';
import { mapToChatRequest } from './mappings';

export class CohereNetworkError extends Error {
  public status: number;

  constructor(message: string, status: number) {
    super(message);
    this.status = status;
  }
}

export class CohereFinishStreamError extends Error {
  public reason: FinishReason;

  constructor(reason: keyof typeof ERROR_FINISH_REASON_TO_MESSAGE) {
    const message = ERROR_FINISH_REASON_TO_MESSAGE[reason];
    super(message);
    this.reason = reason;
  }
}

export class CohereStreamError extends Error {
  public code: number;

  constructor(message: string, code: number) {
    super(message);
    this.code = code;
  }
}

export class CohereUnauthorizedError extends Error {
  constructor() {
    super('Unauthorized');
  }
}

export type Fetch = (input: RequestInfo, init?: RequestInit) => Promise<Response>;

export type ExperimentalFeatures = {
  USE_EXPERIMENTAL_LANGCHAIN: boolean;
  USE_AGENTS_VIEW: boolean;
};

export class CohereClient {
  private readonly hostname: string;
  private readonly fetch: Fetch;
  private readonly source: string;
  private authToken?: string;

  public cohereService?: DefaultService;
  public request?: any;

  constructor({
    hostname,
    source,
    fetch,
    authToken,
  }: {
    hostname: string;
    source: string;
    fetch: Fetch;
    authToken?: string;
  }) {
    this.hostname = hostname;
    this.source = source;
    this.fetch = fetch;
    this.authToken = authToken;
  }

  public async uploadFile({
    conversationId,
    file,
  }: {
    file: File;
    conversationId?: string;
  }): Promise<UploadFile> {
    const endpoint = `${this.getEndpoint('conversations')}/upload_file`;
    const formData = new FormData();
    formData.append('file', file, file.name);
    if (conversationId) {
      formData.append('conversation_id', conversationId);
    } else {
      /**
       * In the event a conversation_id doesn't exist yet (ie. first turn of a conversation),
       * we must upload files using a user_id instead. On successful upload, we will receive a
       * conversation_id in the response which we can use for future uploads.
       */
      formData.append('user_id', 'user_id');
    }

    const response = await this.fetch(endpoint, {
      method: 'POST',
      headers: this.getHeaders(true),
      body: formData,
    });

    const body = await response.json();

    if (response.status === 401) {
      throw new CohereUnauthorizedError();
    }

    if (response.status !== 200) {
      throw new CohereNetworkError(
        body?.message || body?.error || 'Something went wrong',
        response.status
      );
    }

    return body as UploadFile;
  }

  public async deletefile({ conversationId, fileId }: { conversationId: string; fileId: string }) {
    const url = `${this.getEndpoint('conversations')}/${conversationId}/files/${fileId}`;

    const response = await this.fetch(url, {
      method: 'DELETE',
      headers: this.getHeaders(),
    });

    const body = await response.json();

    if (response.status === 401) {
      throw new CohereUnauthorizedError();
    }

    if (response.status !== 200) {
      throw new CohereNetworkError(
        body?.message || body?.error || 'Something went wrong',
        response.status
      );
    }

    return body as {};
  }

  public async listFiles({ conversationId }: { conversationId: string }): Promise<ListFile[]> {
    const response = await this.fetch(
      `${this.getEndpoint('conversations')}/${conversationId}/files`,
      {
        method: 'GET',
        headers: this.getHeaders(),
      }
    );

    const body = await response.json();

    if (response.status === 401) {
      throw new CohereUnauthorizedError();
    }

    if (response.status !== 200) {
      throw new CohereNetworkError(
        body?.message || body?.error || 'Something went wrong',
        response.status
      );
    }

    return body as ListFile[];
  }

  public async chat({
    request,
    headers,
    signal,
    onOpen,
    onMessage,
    onClose,
    onError,
  }: {
    request: CohereChatRequest;
    headers?: Record<string, string>;
    signal?: AbortSignal;
    onOpen?: FetchEventSourceInit['onopen'];
    onMessage?: FetchEventSourceInit['onmessage'];
    onClose?: FetchEventSourceInit['onclose'];
    onError?: FetchEventSourceInit['onerror'];
  }) {
    const chatRequest = mapToChatRequest(request);
    const requestBody = JSON.stringify({
      ...chatRequest,
    });
    return await fetchEventSource(this.getEndpoint('chat-stream'), {
      method: 'POST',
      headers: { ...this.getHeaders(), ...headers },
      body: requestBody,
      signal,
      onopen: onOpen,
      onmessage: onMessage,
      onclose: onClose,
      onerror: onError,
    });
  }

  public async langchainChat({
    request,
    headers,
    signal,
    onOpen,
    onMessage,
    onClose,
    onError,
  }: {
    request: CohereChatRequest;
    headers?: Record<string, string>;
    signal?: AbortSignal;
    onOpen?: FetchEventSourceInit['onopen'];
    onMessage?: FetchEventSourceInit['onmessage'];
    onClose?: FetchEventSourceInit['onclose'];
    onError?: FetchEventSourceInit['onerror'];
  }) {
    const chatRequest = mapToChatRequest(request);
    const requestBody = JSON.stringify({
      ...chatRequest,
    });
    return await fetchEventSource(this.getEndpoint('langchain-chat'), {
      method: 'POST',
      headers: { ...this.getHeaders(), ...headers },
      body: requestBody,
      signal,
      onopen: onOpen,
      onmessage: onMessage,
      onclose: onClose,
      onerror: onError,
    });
  }

  public async listConversations({
    signal,
  }: {
    signal?: AbortSignal;
  }): Promise<ConversationWithoutMessages[]> {
    const response = await this.fetch(`${this.getEndpoint('conversations')}`, {
      method: 'GET',
      headers: this.getHeaders(),
      signal,
    });

    const body = await response.json();

    if (response.status === 401) {
      throw new CohereUnauthorizedError();
    }

    if (response.status !== 200) {
      throw new CohereNetworkError(
        body?.message || body?.error || 'Something went wrong',
        response.status
      );
    }

    return body as ConversationWithoutMessages[];
  }

  public async getConversation({
    conversationId,
    signal,
  }: { conversationId: string } & {
    signal?: AbortSignal;
  }): Promise<Conversation> {
    const response = await this.fetch(`${this.getEndpoint('conversations')}/${conversationId}`, {
      method: 'GET',
      headers: this.getHeaders(),
      signal,
    });
    const body = await response.json();

    if (response.status === 401) {
      throw new CohereUnauthorizedError();
    }

    if (response.status !== 200) {
      throw new CohereNetworkError(
        body?.message || body?.error || 'Something went wrong',
        response.status
      );
    }

    return body as Conversation;
  }

  public async deleteConversation({ conversationId }: { conversationId: string }) {
    const response = await this.fetch(`${this.getEndpoint('conversations')}/${conversationId}`, {
      method: 'DELETE',
      headers: this.getHeaders(),
    });

    const body = await response.json();

    if (response.status === 401) {
      throw new CohereUnauthorizedError();
    }

    if (response.status !== 200) {
      throw new CohereNetworkError(
        body?.message || body?.error || 'Something went wrong',
        response.status
      );
    }

    return body as {};
  }

  public async editConversation(
    request: UpdateConversation & { conversationId: string }
  ): Promise<Conversation> {
    const { conversationId, ...rest } = request;
    const endpoint = `${this.getEndpoint('conversations')}/${conversationId}`;
    const requestBody: UpdateConversation = {
      title: '',
      ...rest,
    };
    const response = await this.fetch(endpoint, {
      method: 'PUT',
      body: JSON.stringify(requestBody),
      headers: this.getHeaders(),
    });

    const body = await response.json();

    if (response.status === 401) {
      throw new CohereUnauthorizedError();
    }

    if (response.status !== 200) {
      throw new CohereNetworkError(
        body?.message || body?.error || 'Something went wrong',
        response.status
      );
    }

    return body as Conversation;
  }

  public async listTools({ signal }: { signal?: AbortSignal }): Promise<Tool[]> {
    const response = await this.fetch(`${this.getEndpoint('tools')}`, {
      method: 'GET',
      headers: this.getHeaders(),
      signal,
    });

    const body = await response.json();

    if (response.status === 401) {
      throw new CohereUnauthorizedError();
    }

    if (response.status !== 200) {
      throw new CohereNetworkError(
        body?.message || body?.error || 'Something went wrong',
        response.status
      );
    }

    return body as Tool[];
  }

  public async listDeployments(): Promise<Deployment[]> {
    const response = await this.fetch(`${this.getEndpoint('deployments')}`, {
      method: 'GET',
      headers: this.getHeaders(),
    });

    const body = await response.json();

    if (response.status === 401) {
      throw new CohereUnauthorizedError();
    }

    if (response.status !== 200) {
      throw new CohereNetworkError(
        body?.message || body?.error || 'Something went wrong',
        response.status
      );
    }

    return body as Deployment[];
  }

  public async listAllDeployments(): Promise<Deployment[]> {
    const response = await this.fetch(`${this.getEndpoint('deployments')}?all=1`, {
      method: 'GET',
      headers: this.getHeaders(),
    });

    const body = await response.json();

    if (response.status === 401) {
      throw new CohereUnauthorizedError();
    }

    if (response.status !== 200) {
      throw new CohereNetworkError(
        body?.message || body?.error || 'Something went wrong',
        response.status
      );
    }

    return body as Deployment[];
  }

  public async updateDeploymentEnvVariables(request: UpdateDeploymentEnv & { name: string }) {
    const response = await this.fetch(
      `${this.getEndpoint('deployments')}/${request.name}/set_env_vars`,
      {
        method: 'POST',
        headers: this.getHeaders(),
        body: JSON.stringify({ env_vars: request.env_vars }),
      }
    );

    if (response.status === 401) {
      throw new CohereUnauthorizedError();
    }

    if (response.status !== 200) {
      throw new CohereNetworkError('Something went wrong', response.status);
    }
  }

  public async getExperimentalFeatures(): Promise<ExperimentalFeatures> {
    const response = await this.fetch(`${this.getEndpoint('experimental_features')}/`, {
      method: 'GET',
      headers: this.getHeaders(),
    });

    const body = await response.json();

    if (response.status === 401) {
      throw new CohereUnauthorizedError();
    }

    if (response.status !== 200) {
      throw new CohereNetworkError(
        body?.message || body?.error || 'Something went wrong',
        response.status
      );
    }

    return body as ExperimentalFeatures;
  }

  public async login({ email, password }: { email: string; password: string }) {
    const response = await this.fetch(`${this.getEndpoint('login')}`, {
      method: 'POST',
      headers: this.getHeaders(),
      body: JSON.stringify({
        strategy: 'Basic',
        payload: { email, password },
      }),
    });

<<<<<<< HEAD
=======
    if (response.status === 401) {
      throw new CohereUnauthorizedError();
    }

>>>>>>> d33d23dc
    const body = await response.json();
    this.authToken = body.token;

    if (response.status !== 200) {
      throw new CohereNetworkError('Something went wrong', response.status);
    }

    return body as { token: string };
  }

  public async logout() {
    const response = await this.fetch(`${this.getEndpoint('logout')}`, {
      method: 'GET',
      headers: this.getHeaders(),
    });

    this.authToken = undefined;

    if (response.status !== 200) {
      throw new CohereNetworkError('Something went wrong', response.status);
    }
  }

  public async getAuthStrategies() {
    const response = await this.fetch(`${this.getEndpoint('auth_strategies')}`, {
      method: 'GET',
      headers: this.getHeaders(),
    });

    const body = await response.json();

    if (response.status !== 200) {
      throw new CohereNetworkError('Something went wrong', response.status);
    }

    return body as { strategies: string[] };
  }

  public async createUser({
    name,
    email,
    password,
  }: {
    name: string;
    email: string;
    password: string;
  }) {
    const response = await this.fetch(`${this.getEndpoint('users')}/`, {
      method: 'POST',
      headers: this.getHeaders(),
      body: JSON.stringify({
        fullname: name,
        email,
        password,
      }),
    });

    const body = await response.json();

    if (response.status !== 200) {
      throw new CohereNetworkError('Something went wrong', response.status);
    }

    return body as {};
  }

<<<<<<< HEAD
  public async googleSSOAuth({ code }: { code: string }) {
    const response = await this.fetch(`${this.getEndpoint('google/auth')}?code=${code}`, {
      method: 'GET',
      headers: this.getHeaders(),
    });

    const body = await response.json();
    this.authToken = body.token;

    if (response.status !== 200) {
      throw new CohereNetworkError('Something went wrong', response.status);
    }

    return body as { token: string };
  }

  public async oidcSSOAuth({ code, strategy }: { code: string; strategy: string }) {
    const response = await this.fetch(
      `${this.getEndpoint('oidc/auth')}?code=${code}&strategy=${strategy}`,
      {
        method: 'GET',
        headers: this.getHeaders(),
      }
    );

    const body = await response.json();
    this.authToken = body.token;

    if (response.status !== 200) {
      throw new CohereNetworkError('Something went wrong', response.status);
    }

    return body as { token: string };
  }

=======
>>>>>>> d33d23dc
  private getEndpoint(
    endpoint:
      | 'upload'
      | 'chat-stream'
      | 'langchain-chat'
      | 'conversations'
      | 'tools'
      | 'deployments'
      | 'experimental_features'
      | 'login'
      | 'logout'
      | 'auth_strategies'
      | 'users'
<<<<<<< HEAD
      | 'google/auth'
      | 'oidc/auth'
=======
>>>>>>> d33d23dc
  ) {
    return `${this.hostname}/v1/${endpoint}`;
  }

  private getHeaders(omitContentType = false) {
    const headers: HeadersInit = {
      ...(omitContentType ? {} : { 'Content-Type': 'application/json' }),
      ...(this.authToken ? { Authorization: `Bearer ${this.authToken}` } : {}),
      'User-Id': 'user-id',
    };
    return headers;
  }
}<|MERGE_RESOLUTION|>--- conflicted
+++ resolved
@@ -466,13 +466,10 @@
       }),
     });
 
-<<<<<<< HEAD
-=======
-    if (response.status === 401) {
-      throw new CohereUnauthorizedError();
-    }
-
->>>>>>> d33d23dc
+    if (response.status === 401) {
+      throw new CohereUnauthorizedError();
+    }
+
     const body = await response.json();
     this.authToken = body.token;
 
@@ -539,7 +536,6 @@
     return body as {};
   }
 
-<<<<<<< HEAD
   public async googleSSOAuth({ code }: { code: string }) {
     const response = await this.fetch(`${this.getEndpoint('google/auth')}?code=${code}`, {
       method: 'GET',
@@ -575,8 +571,6 @@
     return body as { token: string };
   }
 
-=======
->>>>>>> d33d23dc
   private getEndpoint(
     endpoint:
       | 'upload'
@@ -590,11 +584,8 @@
       | 'logout'
       | 'auth_strategies'
       | 'users'
-<<<<<<< HEAD
       | 'google/auth'
       | 'oidc/auth'
-=======
->>>>>>> d33d23dc
   ) {
     return `${this.hostname}/v1/${endpoint}`;
   }

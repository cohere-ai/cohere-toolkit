--- conflicted
+++ resolved
@@ -68,12 +68,6 @@
     callbackFunction(data);
   };
 
-<<<<<<< HEAD
-  return () =>
-    openPicker({
-      clientId: env.NEXT_PUBLIC_GOOGLE_DRIVE_CLIENT_ID,
-      developerKey: env.NEXT_PUBLIC_GOOGLE_DRIVE_DEVELOPER_KEY,
-=======
   const googleDriveClientId = env.NEXT_PUBLIC_GOOGLE_DRIVE_CLIENT_ID;
   const googleDriveDeveloperKey = env.NEXT_PUBLIC_GOOGLE_DRIVE_DEVELOPER_KEY;
   if (!googleDriveClientId || !googleDriveDeveloperKey) {
@@ -86,7 +80,6 @@
     openPicker({
       clientId: googleDriveClientId,
       developerKey: googleDriveDeveloperKey,
->>>>>>> b04b9d23
       token: googleDriveTool?.token || '',
       setIncludeFolders: true,
       setSelectFolderEnabled: true,

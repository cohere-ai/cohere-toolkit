--- conflicted
+++ resolved
@@ -17,25 +17,11 @@
 ENV NEXT_TELEMETRY_DISABLED 1
 
 # Note: Don't expose ports here, Compose will handle that for us
-<<<<<<< HEAD
-CMD npm run dev
-=======
 
 # Start Next.js in development mode based on the preferred package manager
-CMD \
-  if [ -f yarn.lock ]; then yarn dev; \
-  elif [ -f package-lock.json ]; then npm run dev; \
-  elif [ -f pnpm-lock.yaml ]; then pnpm dev; \
-  else npm run dev; \
-  fi
+CMD npm run dev
 
 
 # Production specifc tareget
 FROM base AS prod
-  CMD \
-  if [ -f yarn.lock ]; then yarn start; \
-  elif [ -f package-lock.json ]; then npm run start; \
-  elif [ -f pnpm-lock.yaml ]; then pnpm start; \
-  else npm run start; \
-  fi
->>>>>>> ff80f21b
+  CMD npm run start
'use client';

import { UseMutateAsyncFunction, useQueryClient } from '@tanstack/react-query';
import { useEffect, useState } from 'react';

import {
  Citation,
  CohereChatRequest,
  CohereNetworkError,
  Document,
  FinishReason,
  StreamEnd,
  StreamEvent,
  StreamToolCallsGeneration,
  isCohereNetworkError,
  isStreamError,
} from '@/cohere-client';
import {
  BACKGROUND_TOOLS,
  DEFAULT_TYPING_VELOCITY,
  DEPLOYMENT_COHERE_PLATFORM,
  TOOL_PYTHON_INTERPRETER_ID,
} from '@/constants';
import {
  StreamingChatParams,
  useChatRoutes,
  useStreamChat,
  useUpdateConversationTitle,
} from '@/hooks';
import { useCitationsStore, useConversationStore, useFilesStore, useParamsStore } from '@/stores';
import { OutputFiles } from '@/stores/slices/citationsSlice';
import { useStreamingStore } from '@/stores/streaming';
import {
  BotState,
  ChatMessage,
  ErrorMessage,
  FulfilledMessage,
  MessageType,
  createAbortedMessage,
  createErrorMessage,
  createLoadingMessage,
} from '@/types/message';
import {
  createStartEndKey,
  fixInlineCitationsForMarkdown,
  fixMarkdownImagesInText,
  isGroundingOn,
  parsePythonInterpreterToolFields,
  replaceCodeBlockWithIframe,
  replaceTextWithCitations,
  shouldUpdateConversationTitle,
} from '@/utils';

const USER_ERROR_MESSAGE = 'Something went wrong. This has been reported. ';
const ABORT_REASON_USER = 'USER_ABORTED';

type IdToDocument = { [documentId: string]: Document };

type ChatRequestOverrides = Pick<
  CohereChatRequest,
  'temperature' | 'model' | 'preamble' | 'tools' | 'file_ids'
>;

export type HandleSendChat = (
  {
    currentMessages,
    suggestedMessage,
  }: {
    currentMessages?: ChatMessage[];
    suggestedMessage?: string;
  },
  overrides?: ChatRequestOverrides
) => Promise<void>;

export const useChat = (config?: { onSend?: (msg: string) => void }) => {
  const { chatMutation, abortController } = useStreamChat();
  const { mutateAsync: streamChat } = chatMutation;

  const {
    params: { temperature, preamble, tools, model, deployment, deploymentConfig, fileIds },
  } = useParamsStore();
  const {
    conversation: { id, messages },
    setConversation,
    setPendingMessage,
  } = useConversationStore();
  const { mutateAsync: updateConversationTitle } = useUpdateConversationTitle();
  const {
    citations: { outputFiles: savedOutputFiles },
    addSearchResults,
    addCitation,
    saveOutputFiles,
  } = useCitationsStore();
  const {
    files: { composerFiles },
    clearComposerFiles,
    clearUploadingErrors,
  } = useFilesStore();
  const queryClient = useQueryClient();

  const currentConversationId = id || composerFiles[0]?.conversation_id;

  const [userMessage, setUserMessage] = useState('');
  const [isStreaming, setIsStreaming] = useState(false);
  const [isStreamingToolEvents, setIsStreamingToolEvents] = useState(false);
  const { streamingMessage, setStreamingMessage } = useStreamingStore();
  const { agentId } = useChatRoutes();

  useEffect(() => {
    return () => {
      abortController.current?.abort();
      setStreamingMessage(null);
    };
  }, []);

  const saveCitations = (
    generationId: string,
    citations: Citation[],
    documentsMap: {
      [documentId: string]: Document;
    }
  ) => {
    for (const citation of citations) {
      const startEndKey = createStartEndKey(citation.start ?? 0, citation.end ?? 0);
      const documents = (citation?.document_ids || [])
        .map((id) => documentsMap[id])
        // When we use documents for RAG, we don't get the documents split up by snippet
        // and their new ids until the final response. In the future, we will potentially
        // get the snippets in the citation-generation event and we can inject them here.
        .filter(Boolean);
      addCitation(generationId, startEndKey, documents);
    }
  };

  const mapDocuments = (documents: Document[]) => {
    return documents.reduce<{ documentsMap: IdToDocument; outputFilesMap: OutputFiles }>(
      ({ documentsMap, outputFilesMap }, doc) => {
        const docId = doc?.document_id ?? '';
        const toolName = doc?.tool_name ?? '';
        const newOutputFilesMapEntry: OutputFiles = {};

        if (toolName === TOOL_PYTHON_INTERPRETER_ID) {
          const { outputFile } = parsePythonInterpreterToolFields(doc);

          if (outputFile) {
            newOutputFilesMapEntry[outputFile.filename] = {
              name: outputFile.filename,
              data: outputFile.b64_data,
              documentId: docId,
            };
          }
        }
        return {
          documentsMap: { ...documentsMap, [docId]: doc },
          outputFilesMap: { ...outputFilesMap, ...newOutputFilesMapEntry },
        };
      },
      { documentsMap: {}, outputFilesMap: {} }
    );
  };

  const handleUpdateConversationTitle = async (conversationId: string) => {
    const { title } = await updateConversationTitle(conversationId);

    if (!title) return;

    // wait for the side panel to add the new conversation with the animation included
    await new Promise((resolve) => setTimeout(resolve, 1500));

    // iterate each character in the title and add a delay to simulate typing
    for (let i = 0; i < title.length; i++) {
      await new Promise((resolve) => setTimeout(resolve, DEFAULT_TYPING_VELOCITY));
      // only update the conversation name if the user is still on the same conversation
      // usage of window.location instead of router is due of replacing the url through
      // window.history in ConversationsContext.
      if (window?.location.pathname.includes(conversationId)) {
        setConversation({ name: title.slice(0, i + 1) });
      }
    }
  };

  const handleStreamConverse = async ({
    newMessages,
    request,
    headers,
    streamConverse,
  }: {
    newMessages: ChatMessage[];
    request: CohereChatRequest;
    headers: Record<string, string>;
    streamConverse: UseMutateAsyncFunction<
      StreamEnd | undefined,
      CohereNetworkError,
      StreamingChatParams,
      unknown
    >;
  }) => {
    setConversation({ messages: newMessages });
    const isRAGOn = isGroundingOn(request?.tools || [], request.file_ids || []);
    setStreamingMessage(
      createLoadingMessage({
        text: '',
        isRAGOn,
      })
    );

    let botResponse = '';
    let conversationId = '';
    let generationId = '';
    let citations: Citation[] = [];
    let documentsMap: IdToDocument = {};
    let outputFiles: OutputFiles = {};
    let toolEvents: StreamToolCallsGeneration[] = [];
    let currentToolEventIndex = 0;

    // Temporarily store the streaming `parameters` partial JSON string for a tool call
    let toolCallParamaterStr = '';

    clearComposerFiles();
    clearUploadingErrors();

<<<<<<< HEAD
    await streamConverse({
      request,
      headers,
      onRead: (eventData) => {
        switch (eventData.event) {
          case StreamEvent.STREAM_START: {
            const data = eventData.data;
            setIsStreaming(true);
            conversationId = data?.conversation_id ?? '';
            generationId = data?.generation_id ?? '';
            break;
          }
=======
            // This event only occurs when we use tools.
            case StreamEvent.SEARCH_RESULTS: {
              const data = eventData.data;
              const documents = data?.documents ?? [];

              const { documentsMap: newDocumentsMap, outputFilesMap: newOutputFilesMap } =
                mapDocuments(documents);
              documentsMap = { ...documentsMap, ...newDocumentsMap };
              outputFiles = { ...outputFiles, ...newOutputFilesMap };
              saveOutputFiles({ ...savedOutputFiles, ...outputFiles });

              toolEvents.push({
                text: '',
                stream_search_results: data,
                tool_calls: [],
              } as StreamToolCallsGeneration);
              currentToolEventIndex += 1;

              break;
            }
>>>>>>> 11d3e257

          case StreamEvent.TEXT_GENERATION: {
            setIsStreamingToolEvents(false);
            const data = eventData.data;
            botResponse += data?.text ?? '';
            setStreamingMessage({
              type: MessageType.BOT,
              state: BotState.TYPING,
              text: botResponse,
              generationId,
              isRAGOn,
              originalText: botResponse,
              toolEvents,
            });
            break;
          }

          // This event only occurs when we use tools.
          case StreamEvent.SEARCH_RESULTS: {
            const data = eventData.data;
            const documents = data?.documents ?? [];

            const { documentsMap: newDocumentsMap, outputFilesMap: newOutputFilesMap } =
              mapDocuments(documents);
            documentsMap = { ...documentsMap, ...newDocumentsMap };
            outputFiles = { ...outputFiles, ...newOutputFilesMap };
            saveOutputFiles({ ...savedOutputFiles, ...outputFiles });

            // we are only interested in web_search results
            // ignore search results of pyhton interpreter tool
            if (
              toolEvents[currentToolEventIndex - 1]?.tool_calls?.[0]?.name !==
              TOOL_PYTHON_INTERPRETER_ID
            ) {
              toolEvents.push({
                text: '',
                stream_search_results: data,
                tool_calls: [],
              } as StreamToolCallsGeneration);
              currentToolEventIndex += 1;
            }
            break;
          }

          case StreamEvent.TOOL_CALLS_CHUNK: {
            setIsStreamingToolEvents(true);
            const data = eventData.data;

            // Initiate an empty tool event if one doesn't already exist at the current index
            const toolEvent: StreamToolCallsGeneration = toolEvents[currentToolEventIndex] ?? {
              text: '',
              tool_calls: [],
            };
            toolEvent.text += data?.text ?? '';

            // A tool call needs to be added/updated if a tool call delta is present in the event
            if (data?.tool_call_delta) {
              const currentToolCallsIndex = data.tool_call_delta.index ?? 0;
              let toolCall = toolEvent.tool_calls?.[currentToolCallsIndex];
              if (!toolCall) {
                toolCall = {
                  name: '',
                  parameters: {},
                };
                toolCallParamaterStr = '';
              }

              if (data?.tool_call_delta?.name) {
                toolCall.name = data.tool_call_delta.name;
              }
              if (data?.tool_call_delta?.parameters) {
                toolCallParamaterStr += data?.tool_call_delta?.parameters;

                // Attempt to parse the partial parameter string as valid JSON to show that the parameters
                // are streaming in. To make the partial JSON string valid JSON after the object key comes in,
                // we naively try to add `"}` to the end.
                try {
                  const partialParams = JSON.parse(toolCallParamaterStr + `"}`);
                  toolCall.parameters = partialParams;
                } catch (e) {
                  // Ignore parsing error
                }
              }

              // Update the tool call list with the new/updated tool call
              if (toolEvent.tool_calls?.[currentToolCallsIndex]) {
                toolEvent.tool_calls[currentToolCallsIndex] = toolCall;
              } else {
                toolEvent.tool_calls?.push(toolCall);
              }
            }

            // Update the tool event list with the new/updated tool event
            if (toolEvents[currentToolEventIndex]) {
              toolEvents[currentToolEventIndex] = toolEvent;
            } else {
              toolEvents.push(toolEvent);
            }

            setStreamingMessage({
              type: MessageType.BOT,
              state: BotState.TYPING,
              text: botResponse,
              isRAGOn,
              generationId,
              originalText: botResponse,
              toolEvents,
            });
            break;
          }

          case StreamEvent.TOOL_CALLS_GENERATION: {
            const data = eventData.data;

            if (toolEvents[currentToolEventIndex]) {
              toolEvents[currentToolEventIndex] = data;
              currentToolEventIndex += 1;
            } else {
              toolEvents.push(data);
              currentToolEventIndex = toolEvents.length; // double check this is right
            }
            break;
          }

          case StreamEvent.CITATION_GENERATION: {
            const data = eventData.data;
            const newCitations = [...(data?.citations ?? [])];
            const fixedCitations = fixInlineCitationsForMarkdown(newCitations, botResponse);
            citations.push(...fixedCitations);
            citations.sort((a, b) => (a.start ?? 0) - (b.start ?? 0));
            saveCitations(generationId, fixedCitations, documentsMap);

            setStreamingMessage({
              type: MessageType.BOT,
              state: BotState.TYPING,
              text: replaceTextWithCitations(botResponse, citations, generationId),
              citations,
              isRAGOn,
              generationId,
              originalText: botResponse,
              toolEvents,
            });
            break;
          }

          case StreamEvent.STREAM_END: {
            const data = eventData.data;

            conversationId = data?.conversation_id ?? '';

            if (currentConversationId !== conversationId) {
              setConversation({ id: conversationId });
            }
            // Make sure our URL is up to date with the conversationId
            if (!window.location.pathname.includes(`c/${conversationId}`) && conversationId) {
              const newUrl =
                window.location.pathname === '/'
                  ? `c/${conversationId}`
                  : window.location.pathname + `/c/${conversationId}`;
              window?.history?.replaceState(null, '', newUrl);
              queryClient.invalidateQueries({ queryKey: ['conversations'] });
            }

            const responseText = data.text ?? '';

            addSearchResults(data?.search_results ?? []);

            // When we use documents for RAG, we don't get the documents split up by snippet
            // and their new ids until the final response. In the future, we will potentially
            // get the snippets in the citation-generation event and we can inject them there.
            const { documentsMap: newDocumentsMap, outputFilesMap: newOutputFilesMap } =
              mapDocuments(data.documents ?? []);
            documentsMap = { ...documentsMap, ...newDocumentsMap };
            outputFiles = { ...outputFiles, ...newOutputFilesMap };

            saveCitations(generationId, citations, documentsMap);
            saveOutputFiles({ ...savedOutputFiles, ...outputFiles });

            const outputText =
              data?.finish_reason === FinishReason.MAX_TOKENS ? botResponse : responseText;

            // Replace HTML code blocks with iframes
            const transformedText = replaceCodeBlockWithIframe(outputText);

            const finalText = isRAGOn
              ? replaceTextWithCitations(
                  // TODO(@wujessica): temporarily use the text generated from the stream when MAX_TOKENS
                  // because the final response doesn't give us the full text yet. Note - this means that
                  // citations will only appear for the first 'block' of text generated.
                  transformedText,
                  citations,
                  generationId
                )
              : botResponse;

            const finalMessage: FulfilledMessage = {
              id: data.message_id,
              type: MessageType.BOT,
              state: BotState.FULFILLED,
              generationId,
              text: citations.length > 0 ? finalText : fixMarkdownImagesInText(transformedText),
              citations,
              isRAGOn,
              originalText: isRAGOn ? responseText : botResponse,
              toolEvents,
            };

            setConversation({ messages: [...newMessages, finalMessage] });
            setStreamingMessage(null);

            if (shouldUpdateConversationTitle(newMessages)) {
              handleUpdateConversationTitle(conversationId);
            }

            break;
          }
        }
      },
      onHeaders: () => {},
      onFinish: () => {
        setIsStreaming(false);
      },
      onError: (e) => {
        citations = [];
        if (isCohereNetworkError(e)) {
          const networkError = e;
          let errorMessage = networkError.message ?? USER_ERROR_MESSAGE;

          setConversation({
            messages: newMessages.map((m, i) =>
              i < newMessages.length - 1
                ? m
                : { ...m, error: `[${networkError.status}] ${errorMessage}` }
            ),
          });
        } else if (isStreamError(e)) {
          const streamError = e;

          const lastMessage: ErrorMessage = createErrorMessage({
            text: botResponse,
            error: `[${streamError.code}] ${USER_ERROR_MESSAGE}`,
          });

          setConversation({ messages: [...newMessages, lastMessage] });
        } else {
          let error =
            (e as CohereNetworkError)?.message ||
            'Unable to generate a response since an error was encountered.';

          if (error === 'network error' && deployment === DEPLOYMENT_COHERE_PLATFORM) {
            error += ' (Ensure a COHERE_API_KEY is configured correctly)';
          }
          setConversation({
            messages: [
              ...newMessages,
              createErrorMessage({
                text: botResponse,
                error,
              }),
            ],
          });
        }
        setIsStreaming(false);
        setStreamingMessage(null);
        setPendingMessage(null);
      },
    });
  };

  const getChatRequest = (message: string, overrides?: ChatRequestOverrides): CohereChatRequest => {
    const { tools: overrideTools, ...restOverrides } = overrides ?? {};

    const requestTools = overrideTools ?? tools ?? undefined;

    return {
      message,
      conversation_id: currentConversationId,
      tools: requestTools
        ?.map((tool) => ({ name: tool.name }))
        .concat(BACKGROUND_TOOLS.map((backgroundTool) => ({ name: backgroundTool }))),
      file_ids: fileIds && fileIds.length > 0 ? fileIds : undefined,
      temperature,
      preamble,
      model,
      agent_id: agentId,
      ...restOverrides,
    };
  };

  const handleChat: HandleSendChat = async (
    { currentMessages = messages, suggestedMessage },
    overrides?: ChatRequestOverrides
  ) => {
    const message = (suggestedMessage || userMessage || '').trim();
    if (message.length === 0 || isStreaming) {
      return;
    }

    config?.onSend?.(message);
    setUserMessage('');

    const request = getChatRequest(message, overrides);
    const headers = {
      'Deployment-Name': deployment ?? '',
      'Deployment-Config': deploymentConfig ?? '',
    };
    let newMessages: ChatMessage[] = currentMessages;

    if (composerFiles.length > 0) {
      await queryClient.invalidateQueries({ queryKey: ['listFiles'] });
    }

    newMessages = newMessages.concat({
      type: MessageType.USER,
      text: message,
      files: composerFiles,
    });

    await handleStreamConverse({
      newMessages,
      request,
      headers,
      streamConverse: streamChat,
    });
  };

  const handleRetry = () => {
    const latestMessage = messages[messages.length - 1];

    if (latestMessage.type === MessageType.USER) {
      // Remove last message (user message)
      const latestMessageRemoved = messages.slice(0, -1);
      const latestUserMessage = latestMessage.text;
      handleChat({ suggestedMessage: latestUserMessage, currentMessages: latestMessageRemoved });
    } else if (latestMessage.type === MessageType.BOT) {
      // Remove last messages (bot aborted message and user message)
      const latestMessagesRemoved = messages.slice(0, -2);
      const latestUserMessage = messages[messages.length - 2].text;
      handleChat({ suggestedMessage: latestUserMessage, currentMessages: latestMessagesRemoved });
    }
  };

  const handleRegenerate = async () => {
    const latestUserMessageIndex = messages.findLastIndex((m) => m.type === MessageType.USER);

    if (latestUserMessageIndex === -1 || isStreaming) {
      return;
    }

    if (composerFiles.length > 0) {
      await queryClient.invalidateQueries({ queryKey: ['listFiles'] });
    }

    const newMessages = messages.slice(0, latestUserMessageIndex + 1);

    const request = getChatRequest('');

    const headers = {
      'Deployment-Name': deployment ?? '',
      'Deployment-Config': deploymentConfig ?? '',
    };

    await handleStreamConverse({
      newMessages,
      request,
      headers,
      streamConverse: streamChat,
    });
  };

  const handleStop = () => {
    if (!isStreaming) return;
    abortController.current?.abort(ABORT_REASON_USER);
    setIsStreaming(false);
    setConversation({
      messages: [
        ...messages,
        createAbortedMessage({
          text: streamingMessage?.text ?? '',
        }),
      ],
    });
    setStreamingMessage(null);
  };

  return {
    userMessage,
    isStreaming,
    isStreamingToolEvents,
    handleSend: handleChat,
    handleStop,
    handleRetry,
    handleRegenerate,
    streamingMessage,
    setPendingMessage,
    setUserMessage,
  };
};<|MERGE_RESOLUTION|>--- conflicted
+++ resolved
@@ -219,7 +219,6 @@
     clearComposerFiles();
     clearUploadingErrors();
 
-<<<<<<< HEAD
     await streamConverse({
       request,
       headers,
@@ -232,28 +231,6 @@
             generationId = data?.generation_id ?? '';
             break;
           }
-=======
-            // This event only occurs when we use tools.
-            case StreamEvent.SEARCH_RESULTS: {
-              const data = eventData.data;
-              const documents = data?.documents ?? [];
-
-              const { documentsMap: newDocumentsMap, outputFilesMap: newOutputFilesMap } =
-                mapDocuments(documents);
-              documentsMap = { ...documentsMap, ...newDocumentsMap };
-              outputFiles = { ...outputFiles, ...newOutputFilesMap };
-              saveOutputFiles({ ...savedOutputFiles, ...outputFiles });
-
-              toolEvents.push({
-                text: '',
-                stream_search_results: data,
-                tool_calls: [],
-              } as StreamToolCallsGeneration);
-              currentToolEventIndex += 1;
-
-              break;
-            }
->>>>>>> 11d3e257
 
           case StreamEvent.TEXT_GENERATION: {
             setIsStreamingToolEvents(false);
@@ -282,19 +259,13 @@
             outputFiles = { ...outputFiles, ...newOutputFilesMap };
             saveOutputFiles({ ...savedOutputFiles, ...outputFiles });
 
-            // we are only interested in web_search results
-            // ignore search results of pyhton interpreter tool
-            if (
-              toolEvents[currentToolEventIndex - 1]?.tool_calls?.[0]?.name !==
-              TOOL_PYTHON_INTERPRETER_ID
-            ) {
-              toolEvents.push({
-                text: '',
-                stream_search_results: data,
-                tool_calls: [],
-              } as StreamToolCallsGeneration);
-              currentToolEventIndex += 1;
-            }
+            toolEvents.push({
+              text: '',
+              stream_search_results: data,
+              tool_calls: [],
+            } as StreamToolCallsGeneration);
+            currentToolEventIndex += 1;
+
             break;
           }
 

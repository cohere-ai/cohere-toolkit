import { UseMutateAsyncFunction, useQueryClient } from '@tanstack/react-query';
import { useEffect, useState } from 'react';

import {
  Citation,
  CohereChatRequest,
  CohereNetworkError,
  Document,
  FinishReason,
  StreamEnd,
  StreamEvent,
  StreamToolCallsGeneration,
  isCohereNetworkError,
  isStreamError,
} from '@/cohere-client';
import {
  DEFAULT_AGENT_TOOLS,
  DEFAULT_TYPING_VELOCITY,
  DEPLOYMENT_COHERE_PLATFORM,
  TOOL_PYTHON_INTERPRETER_ID,
} from '@/constants';
import { useChatRoutes } from '@/hooks/chatRoutes';
import { useUpdateConversationTitle } from '@/hooks/generateTitle';
import { StreamingChatParams, useStreamChat } from '@/hooks/streamChat';
import { useCitationsStore, useConversationStore, useFilesStore, useParamsStore } from '@/stores';
import { OutputFiles } from '@/stores/slices/citationsSlice';
import { useStreamingStore } from '@/stores/streaming';
import {
  BotState,
  ChatMessage,
  ErrorMessage,
  FulfilledMessage,
  MessageType,
  createAbortedMessage,
  createErrorMessage,
  createLoadingMessage,
} from '@/types/message';
import {
  createStartEndKey,
  fixMarkdownImagesInText,
  isGroundingOn,
  replaceTextWithCitations,
  shouldUpdateConversationTitle,
} from '@/utils';
import { replaceCodeBlockWithIframe } from '@/utils/preview';
import { parsePythonInterpreterToolFields } from '@/utils/tools';

const USER_ERROR_MESSAGE = 'Something went wrong. This has been reported. ';
const ABORT_REASON_USER = 'USER_ABORTED';

type IdToDocument = { [documentId: string]: Document };

type ChatRequestOverrides = Pick<
  CohereChatRequest,
  'temperature' | 'model' | 'preamble' | 'tools' | 'file_ids'
>;

export type HandleSendChat = (
  {
    currentMessages,
    suggestedMessage,
  }: {
    currentMessages?: ChatMessage[];
    suggestedMessage?: string;
  },
  overrides?: ChatRequestOverrides,
  regenerating?: boolean
) => Promise<void>;

export const useChat = (config?: { onSend?: (msg: string) => void }) => {
  const { chatMutation, abortController } = useStreamChat();
  const { mutateAsync: streamChat } = chatMutation;

  const {
    params: { temperature, tools, model, deployment, deploymentConfig, fileIds },
  } = useParamsStore();
  const {
    conversation: { id, messages },
    setConversation,
    setPendingMessage,
  } = useConversationStore();
  const { mutateAsync: updateConversationTitle } = useUpdateConversationTitle();
  const {
    citations: { outputFiles: savedOutputFiles },
    addSearchResults,
    addCitation,
    saveOutputFiles,
  } = useCitationsStore();
  const {
    files: { composerFiles },
    clearComposerFiles,
    clearUploadingErrors,
  } = useFilesStore();
  const queryClient = useQueryClient();

<<<<<<< HEAD
  const currentConversationId = id || composerFiles[0]?.conversation_id || undefined;
=======
  const currentConversationId = id || (composerFiles[0]?.conversation_id ?? undefined);
>>>>>>> 47aa809b

  const [userMessage, setUserMessage] = useState('');
  const [isStreaming, setIsStreaming] = useState(false);
  const [isStreamingToolEvents, setIsStreamingToolEvents] = useState(false);
  const { streamingMessage, setStreamingMessage } = useStreamingStore();
  const { agentId } = useChatRoutes();

  useEffect(() => {
    return () => {
      abortController.current?.abort();
      setStreamingMessage(null);
    };
  }, []);

  const saveCitations = (
    generationId: string,
    citations: Citation[],
    documentsMap: {
      [documentId: string]: Document;
    }
  ) => {
    for (const citation of citations) {
      const startEndKey = createStartEndKey(citation.start ?? 0, citation.end ?? 0);
      const documents = (citation?.document_ids || [])
        .map((id) => documentsMap[id])
        // When we use documents for RAG, we don't get the documents split up by snippet
        // and their new ids until the final response. In the future, we will potentially
        // get the snippets in the citation-generation event and we can inject them here.
        .filter(Boolean);
      addCitation(generationId, startEndKey, documents);
    }
  };

  const mapDocuments = (documents: Document[]) => {
    return documents.reduce<{ documentsMap: IdToDocument; outputFilesMap: OutputFiles }>(
      ({ documentsMap, outputFilesMap }, doc) => {
        const docId = doc?.document_id ?? '';
        const toolName = doc?.tool_name ?? '';
        const newOutputFilesMapEntry: OutputFiles = {};

        if (toolName === TOOL_PYTHON_INTERPRETER_ID) {
          const { outputFile } = parsePythonInterpreterToolFields(doc);

          if (outputFile) {
            newOutputFilesMapEntry[outputFile.filename] = {
              name: outputFile.filename,
              data: outputFile.b64_data,
              documentId: docId,
            };
          }
        }
        return {
          documentsMap: { ...documentsMap, [docId]: doc },
          outputFilesMap: { ...outputFilesMap, ...newOutputFilesMapEntry },
        };
      },
      { documentsMap: {}, outputFilesMap: {} }
    );
  };

  const handleUpdateConversationTitle = async (conversationId: string) => {
    const { title } = await updateConversationTitle(conversationId);

    if (!title) return;

    // wait for the side panel to add the new conversation with the animation included
    await new Promise((resolve) => setTimeout(resolve, 1500));

    // iterate each character in the title and add a delay to simulate typing
    for (let i = 0; i < title.length; i++) {
      await new Promise((resolve) => setTimeout(resolve, DEFAULT_TYPING_VELOCITY));
      // only update the conversation name if the user is still on the same conversation
      // usage of window.location instead of router is due of replacing the url through
      // window.history in ConversationsContext.
      if (window?.location.pathname.includes(conversationId)) {
        setConversation({ name: title.slice(0, i + 1) });
      }
    }
  };

  const handleStreamConverse = async ({
    newMessages,
    request,
    headers,
    streamConverse,
  }: {
    newMessages: ChatMessage[];
    request: CohereChatRequest;
    headers: Record<string, string>;
    streamConverse: UseMutateAsyncFunction<
      StreamEnd | undefined,
      CohereNetworkError,
      StreamingChatParams,
      unknown
    >;
  }) => {
    setConversation({ messages: newMessages });
    const isRAGOn = isGroundingOn(request?.tools || [], request.file_ids || []);
    setStreamingMessage(
      createLoadingMessage({
        text: '',
        isRAGOn,
      })
    );

    let botResponse = '';
    let conversationId = '';
    let generationId = '';
    let citations: Citation[] = [];
    let documentsMap: IdToDocument = {};
    let outputFiles: OutputFiles = {};
    let toolEvents: StreamToolCallsGeneration[] = [];
    let currentToolEventIndex = 0;

    // Temporarily store the streaming `parameters` partial JSON string for a tool call
    let toolCallParamaterStr = '';

    try {
      clearComposerFiles();
      clearUploadingErrors();

      await streamConverse({
        request,
        headers,
        onRead: (eventData) => {
          switch (eventData.event) {
            case StreamEvent.STREAM_START: {
              const data = eventData.data;
              setIsStreaming(true);
              conversationId = data?.conversation_id ?? '';
              generationId = data?.generation_id ?? '';
              break;
            }

            case StreamEvent.TEXT_GENERATION: {
              setIsStreamingToolEvents(false);
              const data = eventData.data;
              botResponse += data?.text ?? '';
              setStreamingMessage({
                type: MessageType.BOT,
                state: BotState.TYPING,
                text: botResponse,
                generationId,
                isRAGOn,
                originalText: botResponse,
                toolEvents,
              });
              break;
            }

            // This event only occurs when we use tools.
            case StreamEvent.SEARCH_RESULTS: {
              const data = eventData.data;
              const documents = data?.documents ?? [];

              const { documentsMap: newDocumentsMap, outputFilesMap: newOutputFilesMap } =
                mapDocuments(documents);
              documentsMap = { ...documentsMap, ...newDocumentsMap };
              outputFiles = { ...outputFiles, ...newOutputFilesMap };
              saveOutputFiles({ ...savedOutputFiles, ...outputFiles });

              // we are only interested in web_search results
              // ignore search results of pyhton interpreter tool
              if (
                toolEvents[currentToolEventIndex - 1]?.tool_calls?.[0]?.name !==
                TOOL_PYTHON_INTERPRETER_ID
              ) {
                toolEvents.push({
                  text: '',
                  stream_search_results: data,
                  tool_calls: [],
                } as StreamToolCallsGeneration);
                currentToolEventIndex += 1;
              }
              break;
            }

            case StreamEvent.TOOL_CALLS_CHUNK: {
              setIsStreamingToolEvents(true);
              const data = eventData.data;

              // Initiate an empty tool event if one doesn't already exist at the current index
              const toolEvent: StreamToolCallsGeneration = toolEvents[currentToolEventIndex] ?? {
                text: '',
                tool_calls: [],
              };
              toolEvent.text += data?.text ?? '';

              // A tool call needs to be added/updated if a tool call delta is present in the event
              if (data?.tool_call_delta) {
                const currentToolCallsIndex = data.tool_call_delta.index ?? 0;
                let toolCall = toolEvent.tool_calls?.[currentToolCallsIndex];
                if (!toolCall) {
                  toolCall = {
                    name: '',
                    parameters: {},
                  };
                  toolCallParamaterStr = '';
                }

                if (data?.tool_call_delta?.name) {
                  toolCall.name = data.tool_call_delta.name;
                }
                if (data?.tool_call_delta?.parameters) {
                  toolCallParamaterStr += data?.tool_call_delta?.parameters;

                  // Attempt to parse the partial parameter string as valid JSON to show that the parameters
                  // are streaming in. To make the partial JSON string valid JSON after the object key comes in,
                  // we naively try to add `"}` to the end.
                  try {
                    const partialParams = JSON.parse(toolCallParamaterStr + `"}`);
                    toolCall.parameters = partialParams;
                  } catch (e) {
                    // Ignore parsing error
                  }
                }

                // Update the tool call list with the new/updated tool call
                if (toolEvent.tool_calls?.[currentToolCallsIndex]) {
                  toolEvent.tool_calls[currentToolCallsIndex] = toolCall;
                } else {
                  toolEvent.tool_calls?.push(toolCall);
                }
              }

              // Update the tool event list with the new/updated tool event
              if (toolEvents[currentToolEventIndex]) {
                toolEvents[currentToolEventIndex] = toolEvent;
              } else {
                toolEvents.push(toolEvent);
              }

              setStreamingMessage({
                type: MessageType.BOT,
                state: BotState.TYPING,
                text: botResponse,
                isRAGOn,
                generationId,
                originalText: botResponse,
                toolEvents,
              });
              break;
            }

            case StreamEvent.TOOL_CALLS_GENERATION: {
              const data = eventData.data;

              if (toolEvents[currentToolEventIndex]) {
                toolEvents[currentToolEventIndex] = data;
                currentToolEventIndex += 1;
              } else {
                toolEvents.push(data);
                currentToolEventIndex = toolEvents.length; // double check this is right
              }
              break;
            }

            // TODO(@wujessica): temporarily remove support for experimental langchain multihop
            // as it diverges from the current implementation.
            // This event only occurs when we're using experimental langchain multihop.
            // case StreamEvent.TOOL_RESULT: {
            //   const data = eventData.data as StreamToolResult;
            //   if (data.tool_name === TOOL_PYTHON_INTERPRETER_ID) {
            //     const resultsWithOutputFile = data.result.filter((r: any) => r.output_file);
            //     outputFiles = { ...mapOutputFiles(resultsWithOutputFile) };
            //     saveOutputFiles(outputFiles);
            //   }

            //   setStreamingMessage({
            //     type: MessageType.BOT,
            //     state: BotState.TYPING,
            //     text: botResponse,
            //     isRAGOn,
            //     generationId,
            //     originalText: botResponse,
            //     toolEvents,
            //   });

            //   break;
            // }

            case StreamEvent.CITATION_GENERATION: {
              const data = eventData.data;
              const newCitations = [...(data?.citations ?? [])];
              newCitations.sort((a, b) => (a.start ?? 0) - (b.start ?? 0));
              citations.push(...newCitations);
              citations.sort((a, b) => (a.start ?? 0) - (b.start ?? 0));
              saveCitations(generationId, newCitations, documentsMap);

              setStreamingMessage({
                type: MessageType.BOT,
                state: BotState.TYPING,
                text: replaceTextWithCitations(botResponse, citations, generationId),
                citations,
                isRAGOn,
                generationId,
                originalText: botResponse,
                toolEvents,
              });
              break;
            }

            case StreamEvent.STREAM_END: {
              const data = eventData.data;

              conversationId = data?.conversation_id ?? '';

              if (currentConversationId !== conversationId) {
                setConversation({ id: conversationId });
              }
              // Make sure our URL is up to date with the conversationId
              if (!window.location.pathname.includes(`c/${conversationId}`) && conversationId) {
                const newUrl =
                  window.location.pathname === '/'
                    ? `c/${conversationId}`
                    : window.location.pathname + `/c/${conversationId}`;
                window?.history?.replaceState(null, '', newUrl);
                queryClient.invalidateQueries({ queryKey: ['conversations'] });
              }

              const responseText = data.text ?? '';

              addSearchResults(data?.search_results ?? []);

              // When we use documents for RAG, we don't get the documents split up by snippet
              // and their new ids until the final response. In the future, we will potentially
              // get the snippets in the citation-generation event and we can inject them there.
              const { documentsMap: newDocumentsMap, outputFilesMap: newOutputFilesMap } =
                mapDocuments(data.documents ?? []);
              documentsMap = { ...documentsMap, ...newDocumentsMap };
              outputFiles = { ...outputFiles, ...newOutputFilesMap };

              saveCitations(generationId, citations, documentsMap);
              saveOutputFiles({ ...savedOutputFiles, ...outputFiles });

              const outputText =
                data?.finish_reason === FinishReason.MAX_TOKENS ? botResponse : responseText;

              // Replace HTML code blocks with iframes
              const transformedText = replaceCodeBlockWithIframe(outputText);

              const finalText = isRAGOn
                ? replaceTextWithCitations(
                    // TODO(@wujessica): temporarily use the text generated from the stream when MAX_TOKENS
                    // because the final response doesn't give us the full text yet. Note - this means that
                    // citations will only appear for the first 'block' of text generated.
                    transformedText,
                    citations,
                    generationId
                  )
                : botResponse;

              const finalMessage: FulfilledMessage = {
                type: MessageType.BOT,
                state: BotState.FULFILLED,
                generationId,
                // TODO(@wujessica): TEMPORARY - we don't pass citations for langchain multihop right now
                // so we need to manually apply this fix. Otherwise, this comes for free when we call
                // `replaceTextWithCitations`.
                text: citations.length > 0 ? finalText : fixMarkdownImagesInText(transformedText),
                citations,
                isRAGOn,
                originalText: isRAGOn ? responseText : botResponse,
                toolEvents,
              };

              setConversation({ messages: [...newMessages, finalMessage] });
              setStreamingMessage(null);

              if (shouldUpdateConversationTitle(newMessages)) {
                handleUpdateConversationTitle(conversationId);
              }

              break;
            }
          }
        },
        onHeaders: () => {},
        onFinish: () => {
          setIsStreaming(false);
        },
        onError: (e) => {
          citations = [];
          if (isCohereNetworkError(e)) {
            const networkError = e;
            let errorMessage = USER_ERROR_MESSAGE;

            setConversation({
              messages: newMessages.map((m, i) =>
                i < newMessages.length - 1
                  ? m
                  : { ...m, error: `[${networkError.status}] ${errorMessage}` }
              ),
            });
          } else if (isStreamError(e)) {
            const streamError = e;

            const lastMessage: ErrorMessage = createErrorMessage({
              text: botResponse,
              error: `[${streamError.code}] ${USER_ERROR_MESSAGE}`,
            });

            setConversation({ messages: [...newMessages, lastMessage] });
          } else {
            let error =
              (e as CohereNetworkError)?.message ||
              'Unable to generate a response since an error was encountered.';

            if (error === 'network error' && deployment === DEPLOYMENT_COHERE_PLATFORM) {
              error += ' (Ensure a COHERE_API_KEY is configured correctly)';
            }
            setConversation({
              messages: [
                ...newMessages,
                createErrorMessage({
                  text: botResponse,
                  error,
                }),
              ],
            });
          }
          setIsStreaming(false);
          setStreamingMessage(null);
          setPendingMessage(null);
        },
      });
    } catch (e) {
      if (isCohereNetworkError(e) && e?.status) {
        let errorMessage = USER_ERROR_MESSAGE;

        setConversation({
          messages: newMessages.map((m, i) =>
            i < newMessages.length - 1
              ? m
              : { ...m, error: `[${(e as CohereNetworkError)?.status}] ${errorMessage}` }
          ),
        });
      }

      setIsStreaming(false);
      setStreamingMessage(null);
      setPendingMessage(null);
    }
  };

  const getChatRequest = (message: string, overrides?: ChatRequestOverrides): CohereChatRequest => {
    const { tools: overrideTools, ...restOverrides } = overrides ?? {};

    const requestTools = overrideTools ?? tools ?? undefined;

    return {
      message,
      conversation_id: currentConversationId,
      tools: requestTools
        ?.map((tool) => ({ name: tool.name }))
        .concat(DEFAULT_AGENT_TOOLS.map((defaultTool) => ({ name: defaultTool }))),
      file_ids: fileIds && fileIds.length > 0 ? fileIds : undefined,
      temperature,
      model,
      agent_id: agentId,
      ...restOverrides,
    };
  };

  const handleChat: HandleSendChat = async (
    { currentMessages = messages, suggestedMessage },
    overrides?: ChatRequestOverrides
  ) => {
    const message = (suggestedMessage || userMessage || '').trim();
    if (message.length === 0 || isStreaming) {
      return;
    }

    config?.onSend?.(message);
    setUserMessage('');

    const request = getChatRequest(message, overrides);
    const headers = {
      'Deployment-Name': deployment ?? '',
      'Deployment-Config': deploymentConfig ?? '',
    };
    let newMessages: ChatMessage[] = currentMessages;

    if (composerFiles.length > 0) {
      await queryClient.invalidateQueries({ queryKey: ['listFiles'] });
    }

    newMessages = newMessages.concat({
      type: MessageType.USER,
      text: message,
      files: composerFiles,
    });

    await handleStreamConverse({
      newMessages,
      request,
      headers,
      streamConverse: streamChat,
    });
  };

  const handleRetry = () => {
    const latestMessage = messages[messages.length - 1];

    if (latestMessage.type === MessageType.USER) {
      // Remove last message (user message)
      const latestMessageRemoved = messages.slice(0, -1);
      const latestUserMessage = latestMessage.text;
      handleChat({ suggestedMessage: latestUserMessage, currentMessages: latestMessageRemoved });
    } else if (latestMessage.type === MessageType.BOT) {
      // Remove last messages (bot aborted message and user message)
      const latestMessagesRemoved = messages.slice(0, -2);
      const latestUserMessage = messages[messages.length - 2].text;
      handleChat({ suggestedMessage: latestUserMessage, currentMessages: latestMessagesRemoved });
    }
  };

  const handleStop = () => {
    if (!isStreaming) return;
    abortController.current?.abort(ABORT_REASON_USER);
    setIsStreaming(false);
    setConversation({
      messages: [
        ...messages,
        createAbortedMessage({
          text: streamingMessage?.text ?? '',
        }),
      ],
    });
    setStreamingMessage(null);
  };

  return {
    userMessage,
    isStreaming,
    isStreamingToolEvents,
    handleSend: handleChat,
    handleStop,
    handleRetry,
    streamingMessage,
    setPendingMessage,
    setUserMessage,
  };
};<|MERGE_RESOLUTION|>--- conflicted
+++ resolved
@@ -93,11 +93,7 @@
   } = useFilesStore();
   const queryClient = useQueryClient();
 
-<<<<<<< HEAD
-  const currentConversationId = id || composerFiles[0]?.conversation_id || undefined;
-=======
-  const currentConversationId = id || (composerFiles[0]?.conversation_id ?? undefined);
->>>>>>> 47aa809b
+  const currentConversationId = id || composerFiles[0]?.conversation_id;
 
   const [userMessage, setUserMessage] = useState('');
   const [isStreaming, setIsStreaming] = useState(false);

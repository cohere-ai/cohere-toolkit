--- conflicted
+++ resolved
@@ -477,15 +477,14 @@
         <Slack />
       </AccessibleIcon>
     ),
-<<<<<<< HEAD
     ['gmail']: (
       <AccessibleIcon label="Gmail">
         <Gmail />
-=======
+      </AccessibleIcon>
+    ),
     ['hot-keys']: (
-      <AccessibleIcon label="">
+      <AccessibleIcon label="Hot Keys">
         <Menu />
->>>>>>> 5502d8d1
       </AccessibleIcon>
     ),
   }[name];

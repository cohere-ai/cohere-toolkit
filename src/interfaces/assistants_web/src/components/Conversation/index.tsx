'use client';

import React, { useRef } from 'react';

import { Agent, ManagedTool } from '@/cohere-client';
import { Composer } from '@/components/Conversation/Composer';
import { Header } from '@/components/Conversation/Header';
import MessagingContainer from '@/components/Conversation/MessagingContainer';
import { WelcomeGuideTooltip } from '@/components/WelcomeGuideTooltip';
import { useRecentAgents } from '@/hooks/agents';
import { useChat } from '@/hooks/chat';
import { useFileActions } from '@/hooks/files';
import { WelcomeGuideStep, useWelcomeGuideState } from '@/hooks/ftux';
import { useConversationStore, useSettingsStore } from '@/stores';
import { ConfigurableParams } from '@/stores/slices/paramsSlice';
import { ChatMessage } from '@/types/message';

type Props = {
  startOptionsEnabled?: boolean;
  conversationId?: string;
  agent?: Agent;
  tools?: ManagedTool[];
  history?: ChatMessage[];
};

/**
 * @description Renders the entire conversation pane, which includes the header, messages,
 * composer, and the citation panel.
 */
const Conversation: React.FC<Props> = ({
  conversationId,
  agent,
  tools,
  startOptionsEnabled = false,
}) => {
  const { uploadFiles } = useFileActions();
  const { welcomeGuideState, finishWelcomeGuide } = useWelcomeGuideState();
  const {
    settings: { isConfigDrawerOpen },
    setSettings,
  } = useSettingsStore();
  const {
    conversation: { messages },
  } = useConversationStore();

  const { addRecentAgentId } = useRecentAgents();

  const {
    userMessage,
    isStreaming,
    isStreamingToolEvents,
    streamingMessage,
    setUserMessage,
    handleSend: send,
    handleStop,
    handleRetry,
  } = useChat({
    onSend: () => {
      if (agent) {
        addRecentAgentId(agent.id);
      }
      if (isConfigDrawerOpen) setSettings({ isConfigDrawerOpen: false });
      if (welcomeGuideState !== WelcomeGuideStep.DONE) {
        finishWelcomeGuide();
      }
    },
  });

  const chatWindowRef = useRef<HTMLDivElement>(null);

  const handleUploadFile = async (files: File[]) => {
    await uploadFiles(files, conversationId);
  };

  const handleSend = (msg?: string, overrides?: Partial<ConfigurableParams>) => {
    send({ suggestedMessage: msg }, overrides);
  };

  return (
    <div className="flex h-full w-full">
<<<<<<< HEAD
      <div className="flex h-full w-full min-w-0 flex-col rounded-l-lg rounded-r-lg border border-marble-950 bg-marble-980 md:rounded-r-none dark:border-volcanic-200 dark:bg-volcanic-100">
        <HotKeysProvider customHotKeys={chatHotKeys} />
=======
      <div className="flex h-full w-full min-w-0 flex-col rounded-l-lg rounded-r-lg border border-mushroom-800 bg-marble-1000 md:rounded-r-none dark:border-volcanic-200 dark:bg-volcanic-100">
>>>>>>> 903d1d82
        <Header agentId={agent?.id} />
        <div className="relative flex h-full w-full flex-col" ref={chatWindowRef}>
          <MessagingContainer
            conversationId={conversationId}
            startOptionsEnabled={startOptionsEnabled}
            isStreaming={isStreaming}
            isStreamingToolEvents={isStreamingToolEvents}
            onRetry={handleRetry}
            messages={messages}
            streamingMessage={streamingMessage}
            agentId={agent?.id}
            composer={
              <>
                <WelcomeGuideTooltip step={3} className="absolute bottom-full mb-4" />
                <Composer
                  isStreaming={isStreaming}
                  value={userMessage}
                  streamingMessage={streamingMessage}
                  chatWindowRef={chatWindowRef}
                  agent={agent}
                  tools={tools}
                  onChange={(message) => setUserMessage(message)}
                  onSend={handleSend}
                  onStop={handleStop}
                  onUploadFile={handleUploadFile}
                />
              </>
            }
          />
        </div>
      </div>
    </div>
  );
};

export default Conversation;<|MERGE_RESOLUTION|>--- conflicted
+++ resolved
@@ -78,12 +78,7 @@
 
   return (
     <div className="flex h-full w-full">
-<<<<<<< HEAD
       <div className="flex h-full w-full min-w-0 flex-col rounded-l-lg rounded-r-lg border border-marble-950 bg-marble-980 md:rounded-r-none dark:border-volcanic-200 dark:bg-volcanic-100">
-        <HotKeysProvider customHotKeys={chatHotKeys} />
-=======
-      <div className="flex h-full w-full min-w-0 flex-col rounded-l-lg rounded-r-lg border border-mushroom-800 bg-marble-1000 md:rounded-r-none dark:border-volcanic-200 dark:bg-volcanic-100">
->>>>>>> 903d1d82
         <Header agentId={agent?.id} />
         <div className="relative flex h-full w-full flex-col" ref={chatWindowRef}>
           <MessagingContainer

'use client';

import { IconButton } from '@/components/IconButton';
import { ShareModal } from '@/components/ShareModal';
import { Button, Icon, Logo, Text } from '@/components/Shared';
import { useContextStore } from '@/context';
import { env } from '@/env.mjs';
import { useAgent } from '@/hooks/agents';
import { useBrandedColors } from '@/hooks/brandedColors';
import { useConversationStore, useSettingsStore } from '@/stores';
import { cn } from '@/utils';

type Props = {
  agentId?: string;
};

export const Header: React.FC<Props> = ({ agentId }) => {
  const {
    conversation: { id },
  } = useConversationStore();
  const { setAgentsLeftSidePanelOpen, setAgentsRightSidePanelOpen } = useSettingsStore();
  const { data: agent, isLoading } = useAgent({ agentId });
  const { open } = useContextStore();
<<<<<<< HEAD
  const { text, lightText, fill, lightFill, dark, light } = useBrandedColors(agentId);
=======
  const { text, fill, bg, contrastText } = useBrandedColors(agentId);
>>>>>>> 8baa80a0

  const handleOpenShareModal = () => {
    if (!id) return;
    open({
      title: 'Share link to conversation',
      content: <ShareModal conversationId={id} />,
    });
  };

  const handleOpenLeftSidePanel = () => {
    setAgentsLeftSidePanelOpen(true);
  };

  const handleOpenRightSidePanel = () => {
    setAgentsRightSidePanelOpen(true);
  };

  return (
    <div className="flex h-header w-full min-w-0 items-center">
      <div className="flex w-full flex-1 items-center justify-between px-6">
        <div className="flex items-center gap-4">
          <button
            onClick={handleOpenLeftSidePanel}
            className="flex h-full items-center gap-4 md:hidden"
          >
            {agentId ? (
              <Text
                className={cn(
                  'size-5 rounded text-center align-middle uppercase',
                  bg,
                  contrastText
                )}
                styleAs="p"
              >
                {agent?.name[0]}
              </Text>
            ) : (
              <Logo hasCustomLogo={env.NEXT_PUBLIC_HAS_CUSTOM_LOGO} includeBrandName={false} />
            )}
            <Text className="truncate dark:text-mushroom-950" styleAs="p-lg" as="span">
              {isLoading ? '' : agent?.name ?? 'Cohere AI'}
            </Text>
          </button>
          {agentId && (
            <Text
              styleAs="label-sm"
              className={cn(
                'rounded bg-mushroom-950 px-2  py-1 font-bold uppercase dark:bg-volcanic-200',
                text
              )}
            >
              Private
            </Text>
          )}
        </div>
        <section className="flex items-center gap-4">
          {id && (
            <Button
              kind="secondary"
              className="[&>div]:gap-x-0 md:[&>div]:gap-x-3"
              label={
                <Text className={cn(dark(lightText), light(text), 'hidden md:flex')}>Share</Text>
              }
              iconOptions={{
                customIcon: (
                  <Icon name="share" kind="outline" className={cn(light(fill), dark(lightFill))} />
                ),
              }}
              iconPosition="start"
              onClick={handleOpenShareModal}
            />
          )}
          <IconButton
            iconName="kebab"
            iconClassName={fill}
            onClick={handleOpenRightSidePanel}
            className="flex h-auto w-auto md:hidden"
          />
        </section>
      </div>
    </div>
  );
};<|MERGE_RESOLUTION|>--- conflicted
+++ resolved
@@ -21,11 +21,8 @@
   const { setAgentsLeftSidePanelOpen, setAgentsRightSidePanelOpen } = useSettingsStore();
   const { data: agent, isLoading } = useAgent({ agentId });
   const { open } = useContextStore();
-<<<<<<< HEAD
-  const { text, lightText, fill, lightFill, dark, light } = useBrandedColors(agentId);
-=======
-  const { text, fill, bg, contrastText } = useBrandedColors(agentId);
->>>>>>> 8baa80a0
+  const { text, bg, contrastText, lightText, fill, lightFill, dark, light } =
+    useBrandedColors(agentId);
 
   const handleOpenShareModal = () => {
     if (!id) return;

'use client';

import { ShareModal } from '@/components/ShareModal';
import { Button, Text } from '@/components/Shared';
import { useContextStore } from '@/context';
import { useAgent } from '@/hooks/agents';
import { useConversationStore } from '@/stores';
import { cn } from '@/utils';
import { getCohereColor } from '@/utils/getCohereColor';

type Props = {
  agentId?: string;
};

export const Header: React.FC<Props> = ({ agentId }) => {
  const {
    conversation: { id },
  } = useConversationStore();

  const { data: agent, isLoading } = useAgent({ agentId });
  const { open } = useContextStore();

  const handleOpenShareModal = () => {
    if (!id) return;
    open({
      title: 'Share link to conversation',
      content: <ShareModal conversationId={id} />,
    });
  };

  return (
    <div className="flex h-header w-full min-w-0 items-center">
      <div className="flex w-full flex-1 items-center justify-between px-10">
        <div className="flex items-center gap-4">
          <Text className="truncate dark:text-mushroom-950" styleAs="p-lg" as="span">
            {isLoading ? '' : agent?.name ?? 'Cohere AI'}
          </Text>
          {agentId && (
            <Text
              styleAs="label-sm"
              className={cn(
                'rounded bg-volcanic-200 px-2 py-1 uppercase dark:text-mushroom-950',
                getCohereColor(agentId, { contrastText: true, background: true })
              )}
            >
              Private
            </Text>
          )}
        </div>
        {id && (
          <Button
            kind="secondary"
            className="hidden md:flex"
<<<<<<< HEAD
            label={<Text className={cn('dark:text-mushroom-950', accentColor)}>Share</Text>}
            icon="share"
            iconOptions={{ kind: 'outline', className: cn('dark:fill-mushroom-950', accentColor) }}
=======
            label={
              <Text
                className={cn('dark:text-mushroom-950', getCohereColor(agentId, { text: true }))}
              >
                Share
              </Text>
            }
            icon="share"
            iconOptions={{
              kind: 'outline',
              className: getCohereColor(agentId, { text: true }),
            }}
>>>>>>> bafe27d6
            onClick={handleOpenShareModal}
          />
        )}
      </div>
    </div>
  );
};<|MERGE_RESOLUTION|>--- conflicted
+++ resolved
@@ -51,11 +51,6 @@
           <Button
             kind="secondary"
             className="hidden md:flex"
-<<<<<<< HEAD
-            label={<Text className={cn('dark:text-mushroom-950', accentColor)}>Share</Text>}
-            icon="share"
-            iconOptions={{ kind: 'outline', className: cn('dark:fill-mushroom-950', accentColor) }}
-=======
             label={
               <Text
                 className={cn('dark:text-mushroom-950', getCohereColor(agentId, { text: true }))}
@@ -66,9 +61,8 @@
             icon="share"
             iconOptions={{
               kind: 'outline',
-              className: getCohereColor(agentId, { text: true }),
+              className: cn('dark:fill-mushroom-950', getCohereColor(agentId, { text: true })),
             }}
->>>>>>> bafe27d6
             onClick={handleOpenShareModal}
           />
         )}

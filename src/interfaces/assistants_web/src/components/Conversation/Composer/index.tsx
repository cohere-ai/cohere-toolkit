--- conflicted
+++ resolved
@@ -50,13 +50,6 @@
   const isSmallBreakpoint = breakpoint === 'sm';
   const textareaRef = useRef<HTMLTextAreaElement>(null);
   const { isToolAuthRequired } = useUnauthedTools();
-<<<<<<< HEAD
-  const { suggestedTags, totalTags, setTagQuery, tagQuery, getTagQuery } = useDataSourceTags({
-    requiredTools,
-  });
-=======
-
->>>>>>> 4156ce4d
   const { data: experimentalFeatures } = useExperimentalFeatures();
 
   const [chatWindowHeight, setChatWindowHeight] = useState(0);

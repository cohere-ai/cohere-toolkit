import Link from 'next/link';

<<<<<<< HEAD
import { ToolDefinition } from '@/cohere-client';
import { Icon, IconName, Switch, Text } from '@/components/UI';
=======
import { ManagedTool } from '@/cohere-client';
import { StatusConnection } from '@/components/AgentSettingsForm/StatusConnection';
import { Button, Icon, IconName, Switch, Text } from '@/components/UI';
>>>>>>> 404f286a
import { AGENT_SETTINGS_TOOLS, TOOL_FALLBACK_ICON, TOOL_ID_TO_DISPLAY_INFO } from '@/constants';

type Props = {
  tools?: ToolDefinition[];
  activeTools?: string[];
  setActiveTools: (tools: string[]) => void;
  handleAuthButtonClick: (toolName: string) => void;
};

export const ToolsStep: React.FC<Props> = ({
  tools,
  activeTools,
  setActiveTools,
  handleAuthButtonClick,
}) => {
  const availableTools = tools?.filter(
    (tool) => tool.name && AGENT_SETTINGS_TOOLS.includes(tool.name)
  );
  const toolsAuthRequired = tools?.filter((tool) => tool.is_auth_required && tool.auth_url);

  const handleUpdateActiveTools = (checked: boolean, name: string) => {
    if (checked) {
      setActiveTools([...(activeTools ?? []), name]);
    } else {
      setActiveTools(activeTools?.filter((t) => t !== name) ?? []);
    }
  };

  return (
    <div className="flex flex-col space-y-4">
      {availableTools?.map(
        ({ name, description, is_auth_required, auth_url }) =>
          !!name &&
          description && (
            <ToolRow
              key={name}
              name={name}
              description={description}
              icon={TOOL_ID_TO_DISPLAY_INFO[name]?.icon ?? TOOL_FALLBACK_ICON}
              checked={!!activeTools?.includes(name)}
              handleSwitch={(checked: boolean) => handleUpdateActiveTools(checked, name)}
              isAuthRequired={is_auth_required}
              authUrl={auth_url?.toString()}
              handleAuthButtonClick={handleAuthButtonClick}
            />
          )
      )}
      <Text styleAs="caption" className="dark:text-marble-800">
        Don&lsquo;t see the tool you need? {/* TODO: get tool request link from Elaine */}
        <Link className="underline" onClick={() => alert('Needs to be developed!')} href="">
          Make a request
        </Link>
      </Text>
    </div>
  );
};

const ToolRow: React.FC<{
  name: string;
  description: string;
  icon: IconName;
  checked: boolean;
  handleSwitch: (checked: boolean) => void;
  isAuthRequired?: boolean;
  authUrl?: string;
  handleAuthButtonClick?: (toolName: string) => void;
}> = ({
  name,
  description,
  icon,
  checked,
  handleSwitch,
  isAuthRequired,
  authUrl,
  handleAuthButtonClick,
}) => {
  return (
    <div className="flex flex-col space-y-1 rounded-md border p-4 dark:border-volcanic-300 dark:bg-volcanic-100">
      <div className="flex justify-between">
        <div className="flex items-center space-x-2">
          <div className="flex h-5 w-5 items-center justify-center rounded-sm bg-marble-800 dark:bg-volcanic-200">
            <Icon name={icon} kind="outline" size="sm" />
          </div>
          <Text styleAs="label" className="font-medium">
            {name}
          </Text>
        </div>
        <div className="flex items-center space-x-2">
          <Switch
            checked={checked}
            onChange={(checked: boolean) => !!name && handleSwitch(checked)}
            showCheckedState
          />
        </div>
      </div>
      <Text className="dark:text-marble-800">{description}</Text>
      {!isAuthRequired && !!authUrl && <StatusConnection connected={!isAuthRequired} />}
      {isAuthRequired && !!authUrl && (
        <Button
          kind="outline"
          theme="mushroom"
          label="Authenticate"
          onClick={() => (handleAuthButtonClick ? handleAuthButtonClick(name) : '')}
        />
      )}
    </div>
  );
};<|MERGE_RESOLUTION|>--- conflicted
+++ resolved
@@ -1,13 +1,8 @@
 import Link from 'next/link';
 
-<<<<<<< HEAD
 import { ToolDefinition } from '@/cohere-client';
-import { Icon, IconName, Switch, Text } from '@/components/UI';
-=======
-import { ManagedTool } from '@/cohere-client';
 import { StatusConnection } from '@/components/AgentSettingsForm/StatusConnection';
 import { Button, Icon, IconName, Switch, Text } from '@/components/UI';
->>>>>>> 404f286a
 import { AGENT_SETTINGS_TOOLS, TOOL_FALLBACK_ICON, TOOL_ID_TO_DISPLAY_INFO } from '@/constants';
 
 type Props = {

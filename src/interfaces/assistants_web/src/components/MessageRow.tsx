--- conflicted
+++ resolved
@@ -12,6 +12,7 @@
   Button,
   CopyToClipboardButton,
   CopyToClipboardIconButton,
+  Icon,
   Tooltip,
 } from '@/components/Shared';
 import { ToolEvents } from '@/components/ToolEvents';
@@ -145,11 +146,7 @@
             {hasSteps && (
               <Button
                 label={`${isStepsExpanded ? 'Hide' : 'Show'} steps`}
-<<<<<<< HEAD
                 startIcon={<Icon name="list" className="dark:text-marble-800" />}
-=======
-                icon="list"
->>>>>>> 78896d97
                 kind="secondary"
                 aria-label={`${isStepsExpanded ? 'Hide' : 'Show'} steps`}
                 animate={false}

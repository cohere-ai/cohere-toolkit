--- conflicted
+++ resolved
@@ -4,19 +4,9 @@
 
 import { CoralLogo, Text, Tooltip } from '@/components/Shared';
 import { useChatRoutes } from '@/hooks/chatRoutes';
-<<<<<<< HEAD
 import { useConversations } from '@/hooks/conversation';
 import { useFileActions } from '@/hooks/files';
-import {
-  useAgentsStore,
-  useCitationsStore,
-  useConversationStore,
-  useParamsStore,
-  useSettingsStore,
-} from '@/stores';
-=======
 import { useAgentsStore, useCitationsStore, useConversationStore, useParamsStore } from '@/stores';
->>>>>>> 2fd4bced
 import { cn } from '@/utils';
 import { getCohereColor } from '@/utils/getCohereColor';
 
@@ -59,8 +49,7 @@
     resetFileParams();
   };
 
-<<<<<<< HEAD
-  const handleAssistantClick = () => {
+  const handleClick = () => {
     if (isActive) return;
 
     const newestConversationId =
@@ -72,44 +61,15 @@
       : id
       ? `/a/${id}/${conversationPath}`
       : '/';
-    router.push(url, undefined);
+    router.push(url);
 
     resetConversationSettings();
   };
 
-  const handleNewChat = () => {
-    const url = isBaseAgent ? '/' : id ? `/a/${id}` : '/a';
-    router.push(url, undefined);
-    resetConversationSettings();
-  };
-
-  const handleEditAssistant = () => {
-    if (id) {
-      router.push(`/a/${id}`, undefined);
-      setEditAgentPanelOpen(true);
-      setSettings({ isConvListPanelOpen: false });
-    }
-  };
-
-  const handleDeleteAssistant = async () => {
-    if (id) {
-      open({
-        title: 'Delete assistant',
-        content: <DeleteAgent name={name} agentId={id} onClose={close} />,
-      });
-    }
-  };
-
-  const handleHideAssistant = () => {
-    if (id) removeRecentAgentId(id);
-  };
-
-=======
->>>>>>> 2fd4bced
   return (
     <Tooltip label={name} placement="bottom" hover size="sm">
       <div
-        onClick={handleAssistantClick}
+        onClick={handleClick}
         className={cn(
           'group flex w-full items-center justify-between gap-x-2 rounded-lg p-2 transition-colors hover:cursor-pointer hover:bg-mushroom-900/80 dark:hover:bg-volcanic-200',
           {

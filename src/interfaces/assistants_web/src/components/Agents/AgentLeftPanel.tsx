'use client';

import { Transition } from '@headlessui/react';
import Link from 'next/link';
import React from 'react';

<<<<<<< HEAD
import { Button, Icon, Logo, Text, Tooltip } from '@/components/Shared';
=======
import { Button, ButtonTheme, Icon, IconName, Logo, Text, Tooltip } from '@/components/Shared';
>>>>>>> 600defff
import { Shortcut } from '@/components/Shortcut';
import { env } from '@/env.mjs';
import { useIsDesktop } from '@/hooks/breakpoint';
import { useNavigateToNewChat } from '@/hooks/chatRoutes';
import { useAgentsStore, useSettingsStore } from '@/stores';
import { cn } from '@/utils';

/**
 * @description This component renders the agents side panel.
 * It contains the logo and a button to expand or collapse the panel.
 * It also renders the children components that are passed to it.
 */
export const AgentLeftPanel: React.FC<React.PropsWithChildren<{ className?: string }>> = ({
  className = '',
  children,
}) => {
  const {
    agents: { isAgentsLeftPanelOpen },
  } = useAgentsStore();
  const isDesktop = useIsDesktop();
  const isMobile = !isDesktop;

  const navigateToNewChat = useNavigateToNewChat();

  return (
    <Transition
      show={isAgentsLeftPanelOpen || isDesktop}
      as="div"
      className={cn(
        'absolute bottom-0 left-0 top-0 z-30 lg:static',
        'h-full bg-marble-1000 dark:bg-volcanic-60',
        'rounded-lg border border-marble-950 dark:border-volcanic-60',
        'dark:text-mushroom-950',
        {
          'right-1/4 md:right-auto': isAgentsLeftPanelOpen,
        },
        className
      )}
      enter="transition-all transform ease-in-out duration-500"
      enterFrom="-translate-x-full"
      enterTo="translate-x-0"
      leave="transition-all transform ease-in-out duration-500"
      leaveFrom="translate-x-0 opacity-100"
      leaveTo="-translate-x-full opacity-0"
    >
      <div
        className={cn(
          'flex h-full flex-grow flex-col gap-y-8 px-4 py-6',
          'md:transition-[min-width,max-width]',
          {
            'gap-y-8 md:min-w-agents-panel-collapsed md:max-w-agents-panel-collapsed':
              !isAgentsLeftPanelOpen,
            'md:min-w-agents-panel-expanded md:max-w-agents-panel-expanded lg:min-w-agents-panel-expanded-lg lg:max-w-agents-panel-expanded-lg':
              isAgentsLeftPanelOpen,
          }
        )}
      >
        <div
          className={cn('flex flex-shrink-0 items-center', {
            'justify-center': !isAgentsLeftPanelOpen,
            'justify-between gap-x-3': isMobile && isAgentsLeftPanelOpen,
          })}
        >
          <button onClick={() => navigateToNewChat()}>
            <Logo
              hasCustomLogo={env.NEXT_PUBLIC_HAS_CUSTOM_LOGO}
              includeBrandName={isAgentsLeftPanelOpen}
            />
          </button>

          <div className="flex md:hidden">
            <ToggleSettingsSidePanelButton />
          </div>
        </div>

        <div
          className={cn('flex flex-shrink-0 flex-col gap-y-4', {
            'items-center': !isAgentsLeftPanelOpen,
          })}
        >
          <AgentsSidePanelButton
            label={
              <div className="group flex items-center justify-between">
                <Text className="dark:text-evolved-green-700">New chat</Text>
                <Shortcut sequence={['⌘', '↑', 'N']} className="hidden group-hover:flex" />
              </div>
            }
            iconName="add"
            iconClassName="dark:text-evolved-green-700"
            onClick={() => navigateToNewChat()}
            stretch
          />

          <AgentsSidePanelButton label="See all assistants" href="/discover" iconName="compass" />
        </div>

        {children}

        <footer className={cn('flex flex-col gap-4', { 'items-center': !isAgentsLeftPanelOpen })}>
          <AgentsSidePanelButton label="Settings" href="/settings" iconName="settings" />
          <section className="flex items-center justify-between">
            <div
              className={cn('flex items-center gap-2', {
                hidden: !isAgentsLeftPanelOpen,
              })}
            >
              <Text styleAs="label" className="dark:text-mushroom-800">
                POWERED BY
              </Text>
              <Logo hasCustomLogo={env.NEXT_PUBLIC_HAS_CUSTOM_LOGO} includeBrandName={false} />
            </div>
            <ToggleSettingsSidePanelButton className="hidden md:flex" />
          </section>
        </footer>
      </div>
    </Transition>
  );
};

const ToggleSettingsSidePanelButton: React.FC<{ className?: string }> = ({ className }) => {
  const {
    agents: { isAgentsLeftPanelOpen },
    setAgentsLeftSidePanelOpen,
  } = useAgentsStore();
  const { setSettings, setIsConvListPanelOpen } = useSettingsStore();

  const handleToggleAgentsLeftPanel = () => {
    setIsConvListPanelOpen(false);
    setSettings({ isConfigDrawerOpen: false });
    setAgentsLeftSidePanelOpen(!isAgentsLeftPanelOpen);
  };

  return (
    <Tooltip hover label="Toggle agents side panel" size="sm">
      <AgentsSidePanelButton
        iconName="close-drawer"
        iconClassName={cn('transform transition delay-100 duration-200 ease-in-out', className, {
          'rotate-180 ': isAgentsLeftPanelOpen,
        })}
        onClick={handleToggleAgentsLeftPanel}
      />
    </Tooltip>
  );
};

const AgentsSidePanelButton: React.FC<{
  label?: React.ReactNode;
  href?: string;
  iconName: IconName;
  onClick?: VoidFunction;
  theme?: ButtonTheme;
  iconClassName?: string;
  stretch?: boolean;
}> = ({ label, iconName, iconClassName, href, theme, stretch, onClick }) => {
  const {
    agents: { isAgentsLeftPanelOpen },
  } = useAgentsStore();

  if (!isAgentsLeftPanelOpen) {
    if (href) {
      return (
        <Tooltip hover label={label} size="sm">
          <Link href={href}>
            <Icon name={iconName} kind="outline" className={iconClassName} />
          </Link>
        </Tooltip>
      );
    }

    return (
      <Tooltip hover label={label} size="sm">
        <button onClick={onClick}>
          <Icon name={iconName} kind="outline" className={iconClassName} />
        </button>
      </Tooltip>
    );
  }

  return (
    <Button
      kind="secondary"
      label={label}
      href={href}
      icon={iconName}
      iconOptions={{ className: iconClassName }}
      onClick={onClick}
      theme={theme}
      stretch={stretch}
    />
  );
};<|MERGE_RESOLUTION|>--- conflicted
+++ resolved
@@ -4,11 +4,7 @@
 import Link from 'next/link';
 import React from 'react';
 
-<<<<<<< HEAD
-import { Button, Icon, Logo, Text, Tooltip } from '@/components/Shared';
-=======
 import { Button, ButtonTheme, Icon, IconName, Logo, Text, Tooltip } from '@/components/Shared';
->>>>>>> 600defff
 import { Shortcut } from '@/components/Shortcut';
 import { env } from '@/env.mjs';
 import { useIsDesktop } from '@/hooks/breakpoint';

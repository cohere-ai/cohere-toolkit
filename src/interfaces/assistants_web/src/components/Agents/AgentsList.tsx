--- conflicted
+++ resolved
@@ -6,7 +6,6 @@
 import { AgentCard } from '@/components/Agents/AgentCard';
 import { ConversationListLoading } from '@/components/ConversationList/ConversationListLoading';
 import { ConversationListPanelGroup } from '@/components/ConversationList/ConversationListPanelGroup';
-import { IconButton } from '@/components/IconButton';
 import { Icon, Text, Tooltip } from '@/components/Shared';
 import { InputSearch } from '@/components/Shared/InputSearch';
 import { useListAgents } from '@/hooks/agents';
@@ -41,12 +40,11 @@
   );
 
   return (
-<<<<<<< HEAD
     <>
       <div className="flex flex-col gap-8">
         <section
           className={cn('flex flex-col gap-2', {
-            hidden: !isAgentsSidePanelOpen,
+            hidden: !isAgentsLeftPanelOpen,
           })}
         >
           <Text styleAs="label" className="truncate dark:text-mushroom-800">
@@ -59,8 +57,8 @@
             })}
           </div>
         </section>
-        <section className={cn('flex flex-col gap-4', { 'items-center': !isAgentsSidePanelOpen })}>
-          {isAgentsSidePanelOpen ? (
+        <section className={cn('flex flex-col gap-4', { 'items-center': !isAgentsLeftPanelOpen })}>
+          {isAgentsLeftPanelOpen ? (
             <InputSearch
               placeholder="Search chat history"
               value={search}
@@ -69,7 +67,7 @@
             />
           ) : (
             <Tooltip label="Search" hover size="sm">
-              <button onClick={() => setAgentsSidePanelOpen(true)}>
+              <button onClick={() => setAgentsLeftSidePanelOpen(true)}>
                 <Icon name="search" kind="outline" className="dark:text-mushroom-950" />
               </button>
             </Tooltip>
@@ -77,40 +75,6 @@
         </section>
       </div>
       <div className="flex-grow space-y-4 overflow-y-auto">
-=======
-    <div className="flex flex-col gap-8">
-      <section
-        className={cn('flex flex-col gap-2', {
-          hidden: !isAgentsLeftPanelOpen,
-        })}
-      >
-        <Text styleAs="label" className="truncate dark:text-mushroom-800">
-          Recent Assistants
-        </Text>
-        <div className="flex gap-1">
-          {recentAgents.slice(0, 5).map((agent) => {
-            if (!agent) return <AgentCard key="commandR+" name="Command R+" isBaseAgent />;
-            return <AgentCard key={agent.id} name={agent.name} id={agent.id} />;
-          })}
-        </div>
-      </section>
-      <section className={cn('flex flex-col gap-4', { 'items-center': !isAgentsLeftPanelOpen })}>
-        {isAgentsLeftPanelOpen ? (
-          <InputSearch
-            placeholder="Search chat history"
-            value={search}
-            onChange={setSearch}
-            maxLength={40}
-          />
-        ) : (
-          <IconButton
-            iconName="search"
-            iconClassName="dark:text-mushroom-950"
-            onClick={() => setAgentsLeftSidePanelOpen(true)}
-            tooltip={{ label: 'Search' }}
-          />
-        )}
->>>>>>> bafe27d6
         <Text
           styleAs="label"
           className={cn('truncate dark:text-mushroom-800', {

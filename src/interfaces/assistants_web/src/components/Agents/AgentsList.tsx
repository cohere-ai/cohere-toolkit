'use client';

import { useMemo, useState } from 'react';

import { ConversationWithoutMessages as Conversation } from '@/cohere-client';
import { AgentCard } from '@/components/Agents/AgentCard';
import { ConversationListLoading } from '@/components/ConversationList/ConversationListLoading';
import { ConversationListPanelGroup } from '@/components/ConversationList/ConversationListPanelGroup';
import { Icon, Text, Tooltip } from '@/components/Shared';
import { InputSearch } from '@/components/Shared/InputSearch';
import { useListAgents } from '@/hooks/agents';
import { useConversations } from '@/hooks/conversation';
import { useSearchConversations } from '@/hooks/search';
import { useAgentsStore } from '@/stores';
import { cn } from '@/utils';

const sortByDate = (a: Conversation, b: Conversation) => {
  return Date.parse(b.updated_at ?? '') - Date.parse(a.updated_at ?? '');
};

/**
 * @description This component renders a list of agents.
 * It shows the most recent agents and the base agents.
 */
export const AgentsList: React.FC = () => {
  const { data: conversations } = useConversations({});
  const { search, setSearch, searchResults } = useSearchConversations(conversations);
  const { data: agents = [] } = useListAgents();
  const {
    agents: { isAgentsLeftPanelOpen },
    setAgentsLeftSidePanelOpen,
  } = useAgentsStore();
  const recentAgents = useMemo(
    () =>
      conversations
        .sort(sortByDate)
        .map((conversation) => agents.find((agent) => agent.id === conversation.agent_id))
        .filter((agent, index, self) => self.indexOf(agent) === index),
    [agents, conversations]
  );

  return (
    <>
      <div className="flex flex-col gap-8">
        <section
          className={cn('flex flex-col gap-2', {
            hidden: !isAgentsLeftPanelOpen,
          })}
<<<<<<< HEAD
        </div>
      </section>
      <section className={cn('flex flex-col gap-4', { 'items-center': !isAgentsLeftPanelOpen })}>
        {isAgentsLeftPanelOpen ? (
          <InputSearch
            placeholder="Search chat history"
            value={search}
            onChange={setSearch}
            maxLength={40}
          />
        ) : (
          <IconButton
            iconName="search"
            onClick={() => setAgentsLeftSidePanelOpen(true)}
            tooltip={{ label: 'Search' }}
          />
        )}
=======
        >
          <Text styleAs="label" className="truncate dark:text-mushroom-800">
            Recent Assistants
          </Text>
          <div className="flex gap-1">
            {recentAgents.slice(0, 5).map((agent) => {
              if (!agent) return <AgentCard key="commandR+" name="Command R+" isBaseAgent />;
              return <AgentCard key={agent.id} name={agent.name} id={agent.id} />;
            })}
          </div>
        </section>
        <section className={cn('flex flex-col gap-4', { 'items-center': !isAgentsLeftPanelOpen })}>
          {isAgentsLeftPanelOpen ? (
            <InputSearch
              placeholder="Search chat history"
              value={search}
              onChange={setSearch}
              maxLength={40}
            />
          ) : (
            <Tooltip label="Search" hover size="sm">
              <button onClick={() => setAgentsLeftSidePanelOpen(true)}>
                <Icon name="search" kind="outline" className="dark:text-mushroom-950" />
              </button>
            </Tooltip>
          )}
        </section>
      </div>
      <div className="flex-grow space-y-4 overflow-y-auto">
>>>>>>> 600defff
        <Text
          styleAs="label"
          className={cn('truncate dark:text-mushroom-800', {
            hidden: !isAgentsLeftPanelOpen,
          })}
        >
          Recent Chats
        </Text>
        <RecentChats search={search} results={searchResults} />
      </div>
    </>
  );
};

const RecentChats: React.FC<{ search: string; results: Conversation[] }> = ({
  search,
  results,
}) => {
  const { data: conversations, isLoading: isConversationsLoading, isError } = useConversations({});
  const {
    agents: { isAgentsLeftPanelOpen },
  } = useAgentsStore();
  const [checkedConversations, setCheckedConversations] = useState<Set<string>>(new Set());
  const hasSearchQuery = search.length > 0;
  const hasSearchResults = results.length > 0;
  const hasConversations = conversations.length > 0;
  const displayedConversations = useMemo<Conversation[]>(() => {
    return search ? results : conversations.sort(sortByDate);
  }, [results, conversations, search]);

  const handleCheckConversationToggle = (id: string) => {
    const newCheckedConversations = new Set(checkedConversations);
    if (!newCheckedConversations.delete(id)) {
      newCheckedConversations.add(id);
    }
    setCheckedConversations(newCheckedConversations);
  };

  if (isConversationsLoading) {
    return <ConversationListLoading />;
  }

  if (isError && isAgentsLeftPanelOpen) {
    return (
      <span className="my-auto flex flex-col items-center gap-2 text-center">
        <Icon name="warning" />
        <Text>Unable to load conversations.</Text>
      </span>
    );
  }

  if (hasSearchQuery && !hasSearchResults && isAgentsLeftPanelOpen) {
    return (
      <Text as="span" className="line-clamp-3">
        No results found for &quot;{search}&quot;.
      </Text>
    );
  }

  if (!hasConversations && isAgentsLeftPanelOpen) {
    return (
      <span className="flex h-full w-full items-center justify-center text-volcanic-500">
        <Text>It&apos;s quiet here... for now</Text>
      </span>
    );
  }

  return (
    <ConversationListPanelGroup
      conversations={displayedConversations}
      showWeekHeadings={!hasSearchQuery}
      checkedConversations={checkedConversations}
      onCheckConversation={handleCheckConversationToggle}
      className={cn('space-y-1', { 'space-y-2': !isAgentsLeftPanelOpen })}
    />
  );
};<|MERGE_RESOLUTION|>--- conflicted
+++ resolved
@@ -46,25 +46,6 @@
           className={cn('flex flex-col gap-2', {
             hidden: !isAgentsLeftPanelOpen,
           })}
-<<<<<<< HEAD
-        </div>
-      </section>
-      <section className={cn('flex flex-col gap-4', { 'items-center': !isAgentsLeftPanelOpen })}>
-        {isAgentsLeftPanelOpen ? (
-          <InputSearch
-            placeholder="Search chat history"
-            value={search}
-            onChange={setSearch}
-            maxLength={40}
-          />
-        ) : (
-          <IconButton
-            iconName="search"
-            onClick={() => setAgentsLeftSidePanelOpen(true)}
-            tooltip={{ label: 'Search' }}
-          />
-        )}
-=======
         >
           <Text styleAs="label" className="truncate dark:text-mushroom-800">
             Recent Assistants
@@ -94,7 +75,6 @@
         </section>
       </div>
       <div className="flex-grow space-y-4 overflow-y-auto">
->>>>>>> 600defff
         <Text
           styleAs="label"
           className={cn('truncate dark:text-mushroom-800', {

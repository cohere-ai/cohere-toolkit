'use client';

import { useMemo, useState } from 'react';

import { ConversationWithoutMessages as Conversation } from '@/cohere-client';
import { AgentCard } from '@/components/Agents/AgentCard';
import { ConversationListLoading } from '@/components/ConversationList/ConversationListLoading';
import { ConversationListPanelGroup } from '@/components/ConversationList/ConversationListPanelGroup';
<<<<<<< HEAD
import { IconButton } from '@/components/IconButton';
import { Icon, Input, Text } from '@/components/Shared';
import { useListAgents } from '@/hooks/agents';
=======
import { Icon, Text } from '@/components/Shared';
import { InputSearch } from '@/components/Shared/InputSearch';
import { useRecentAgents } from '@/hooks/agents';
>>>>>>> 8cc15642
import { useConversations } from '@/hooks/conversation';
import { useSearchConversations } from '@/hooks/search';
import { useAgentsStore } from '@/stores';
import { cn } from '@/utils';

const sortByDate = (a: Conversation, b: Conversation) => {
  return Date.parse(b.updated_at ?? '') - Date.parse(a.updated_at ?? '');
};

/**
 * @description This component renders a list of agents.
 * It shows the most recent agents and the base agents.
 */
export const AgentsList: React.FC = () => {
  const { data: conversations } = useConversations({});
  const { search, setSearch, searchResults } = useSearchConversations(conversations);
  const { data: agents = [] } = useListAgents();
  const {
    agents: { isAgentsSidePanelOpen },
    setAgentsSidePanelOpen,
  } = useAgentsStore();
  const recentAgents = conversations
    .sort(sortByDate)
    .map((conversation) => agents.find((agent) => agent.id === conversation.agent_id))
    .filter((agent, index, self) => self.indexOf(agent) === index);

  return (
    <div className="flex flex-col gap-8">
      <section
        className={cn('flex flex-col gap-2', {
          hidden: !isAgentsSidePanelOpen,
        })}
      >
        <Text styleAs="label" className="truncate dark:text-mushroom-800">
          Recent Assistants
        </Text>
        <div className="flex gap-1">
          {recentAgents.slice(0, 5).map((agent) => {
            if (!agent) return <AgentCard key="commandR+" name="Command R+" isBaseAgent />;
            return <AgentCard key={agent.id} name={agent.name} id={agent.id} />;
          })}
        </div>
      </section>
<<<<<<< HEAD
      <section className={cn('flex flex-col gap-4', { 'items-center': !isAgentsSidePanelOpen })}>
        {isAgentsSidePanelOpen ? (
          <Input
            placeholder="Search chat history"
            theme="secondary"
            actionType="search"
            kind="default"
            size="sm"
            maxLength={40}
            value={search}
            onChange={(e) => setSearch(e.target.value)}
            onClear={() => setSearch('')}
          />
        ) : (
          <IconButton
            iconName="search"
            iconClassName="dark:text-mushroom-950"
            onClick={() => setAgentsSidePanelOpen(true)}
            tooltip={{ label: 'Search' }}
          />
        )}
        <Text
          styleAs="label"
          className={cn('truncate dark:text-mushroom-800', {
            hidden: !isAgentsSidePanelOpen,
          })}
        >
=======
      <section className="space-y-4">
        <InputSearch
          placeholder="Search chat history"
          value={search}
          onChange={setSearch}
          maxLength={40}
        />
        <Text styleAs="label" className="truncate text-mushroom-800">
>>>>>>> 8cc15642
          Recent Chats
        </Text>
        <RecentChats search={search} results={searchResults} />
      </section>
    </div>
  );
};

const RecentChats: React.FC<{ search: string; results: Conversation[] }> = ({
  search,
  results,
}) => {
  const { data: conversations, isLoading: isConversationsLoading, isError } = useConversations({});
  const {
    agents: { isAgentsSidePanelOpen },
  } = useAgentsStore();
  const [checkedConversations, setCheckedConversations] = useState<Set<string>>(new Set());
  const hasSearchQuery = search.length > 0;
  const hasSearchResults = results.length > 0;
  const hasConversations = conversations.length > 0;
  const displayedConversations = useMemo<Conversation[]>(() => {
    return search ? results : conversations.sort(sortByDate);
  }, [results, conversations, search]);

  const handleCheckConversationToggle = (id: string) => {
    const newCheckedConversations = new Set(checkedConversations);
    if (!newCheckedConversations.delete(id)) {
      newCheckedConversations.add(id);
    }
    setCheckedConversations(newCheckedConversations);
  };

  if (isConversationsLoading) {
    return <ConversationListLoading />;
  }

  if (isError) {
    return (
      <span className="my-auto flex flex-col items-center gap-2 text-center">
        <Icon name="warning" />
        <Text>Unable to load conversations.</Text>
      </span>
    );
  }

  if (hasSearchQuery && !hasSearchResults) {
    return (
      <Text as="span" className="line-clamp-3">
        No results found for &quot;{search}&quot;.
      </Text>
    );
  }

  if (!hasConversations) {
    return (
      <span className="flex h-full w-full items-center justify-center text-volcanic-500">
        <Text>It&apos;s quiet here... for now</Text>
      </span>
    );
  }
  return (
    <ConversationListPanelGroup
      conversations={displayedConversations}
      showWeekHeadings={!hasSearchQuery}
      checkedConversations={checkedConversations}
      onCheckConversation={handleCheckConversationToggle}
      className={cn('space-y-1', { 'space-y-2': !isAgentsSidePanelOpen })}
    />
  );
};<|MERGE_RESOLUTION|>--- conflicted
+++ resolved
@@ -6,15 +6,10 @@
 import { AgentCard } from '@/components/Agents/AgentCard';
 import { ConversationListLoading } from '@/components/ConversationList/ConversationListLoading';
 import { ConversationListPanelGroup } from '@/components/ConversationList/ConversationListPanelGroup';
-<<<<<<< HEAD
 import { IconButton } from '@/components/IconButton';
-import { Icon, Input, Text } from '@/components/Shared';
-import { useListAgents } from '@/hooks/agents';
-=======
 import { Icon, Text } from '@/components/Shared';
 import { InputSearch } from '@/components/Shared/InputSearch';
-import { useRecentAgents } from '@/hooks/agents';
->>>>>>> 8cc15642
+import { useListAgents } from '@/hooks/agents';
 import { useConversations } from '@/hooks/conversation';
 import { useSearchConversations } from '@/hooks/search';
 import { useAgentsStore } from '@/stores';
@@ -58,19 +53,13 @@
           })}
         </div>
       </section>
-<<<<<<< HEAD
       <section className={cn('flex flex-col gap-4', { 'items-center': !isAgentsSidePanelOpen })}>
         {isAgentsSidePanelOpen ? (
-          <Input
+          <InputSearch
             placeholder="Search chat history"
-            theme="secondary"
-            actionType="search"
-            kind="default"
-            size="sm"
+            value={search}
+            onChange={setSearch}
             maxLength={40}
-            value={search}
-            onChange={(e) => setSearch(e.target.value)}
-            onClear={() => setSearch('')}
           />
         ) : (
           <IconButton
@@ -86,16 +75,6 @@
             hidden: !isAgentsSidePanelOpen,
           })}
         >
-=======
-      <section className="space-y-4">
-        <InputSearch
-          placeholder="Search chat history"
-          value={search}
-          onChange={setSearch}
-          maxLength={40}
-        />
-        <Text styleAs="label" className="truncate text-mushroom-800">
->>>>>>> 8cc15642
           Recent Chats
         </Text>
         <RecentChats search={search} results={searchResults} />

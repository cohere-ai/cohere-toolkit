--- conflicted
+++ resolved
@@ -13,34 +13,12 @@
 
 const GROUPED_ASSISTANTS_LIMIT = 15;
 
-<<<<<<< HEAD
-const BASE_AGENTS: Array<AgentPublic> = [
-  {
-    id: '',
-    deployments: [],
-    name: 'Command R+',
-    description: 'Review, understand and ask questions about internal financial documents.',
-    created_at: '2021-09-01T00:00:00Z',
-    updated_at: '2021-09-01T00:00:00Z',
-    preamble: '',
-    version: 1,
-    temperature: 0.3,
-    tools: [],
-    model: '',
-    deployment: '',
-    user_id: '',
-    is_private: false,
-  },
-];
-
-=======
->>>>>>> 72217090
 export const DiscoverAgents = () => {
   const { data: agents = [] } = useListAgents();
   const { data: conversations = [] } = useConversations({});
 
   return (
-    <div className="flex h-full w-full flex-grow flex-col overflow-y-auto rounded-lg border border-marble-950 bg-marble-980 md:ml-0 dark:border-volcanic-100 dark:bg-volcanic-100">
+    <div className="flex h-full w-full flex-grow flex-col overflow-y-auto rounded-lg border border-marble-950 bg-marble-980 dark:border-volcanic-100 dark:bg-volcanic-100 md:ml-0">
       <header
         className={cn(
           'border-b border-marble-950 bg-cover dark:border-volcanic-200',

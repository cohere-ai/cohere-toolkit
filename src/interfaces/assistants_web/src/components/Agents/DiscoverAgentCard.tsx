'use client';

<<<<<<< HEAD
import { DeleteAgent } from '@/components/Agents/DeleteAgent';
import { KebabMenu } from '@/components/KebabMenu';
import { Button, CoralLogo, Text } from '@/components/Shared';
import { useContextStore } from '@/context';
=======
import { Button, CoralLogo, Text } from '@/components/Shared';
>>>>>>> 25854762
import { cn } from '@/utils';
import { getCohereColor } from '@/utils/getCohereColor';

type Props = {
  name: string;
  description?: string;
  isBaseAgent?: boolean;
  id?: string;
};

/**
 * @description renders a card for an agent with the agent's name, description
 */
export const DiscoverAgentCard: React.FC<Props> = ({ id, name, description, isBaseAgent }) => {
  return (
    <article className="flex overflow-x-hidden rounded-lg border border-marble-950 bg-marble-980 p-4 dark:border-volcanic-300 dark:bg-volcanic-150">
      <div className="flex h-full flex-grow flex-col items-start gap-y-2 overflow-x-hidden">
        <div className="flex w-full items-center gap-x-2">
          <div
            className={cn(
              'flex h-8 w-8 flex-shrink-0 items-center justify-center rounded duration-300',
              'truncate',
              id && getCohereColor(id),
              {
                'bg-mushroom-700': isBaseAgent,
              }
            )}
          >
            {isBaseAgent ? (
              <CoralLogo style="secondary" />
            ) : (
              <Text className="uppercase text-white" styleAs="p-lg">
                {name[0]}
              </Text>
            )}
          </div>
          <Text as="h5" className="truncate dark:text-mushroom-950">
            {name}
          </Text>
        </div>
        <Text className="line-clamp-2 flex-grow dark:text-mushroom-800">{description}</Text>
        <Text className="dark:text-volcanic-500">BY {isBaseAgent ? 'COHERE' : 'YOU'}</Text>
        <div className="flex w-full items-center justify-between">
          <Button
            href={isBaseAgent ? '/' : `/a/${id}`}
            className="dark:[&_span]:text-evolved-green-700"
            label="Try now"
            kind="secondary"
            endIcon="arrow-up-right"
          />
          {!isBaseAgent && (
            <Button
              href={`/edit/${id}`}
              className="dark:[&_span]:text-evolved-green-700"
              label="Edit"
              kind="secondary"
              endIcon="edit"
            />
          )}
        </div>
<<<<<<< HEAD
        <Text className="line-clamp-2 flex-grow">{description}</Text>
        <Button
          href={isBaseAgent ? '/' : `/a/${id}`}
          theme="evolved-green"
          kind="secondary"
          iconPosition="end"
          icon="arrow-up-right"
        />
=======
>>>>>>> 25854762
      </div>
    </article>
  );
};<|MERGE_RESOLUTION|>--- conflicted
+++ resolved
@@ -1,13 +1,6 @@
 'use client';
 
-<<<<<<< HEAD
-import { DeleteAgent } from '@/components/Agents/DeleteAgent';
-import { KebabMenu } from '@/components/KebabMenu';
 import { Button, CoralLogo, Text } from '@/components/Shared';
-import { useContextStore } from '@/context';
-=======
-import { Button, CoralLogo, Text } from '@/components/Shared';
->>>>>>> 25854762
 import { cn } from '@/utils';
 import { getCohereColor } from '@/utils/getCohereColor';
 
@@ -53,10 +46,11 @@
         <div className="flex w-full items-center justify-between">
           <Button
             href={isBaseAgent ? '/' : `/a/${id}`}
-            className="dark:[&_span]:text-evolved-green-700"
             label="Try now"
             kind="secondary"
-            endIcon="arrow-up-right"
+            icon="arrow-up-right"
+            iconPosition="end"
+            theme="evolved-green"
           />
           {!isBaseAgent && (
             <Button
@@ -64,21 +58,12 @@
               className="dark:[&_span]:text-evolved-green-700"
               label="Edit"
               kind="secondary"
-              endIcon="edit"
+              icon="edit"
+              iconPosition="end"
+              theme="evolved-green"
             />
           )}
         </div>
-<<<<<<< HEAD
-        <Text className="line-clamp-2 flex-grow">{description}</Text>
-        <Button
-          href={isBaseAgent ? '/' : `/a/${id}`}
-          theme="evolved-green"
-          kind="secondary"
-          iconPosition="end"
-          icon="arrow-up-right"
-        />
-=======
->>>>>>> 25854762
       </div>
     </article>
   );

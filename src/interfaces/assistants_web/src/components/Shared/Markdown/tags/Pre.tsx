'use client';

import type { Component, ExtraProps } from 'hast-util-to-jsx-runtime/lib/components';
import { ComponentPropsWithoutRef, useRef, useState } from 'react';

import { Button, Icon, Text } from '@/components/Shared';

export const Pre: Component<ComponentPropsWithoutRef<'pre'> & ExtraProps> = ({ children }) => {
  const [copied, setCopied] = useState(false);
  const ref = useRef<HTMLDivElement>(null);

  const handleCopy = async () => {
    try {
      setCopied(true);
      const textToCopy = ref.current?.innerText || '';
      await window?.navigator?.clipboard.writeText(textToCopy);
    } catch (e) {
      console.error(e);
    }
    setTimeout(() => setCopied(false), 1000);
  };

  return (
    <pre className="group/copy relative">
      <Button
        kind="secondary"
        className="absolute right-3 top-3 hidden group-hover/copy:block"
        onClick={handleCopy}
        label={
          <div className="flex items-center gap-1">
<<<<<<< HEAD
            {copied && <Text className="text-mushroom-300">Copied!</Text>}
            <Icon name={copied ? 'checkmark' : 'copy'} className="fill-mushroom-300" />
=======
            {copied && <Text className="text-mushroom-300 dark:text-marble-950">Copied!</Text>}
            <Icon
              name={copied ? 'check-mark' : 'copy'}
              size="md"
              className="text-mushroom-300 dark:text-marble-950"
            />
>>>>>>> 600defff
          </div>
        }
      />
      <div ref={ref}>{children}</div>
    </pre>
  );
};<|MERGE_RESOLUTION|>--- conflicted
+++ resolved
@@ -28,17 +28,12 @@
         onClick={handleCopy}
         label={
           <div className="flex items-center gap-1">
-<<<<<<< HEAD
-            {copied && <Text className="text-mushroom-300">Copied!</Text>}
-            <Icon name={copied ? 'checkmark' : 'copy'} className="fill-mushroom-300" />
-=======
             {copied && <Text className="text-mushroom-300 dark:text-marble-950">Copied!</Text>}
             <Icon
-              name={copied ? 'check-mark' : 'copy'}
+              name={copied ? 'checkmark' : 'copy'}
               size="md"
-              className="text-mushroom-300 dark:text-marble-950"
+              className="fill-mushroom-300 dark:fill-marble-950"
             />
->>>>>>> 600defff
           </div>
         }
       />

--- conflicted
+++ resolved
@@ -62,17 +62,11 @@
               )}
             />
           </HUSwitch>
-<<<<<<< HEAD
           {label && (
             <Label>
-              <Text>{label}</Text>
+              <Text className="dark:text-marble-950">{label}</Text>
             </Label>
           )}
-=======
-          <Label>
-            <Text className="dark:text-marble-950">{label}</Text>
-          </Label>
->>>>>>> 37faef76
         </div>
       </Field>
     </div>

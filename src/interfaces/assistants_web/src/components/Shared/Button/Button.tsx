import Link from 'next/link';
import React, { HTMLAttributeAnchorTarget, ReactNode } from 'react';

import { Icon, IconName, Spinner, Text } from '@/components/Shared';
import { cn } from '@/utils';

export type ButtonKind = 'cell' | 'primary' | 'outline' | 'secondary';
export type ButtonTheme = 'blue' | 'coral' | 'evolved-green' | 'quartz' | 'mushroom' | 'danger';

const getLabelStyles = (kind: ButtonKind, theme: ButtonTheme, disabled: boolean) => {
  if (disabled) {
    switch (kind) {
      case 'primary':
      case 'cell':
      case 'outline':
        return cn('dark:text-volcanic-200 dark:fill-volcanic-200');
      case 'secondary':
        return cn('dark:text-volcanic-700 dark:fill-volcanic-700');
      default:
        return cn('dark:text-volcanic-100 dark:fill-volcanic-100');
    }
  }

  switch (kind) {
    case 'primary':
    case 'cell':
<<<<<<< HEAD
      if (theme === 'evolved-green') {
        return cn('dark:text-volcanic-150 fill-volcanic-150');
      }
=======
      return cn('dark:text-marble-950 dark:fill-marble-950', {
        // dark mode
        'dark:text-volcanic-150 dark:fill-volcanic-150': theme === 'evolved-green',
      });

>>>>>>> 4d206f1a
    case 'secondary':
      return cn('dark:text-marble-950 dark:fill-marble-950', {
        // light mode
        'text-coral-500 fill-coral-500 group-hover:text-coral-500 group-hover:fill-coral-500':
          theme == 'evolved-green',
        'text-danger-500 fill-danger-500 group-hover:text-danger-350 group-hover:fill-danger-350':
          theme == 'danger',

        // dark mode
        'dark:text-evolved-green-700 dark:fill-evolved-green-700 dark:group-hover:text-evolved-green-500 dark:group-hover:fill-evolved-green-500':
          theme == 'evolved-green',
      });

    default:
      return cn(
        // light mode
        'text-volcanic-100 volcanic-100',
        'group-hover:text-volcanic-150 group-hover:fill-volcanic-150',
        // dark mode
        'dark:text-marble-950 dark:fill-marble-950 dark:disabled:text-volcanic-700',
        'dark:group-hover:text-marble-1000 dark:group-hover:fill-marble-1000'
      );
  }
};

const getButtonStyles = (kind: ButtonKind, theme: ButtonTheme, disabled: boolean) => {
  if (kind === 'secondary') return '';
  if (disabled) return 'bg-volcanic-600';

  if (kind === 'outline') {
    return cn('border', {
      'border-evolved-green-700 group-hover:border-evolved-green-500': theme === 'evolved-green',
      'border-blue-500 group-hover:border-blue-400': theme === 'blue',
      'border-coral-700 group-hover:border-coral-600': theme === 'coral',
      'border-quartz-500 group-hover:border-quartz-400': theme === 'quartz',
<<<<<<< HEAD
      'border-volcanic-500 group-hover:border-volcanic-400': theme === 'mushroom',
    });
  } else {
    return cn({
      'bg-danger-500 group-hover:bg-danger-350': theme === 'danger',
      'bg-evolved-green-700 group-hover:bg-evolved-green-500': theme === 'evolved-green',
      'bg-blue-500 group-hover:bg-blue-400': theme === 'blue',
      'fill-coral-700 bg-coral-700 group-hover:bg-coral-600': theme === 'coral',
      'bg-quartz-500 group-hover:bg-quartz-400': theme === 'quartz',
      'bg-mushroom-500 group-hover:bg-mushroom-400': theme === 'mushroom',
=======
      'border-mushroom-500 group-hover:border-mushroom-400': theme === 'mushroom',
      'border-danger-500 group-hover:border-danger-350': theme === 'danger',
>>>>>>> 4d206f1a
    });
  }

  return cn({
    'bg-evolved-green-700 group-hover:bg-evolved-green-500': theme === 'evolved-green',
    'bg-blue-500 group-hover:bg-blue-400': theme === 'blue',
    'fill-coral-700 bg-coral-700 group-hover:bg-coral-600': theme === 'coral',
    'bg-quartz-500 group-hover:bg-quartz-400': theme === 'quartz',
    'bg-mushroom-500 group-hover:bg-mushroom-400': theme === 'mushroom',
    'bg-danger-500 group-hover:bg-danger-350': theme === 'danger',
  });
};

const getCellStyles = (theme: ButtonTheme, disabled: boolean) => {
  if (disabled) return 'fill-volcanic-600';

  return cn({
    'fill-danger-500 group-hover:fill-danger-350': theme === 'danger',
    'fill-evolved-green-700 group-hover:fill-evolved-green-500': theme === 'evolved-green',
    'fill-blue-500 group-hover:fill-blue-400': theme === 'blue',
    'fill-coral-700 group-hover:fill-coral-600': theme === 'coral',
    'fill-quartz-500 group-hover:fill-quartz-400': theme === 'quartz',
    'fill-mushroom-500 group-hover:fill-mushroom-400': theme === 'mushroom',
  });
};

export type ButtonProps = {
  id?: string;
  kind?: ButtonKind;
  theme?: ButtonTheme;
  label?: React.ReactNode | string;
  children?: React.ReactNode;
  icon?: IconName;
  disabled?: boolean;
  isLoading?: boolean;
  className?: string;
  iconPosition?: 'start' | 'end';
  iconOptions?: {
    className?: string;
    kind?: 'default' | 'outline';
    customIcon?: React.ReactNode;
  };
  buttonType?: 'submit' | 'reset' | 'button';
  onClick?: React.MouseEventHandler<HTMLButtonElement | HTMLAnchorElement>;
  href?: string;
  rel?: string;
  target?: HTMLAttributeAnchorTarget;
  animate?: boolean;
  danger?: boolean;
  stretch?: boolean;
};

export const Button: React.FC<ButtonProps> = ({
  id,
  kind = 'primary',
  theme = kind === 'secondary' ? 'mushroom' : 'blue',
  label,
  children,
  icon,
  disabled = false,
  isLoading = false,
  className,
  iconOptions,
  buttonType,
  onClick,
  href,
  rel,
  target,
  animate = true,
  stretch = false,
  iconPosition = kind === 'cell' ? 'end' : 'start',
}) => {
  const labelStyles = getLabelStyles(kind, theme, disabled);
  const buttonStyles = getButtonStyles(kind, theme, disabled);

  const iconElement = isLoading ? (
    <Spinner />
  ) : icon || kind === 'cell' ? (
    <Icon
      name={icon ?? 'arrow-right'}
      kind={iconOptions?.kind ?? 'outline'}
      className={cn(labelStyles, iconOptions?.className)}
    />
  ) : (
    iconOptions?.customIcon ?? undefined
  );
  const animateStyles =
    animate && !disabled && iconElement
      ? cn('duration-400 transition-spacing ease-in-out', {
          'pl-3 group-hover:pl-1': iconPosition === 'start',
          'pr-3 group-hover:pr-1': iconPosition === 'end',
        })
      : undefined;

  const labelElement =
    typeof label === 'string' ? (
      <Text className={cn(labelStyles)}>{label}</Text>
    ) : (
      label ?? children
    );

  const inner =
    kind !== 'cell' ? (
      <div
        className={cn(
          'group flex h-cell-button w-fit items-center justify-center rounded-md px-3',
          buttonStyles,
          className,
          {
            'h-fit justify-start': kind === 'secondary',
<<<<<<< HEAD
            'w-full': stretch,
            'space-x-3': !animateStyles,
=======
            'space-x-3': !animateStyles,
            'px-5': kind !== 'secondary',
>>>>>>> 4d206f1a
          }
        )}
      >
        {iconPosition === 'start' && iconElement}
<<<<<<< HEAD
        {labelElement && <div className={cn(animateStyles)}>{labelElement}</div>}
=======
        {labelElement && (
          <div
            className={cn(animateStyles, {
              'px-2': kind === 'outline',
            })}
          >
            {labelElement}
          </div>
        )}
>>>>>>> 4d206f1a
        {iconPosition === 'end' && iconElement}
      </div>
    ) : (
      cellInner(theme, iconElement, labelElement, !disabled && animate, iconPosition, disabled)
    );

  return !disabled && href ? (
    <Link
      id={id}
      href={href}
      onClick={onClick}
      rel={rel}
      target={target}
      className={cn('group select-none', {
        'cursor-not-allowed': disabled,
        'w-full': stretch,
      })}
    >
      {inner}
    </Link>
  ) : (
    <button
      id={id}
      type={buttonType}
      disabled={disabled}
      onClick={onClick}
      className={cn('group select-none', {
        'cursor-not-allowed': disabled,
        'w-full': stretch,
      })}
    >
      {inner}
    </button>
  );
};

const cellInner = (
  theme: ButtonTheme,
  icon: ReactNode,
  label: ReactNode,
  animate: boolean,
  iconPosition: 'start' | 'end',
  disabled: boolean
) => {
  const isEndIcon = iconPosition === 'end';
  const buttonStyles = getButtonStyles('cell', theme, disabled);
  const baseStyles = 'flex h-cell-button items-center group';
  const elementStyles = cn(baseStyles, buttonStyles, '-mx-0.5', {
    'duration-400 transition-spacing ease-in-out': animate,
    'group-hover:pl-2': animate && isEndIcon,
    'group-hover:pr-2': animate && !isEndIcon,
  });

  const cellTheme = getCellStyles(theme, disabled);
  const cellElement = (
    <>
      <RightCell className={cellTheme} flip={isEndIcon} />
      <LeftCell className={cellTheme} flip={isEndIcon} />
    </>
  );

  const iconCellElement = (
    <>
      {isEndIcon && cellElement}
      <div
        className={cn(elementStyles, {
          'rounded-l-md pl-2': !isEndIcon,
          'rounded-r-md pr-2': isEndIcon,
        })}
      >
        {icon}
      </div>
      {!isEndIcon && cellElement}
    </>
  );

  return (
    <div className={cn(baseStyles, 'ml-0.5')}>
      {!isEndIcon && iconCellElement}
      <div
        className={cn(elementStyles, 'px-1', {
          'rounded-r-md pr-4': !isEndIcon,
          'rounded-l-md pl-4': isEndIcon,
        })}
      >
        {label}
      </div>
      {isEndIcon && iconCellElement}
    </div>
  );
};

const RightCell = ({ className, flip }: { className: string; flip?: boolean }) => {
  return (
    <svg
      viewBox="0 0 18 40"
      fill="none"
      xmlns="http://www.w3.org/2000/svg"
      className={cn('relative h-cell-button', className, {
        '-scale-y-100': flip,
      })}
    >
      <path d="M10.899 0H0V40H2C4.40603 40 6.55968 38.5075 7.4045 36.2547L17.4533 9.45786C19.1694 4.88161 15.7864 0 10.899 0Z" />
    </svg>
  );
};

const LeftCell = ({ className, flip }: { className: string; flip?: boolean }) => {
  return (
    <svg
      viewBox="0 0 18 40"
      fill="none"
      xmlns="http://www.w3.org/2000/svg"
      className={cn('relative h-cell-button', className, {
        '-scale-y-100': flip,
      })}
    >
      <path d="M7.101 40H18V0H16C13.594 0 11.4403 1.49249 10.5955 3.74532L0.546698 30.5421C-1.1694 35.1184 2.21356 40 7.101 40Z" />
    </svg>
  );
};<|MERGE_RESOLUTION|>--- conflicted
+++ resolved
@@ -24,17 +24,11 @@
   switch (kind) {
     case 'primary':
     case 'cell':
-<<<<<<< HEAD
-      if (theme === 'evolved-green') {
-        return cn('dark:text-volcanic-150 fill-volcanic-150');
-      }
-=======
       return cn('dark:text-marble-950 dark:fill-marble-950', {
         // dark mode
         'dark:text-volcanic-150 dark:fill-volcanic-150': theme === 'evolved-green',
       });
 
->>>>>>> 4d206f1a
     case 'secondary':
       return cn('dark:text-marble-950 dark:fill-marble-950', {
         // light mode
@@ -70,21 +64,8 @@
       'border-blue-500 group-hover:border-blue-400': theme === 'blue',
       'border-coral-700 group-hover:border-coral-600': theme === 'coral',
       'border-quartz-500 group-hover:border-quartz-400': theme === 'quartz',
-<<<<<<< HEAD
-      'border-volcanic-500 group-hover:border-volcanic-400': theme === 'mushroom',
-    });
-  } else {
-    return cn({
-      'bg-danger-500 group-hover:bg-danger-350': theme === 'danger',
-      'bg-evolved-green-700 group-hover:bg-evolved-green-500': theme === 'evolved-green',
-      'bg-blue-500 group-hover:bg-blue-400': theme === 'blue',
-      'fill-coral-700 bg-coral-700 group-hover:bg-coral-600': theme === 'coral',
-      'bg-quartz-500 group-hover:bg-quartz-400': theme === 'quartz',
-      'bg-mushroom-500 group-hover:bg-mushroom-400': theme === 'mushroom',
-=======
       'border-mushroom-500 group-hover:border-mushroom-400': theme === 'mushroom',
       'border-danger-500 group-hover:border-danger-350': theme === 'danger',
->>>>>>> 4d206f1a
     });
   }
 
@@ -195,20 +176,12 @@
           className,
           {
             'h-fit justify-start': kind === 'secondary',
-<<<<<<< HEAD
-            'w-full': stretch,
-            'space-x-3': !animateStyles,
-=======
             'space-x-3': !animateStyles,
             'px-5': kind !== 'secondary',
->>>>>>> 4d206f1a
           }
         )}
       >
         {iconPosition === 'start' && iconElement}
-<<<<<<< HEAD
-        {labelElement && <div className={cn(animateStyles)}>{labelElement}</div>}
-=======
         {labelElement && (
           <div
             className={cn(animateStyles, {
@@ -218,7 +191,6 @@
             {labelElement}
           </div>
         )}
->>>>>>> 4d206f1a
         {iconPosition === 'end' && iconElement}
       </div>
     ) : (

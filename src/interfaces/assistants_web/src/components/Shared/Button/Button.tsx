--- conflicted
+++ resolved
@@ -44,40 +44,21 @@
 
   if (kind === 'outline') {
     return cn('border', {
-<<<<<<< HEAD
       'border-danger-500 group-hover:border-danger-350': theme === 'danger',
       'border-evolved-green-700 group-hover:border-evolved-green-500': theme === 'evolved-green',
-      'border-blue-500 group-hover:border-blue-400': theme === 'acrylic-blue',
+      'border-blue-500 group-hover:border-blue-400': theme === 'blue',
       'border-coral-700 group-hover:border-coral-600': theme === 'coral',
       'border-quartz-500 group-hover:border-quartz-400': theme === 'quartz',
-      'border-mushroom-500 group-hover:border-mushroom-400': theme === 'mushroom-marble',
+      'border-mushroom-500 group-hover:border-mushroom-400': theme === 'mushroom',
     });
   } else {
     return cn({
       'bg-danger-500 group-hover:bg-danger-350': theme === 'danger',
       'bg-evolved-green-700 group-hover:bg-evolved-green-500': theme === 'evolved-green',
-      'bg-blue-500 group-hover:bg-blue-400': theme === 'acrylic-blue',
+      'bg-blue-500 group-hover:bg-blue-400': theme === 'blue',
       'fill-coral-700 bg-coral-700 group-hover:bg-coral-600': theme === 'coral',
       'bg-quartz-500 group-hover:bg-quartz-400': theme === 'quartz',
-      'bg-mushroom-500 group-hover:bg-mushroom-400': theme === 'mushroom-marble',
-=======
-      'dark:border-danger-500 dark:group-hover:border-danger-350': theme === 'danger',
-      'dark:border-evolved-green-700 dark:group-hover:border-evolved-green-500':
-        theme === 'evolved-green',
-      'dark:border-blue-500 dark:group-hover:border-blue-400': theme === 'blue',
-      'dark:border-coral-700 dark:group-hover:border-coral-600': theme === 'coral',
-      'dark:border-quartz-500 dark:group-hover:border-quartz-400': theme === 'quartz',
-      'dark:border-mushroom-500 dark:group-hover:border-mushroom-400': theme === 'mushroom',
-    });
-  } else {
-    return cn({
-      'dark:bg-danger-500 dark:group-hover:bg-danger-350': theme === 'danger',
-      'dark:bg-evolved-green-700 dark:group-hover:bg-evolved-green-500': theme === 'evolved-green',
-      'dark:bg-blue-500 dark:group-hover:bg-blue-400': theme === 'blue',
-      'dark:fill-coral-700 dark:bg-coral-700 dark:group-hover:bg-coral-600': theme === 'coral',
-      'dark:bg-quartz-500 dark:group-hover:bg-quartz-400': theme === 'quartz',
-      'dark:bg-mushroom-500 dark:group-hover:bg-mushroom-400': theme === 'mushroom',
->>>>>>> bafe27d6
+      'bg-mushroom-500 group-hover:bg-mushroom-400': theme === 'mushroom',
     });
   }
 };
@@ -86,22 +67,12 @@
   if (disabled) return 'fill-volcanic-600';
 
   return cn({
-<<<<<<< HEAD
     'fill-danger-500 group-hover:fill-danger-350': theme === 'danger',
     'fill-evolved-green-700 group-hover:fill-evolved-green-500': theme === 'evolved-green',
-    'fill-blue-500 group-hover:fill-blue-400': theme === 'acrylic-blue',
+    'fill-blue-500 group-hover:fill-blue-400': theme === 'blue',
     'fill-coral-700 group-hover:fill-coral-600': theme === 'coral',
     'fill-quartz-500 group-hover:fill-quartz-400': theme === 'quartz',
-    'fill-mushroom-500 group-hover:fill-mushroom-400': theme === 'mushroom-marble',
-=======
-    'dark:fill-danger-500 dark:group-hover:fill-danger-350': theme === 'danger',
-    'dark:fill-evolved-green-700 dark:group-hover:fill-evolved-green-500':
-      theme === 'evolved-green',
-    'dark:fill-blue-500 dark:group-hover:fill-blue-400': theme === 'blue',
-    'dark:fill-coral-700 dark:group-hover:fill-coral-600': theme === 'coral',
-    'dark:fill-quartz-500 dark:group-hover:fill-quartz-400': theme === 'quartz',
-    'dark:fill-mushroom-500 dark:group-hover:fill-mushroom-400': theme === 'mushroom',
->>>>>>> bafe27d6
+    'fill-mushroom-500 group-hover:fill-mushroom-400': theme === 'mushroom',
   });
 };
 

--- conflicted
+++ resolved
@@ -121,21 +121,13 @@
         icon={
           <Icon
             aria-disabled={disabled}
-<<<<<<< HEAD
             name={iconName}
             kind={isCopied ? 'default' : 'outline'}
             className={cn(
               'flex rounded p-2',
               'transition ease-in-out',
-              'fill-volcanic-300 hover:bg-mushroom-900 hover:fill-mushroom-300 dark:fill-mushroom-800 dark:hover:bg-inherit dark:hover:fill-mushroom-800',
-=======
-            iconName={iconName}
-            iconKind={isCopied ? 'default' : 'outline'}
-            className="grid place-items-center rounded hover:bg-mushroom-900 dark:hover:bg-volcanic-200"
-            iconClassName={cn(
               'text-volcanic-300 group-hover/icon-button:fill-mushroom-300',
               'dark:fill-marble-800 dark:group-hover/icon-button:fill-marble-800',
->>>>>>> dd5b55f6
               iconClassName
             )}
             onClick={handleCopy}

'use client';

import { Placement } from '@floating-ui/react';
import React, { HTMLAttributeAnchorTarget, ReactElement } from 'react';

import { Button, IconName, Tooltip } from '@/components/Shared';
import { cn } from '@/utils';

type Props = {
  iconName?: IconName;
  icon?: ReactElement;
  tooltip?: {
    label: string;
    size?: 'sm' | 'md';
    placement?: Placement;
  };
  size?: 'sm' | 'md';
  href?: string;
  target?: HTMLAttributeAnchorTarget;
  shallow?: boolean;
  iconKind?: 'default' | 'outline';
  iconClassName?: string;
  disabled?: boolean;
  className?: string;
  outline?: boolean;
  onClick?: (e: React.MouseEvent<HTMLButtonElement, MouseEvent>) => void;
};

/**
 * @description Convenience component for rendering an icon button that follows Chat UI's design patterns.
 */
export const IconButton: React.FC<Props> = ({
  iconName,
  icon,
  tooltip,
  size = 'md',
  iconKind = 'outline',
  iconClassName,
  className,
  disabled,
  href,
  target,
<<<<<<< HEAD
  shallow,
  outline = false,
=======
>>>>>>> 4156ce4d
  onClick,
}) => {
  const iconButton = (
<<<<<<< HEAD
    <Button
      kind={outline ? 'outline' : 'secondary'}
      disabled={disabled}
      href={href}
=======
    <BasicButton
      className={cn(
        'group/icon-button h-8 w-8 p-0',
        { 'h-8 w-8': size === 'md', 'h-7 w-7': size === 'sm' },
        'rounded hover:bg-mushroom-900 dark:text-marble-800 dark:hover:bg-volcanic-200',
        className
      )}
      startIcon={Icon}
      size="lg"
      kind="minimal"
      disabled={disabled}
      href={href}
      target={target}
>>>>>>> 4156ce4d
      onClick={onClick}
      hrefOptions={{ target, shallow }}
      icon={iconName}
      iconOptions={{ kind: iconKind, className: iconClassName, customIcon: icon }}
      className={cn(className, 'group/icon-button h-8 w-8 p-0', {
        'h-8 w-8': size === 'md',
        'h-7 w-7': size === 'sm',
        'p-2': outline,
      })}
    />
  );

  return tooltip ? (
    <Tooltip
      label={tooltip.label}
      size={tooltip.size ?? 'sm'}
      placement={tooltip.placement}
      hover
      hoverDelay={{ open: 250 }}
    >
      {iconButton}
    </Tooltip>
  ) : (
    iconButton
  );
};<|MERGE_RESOLUTION|>--- conflicted
+++ resolved
@@ -40,36 +40,16 @@
   disabled,
   href,
   target,
-<<<<<<< HEAD
-  shallow,
   outline = false,
-=======
->>>>>>> 4156ce4d
   onClick,
 }) => {
   const iconButton = (
-<<<<<<< HEAD
     <Button
       kind={outline ? 'outline' : 'secondary'}
       disabled={disabled}
       href={href}
-=======
-    <BasicButton
-      className={cn(
-        'group/icon-button h-8 w-8 p-0',
-        { 'h-8 w-8': size === 'md', 'h-7 w-7': size === 'sm' },
-        'rounded hover:bg-mushroom-900 dark:text-marble-800 dark:hover:bg-volcanic-200',
-        className
-      )}
-      startIcon={Icon}
-      size="lg"
-      kind="minimal"
-      disabled={disabled}
-      href={href}
-      target={target}
->>>>>>> 4156ce4d
       onClick={onClick}
-      hrefOptions={{ target, shallow }}
+      hrefOptions={{ target }}
       icon={iconName}
       iconOptions={{ kind: iconKind, className: iconClassName, customIcon: icon }}
       className={cn(className, 'group/icon-button h-8 w-8 p-0', {

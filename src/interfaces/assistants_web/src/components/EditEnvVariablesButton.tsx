'use client';

import React, { useMemo, useState } from 'react';

<<<<<<< HEAD
import { Button, Dropdown, Input } from '@/components/Shared';
import { ModalContext } from '@/context/ModalContext';
=======
import { BasicButton, Button, Dropdown, Input } from '@/components/Shared';
import { useContextStore } from '@/context';
>>>>>>> 4156ce4d
import { useListAllDeployments } from '@/hooks/deployments';
import { useParamsStore } from '@/stores';

/**
 * @description Button to trigger a modal to edit .env variables.
 */
export const EditEnvVariablesButton: React.FC<{ className?: string }> = () => {
  const { open, close } = useContextStore();

  const handleClick = () => {
    open({
      title: 'Configure Model Deployment',
      content: <EditEnvVariablesModal onClose={close} defaultDeployment="" />,
    });
  };

  return <Button label="Configure" kind="secondary" onClick={handleClick} />;
};

/**
 * @description Renders a modal to edit a selected deployment's config
 */
export const EditEnvVariablesModal: React.FC<{
  defaultDeployment: string;
  onClose: () => void;
}> = ({ defaultDeployment, onClose }) => {
  const { data: deployments } = useListAllDeployments();

  const [deployment, setDeployment] = useState<string | undefined>(defaultDeployment);
  const [envVariables, setEnvVariables] = useState<Record<string, string>>(() => {
    const selectedDeployment = deployments?.find(({ name }) => name === defaultDeployment);
    return (
      selectedDeployment?.env_vars.reduce<Record<string, string>>((acc, envVar) => {
        acc[envVar] = '';
        return acc;
      }, {}) ?? {}
    );
  });
  const [isSubmitting, setIsSubmitting] = useState(false);

  const { setParams } = useParamsStore();

  const deploymentOptions = useMemo(
    () =>
      (deployments ?? []).map(({ name }) => ({
        label: name,
        value: name,
      })),

    [deployments]
  );

  const handleDeploymentChange = (newDeployment: string) => {
    setDeployment(newDeployment);
    const selectedDeployment = deployments?.find(({ name }) => name === newDeployment);
    const emptyEnvVariables =
      selectedDeployment?.env_vars.reduce<Record<string, string>>((acc, envVar) => {
        acc[envVar] = '';
        return acc;
      }, {}) ?? {};
    setEnvVariables(emptyEnvVariables);
  };

  const handleEnvVariableChange = (envVar: string) => (e: React.ChangeEvent<HTMLInputElement>) => {
    setEnvVariables({ ...envVariables, [envVar]: e.target.value });
  };

  const handleSubmit = async () => {
    if (!deployment) return;

    setIsSubmitting(true);
    setParams({
      deploymentConfig: Object.entries(envVariables)
        .map(([k, v]) => k + '=' + v)
        .join(';'),
    });
    setIsSubmitting(false);
    onClose();
  };

  return (
    <div className="flex flex-col gap-y-4 p-4">
      <Dropdown value={deployment} options={deploymentOptions} onChange={handleDeploymentChange} />

      {Object.keys(envVariables).map((envVar) => (
        <Input
          key={envVar}
          placeholder="value"
          label={envVar}
          type="password"
          value={envVariables[envVar]}
          onChange={handleEnvVariableChange(envVar)}
        />
      ))}

      <span className="mt-10 flex items-center justify-between">
        <Button label="Cancel" kind="secondary" onClick={onClose} />
        <Button
          label={isSubmitting ? 'Saving...' : 'Save'}
          onClick={handleSubmit}
          disabled={isSubmitting}
        />
      </span>
    </div>
  );
};<|MERGE_RESOLUTION|>--- conflicted
+++ resolved
@@ -2,13 +2,8 @@
 
 import React, { useMemo, useState } from 'react';
 
-<<<<<<< HEAD
 import { Button, Dropdown, Input } from '@/components/Shared';
-import { ModalContext } from '@/context/ModalContext';
-=======
-import { BasicButton, Button, Dropdown, Input } from '@/components/Shared';
 import { useContextStore } from '@/context';
->>>>>>> 4156ce4d
 import { useListAllDeployments } from '@/hooks/deployments';
 import { useParamsStore } from '@/stores';
 

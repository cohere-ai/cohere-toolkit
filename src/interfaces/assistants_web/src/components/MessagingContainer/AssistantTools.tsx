--- conflicted
+++ resolved
@@ -7,11 +7,7 @@
 import { Button, Icon, Text, ToggleCard } from '@/components/UI';
 import { useAvailableTools } from '@/hooks';
 import { useParamsStore } from '@/stores';
-<<<<<<< HEAD
-import { checkIsDefaultAgent, cn, getToolIcon } from '@/utils';
-=======
 import { cn, getToolIcon } from '@/utils';
->>>>>>> ccf41ea5
 
 /**
  * @description Tools for the assistant to use in the conversation.
@@ -45,10 +41,6 @@
             {availableTools.map(({ name, display_name, description, error_message }) => {
               const enabledTool = enabledTools.find((enabledTool) => enabledTool.name === name);
               const checked = !!enabledTool;
-<<<<<<< HEAD
-              const disabled = !checkIsDefaultAgent(agent);
-=======
->>>>>>> ccf41ea5
 
               return (
                 <ToggleCard

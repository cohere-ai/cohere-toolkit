import { cn } from '@/utils/cn';

const BG_COLOR_LIST = [
  'bg-green-500 dark:bg-green-500',
  'bg-coral-600 dark:bg-coral-600',
  'bg-evolved-quartz-500 dark:bg-evolved-quartz-500',
  'bg-evolved-mushroom-500 dark:bg-evolved-mushroom-500',
  'bg-evolved-green-500 dark:bg-evolved-green-500',
  'bg-mushroom-700 dark:bg-mushroom-700',
];

const TEXT_COLOR_LIST = [
<<<<<<< HEAD
  'text-quartz-700 dark:text-quartz-700',
  'text-green-600 dark:text-green-600',
  'text-coral-500 dark:text-coral-500',
  'text-quartz-700 dark:text-quartz-700',
  'text-green-250 dark:text-green-250',
  'text-coral-700 dark:text-coral-700',
=======
  'text-green-500 dark:text-green-500',
  'text-coral-600 dark:text-coral-600',
  'text-evolved-quartz-500 dark:text-evolved-quartz-500',
  'text-evolved-mushroom-500 dark:text-evolved-mushroom-500',
  'text-evolved-green-500 dark:text-evolved-green-500',
  'text-mushroom-700 dark:text-mushroom-700',
];

const CONTRAST_TEXT_COLOR_LIST = [
  'text-marble-950 dark:text-marble-950', // green 500
  'text-volcanic-100 dark:text-volcanic-100', // coral 600
  'text-marble-950 dark:text-marble-950', // evolved quartz 500
  'text-volcanic-100 dark:text-volcanic-100', // evolved mushroom 500
  'text-volcanic-100 dark:text-volcanic-100', // evolved green 500
  'text-mushroom-300 dark:text-mushroom-300', // mushroom 700
>>>>>>> 19cab3ce
];

const BORDER_COLOR_LIST = [
  'border-green-500 dark:border-green-500',
  'border-coral-600 dark:border-coral-600',
  'border-evolved-quartz-500 dark:border-evolved-quartz-500',
  'border-evolved-mushroom-500 dark:border-evolved-mushroom-500',
  'border-evolved-green-500 dark:border-evolved-green-500',
  'border-mushroom-700 dark:border-mushroom-700',
];

const DEFAULT_BG_COLOR = 'bg-evolved-blue-500';
const DEFAULT_TEXT_COLOR = 'text-evolved-blue-500 dark:text-blue-700';
const DEFAULT_CONTRAST_TEXT_COLOR = 'text-blue-800 dark:text-blue-800';
const DEFAULT_BORDER_COLOR = 'border-evolved-blue-500';

/**
 * @description Get a color from the Cohere color palette, when no index is provided, a random color is returned
 * @param id - id for generating a constant color in the palette
 * @param options - options for the color, text, border, or background
 * @param options.text - if true, returns a text color
 * @param options.border - if true, returns a border color
 * @param options.background - if true, returns a background color
 * @returns color from the Cohere color palette
 */
export const getCohereColor = (
  id: string | undefined,
  options: { text?: boolean; border?: boolean; background?: boolean; contrastText?: boolean }
): string => {
  if (id === undefined) {
    const colors = [];
    if (options.text) {
      colors.push(DEFAULT_TEXT_COLOR);
    }
    if (options.border) {
      colors.push(DEFAULT_BORDER_COLOR);
    }
    if (options.background) {
      colors.push(DEFAULT_BG_COLOR);
    }
    if (options.contrastText) {
      colors.push(DEFAULT_CONTRAST_TEXT_COLOR);
    }
    return cn(colors);
  }

  const colors = [];
  if (options.text) {
    colors.push(TEXT_COLOR_LIST);
  }
  if (options.border) {
    colors.push(BORDER_COLOR_LIST);
  }
  if (options.background) {
    colors.push(BG_COLOR_LIST);
  }
  if (options.contrastText) {
    colors.push(CONTRAST_TEXT_COLOR_LIST);
  }

  const idNumber = id.split('').reduce((acc, char) => acc + char.charCodeAt(0), 0);
  const index = idNumber % TEXT_COLOR_LIST.length;
  return cn(colors.map((color) => color[index]));
};<|MERGE_RESOLUTION|>--- conflicted
+++ resolved
@@ -10,14 +10,6 @@
 ];
 
 const TEXT_COLOR_LIST = [
-<<<<<<< HEAD
-  'text-quartz-700 dark:text-quartz-700',
-  'text-green-600 dark:text-green-600',
-  'text-coral-500 dark:text-coral-500',
-  'text-quartz-700 dark:text-quartz-700',
-  'text-green-250 dark:text-green-250',
-  'text-coral-700 dark:text-coral-700',
-=======
   'text-green-500 dark:text-green-500',
   'text-coral-600 dark:text-coral-600',
   'text-evolved-quartz-500 dark:text-evolved-quartz-500',
@@ -33,7 +25,6 @@
   'text-volcanic-100 dark:text-volcanic-100', // evolved mushroom 500
   'text-volcanic-100 dark:text-volcanic-100', // evolved green 500
   'text-mushroom-300 dark:text-mushroom-300', // mushroom 700
->>>>>>> 19cab3ce
 ];
 
 const BORDER_COLOR_LIST = [

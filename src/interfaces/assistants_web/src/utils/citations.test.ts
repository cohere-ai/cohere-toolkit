--- conflicted
+++ resolved
@@ -1,15 +1,11 @@
 import { describe, expect, test } from 'vitest';
 
 import { Citation } from '@/cohere-client';
-<<<<<<< HEAD
 import {
   fixInlineCitationsForMarkdown,
   isReferenceBetweenSpecialTags,
   replaceTextWithCitations,
-} from '@/utils/citations';
-=======
-import { fixCitationsLeadingMarkdown, replaceTextWithCitations } from '@/utils';
->>>>>>> eeec651a
+} from '@/utils';
 
 describe('replaceTextWithCitations', () => {
   test('should replace text with citations', () => {

--- conflicted
+++ resolved
@@ -13,21 +13,9 @@
 export const TOOL_WEB_SCRAPE_ID = 'web_scrape';
 export const TOOL_GOOGLE_DRIVE_ID = 'google_drive';
 export const TOOL_SLACK_ID = 'slack';
-<<<<<<< HEAD
 export const TOOL_GMAIL_ID = 'gmail';
-export const FILE_UPLOAD_TOOLS = [TOOL_SEARCH_FILE_ID, TOOL_READ_DOCUMENT_ID];
-export const AGENT_SETTINGS_TOOLS = [
-  TOOL_HYBRID_WEB_SEARCH_ID,
-  TOOL_PYTHON_INTERPRETER_ID,
-  TOOL_WEB_SCRAPE_ID,
-];
-
-// Tools won't be available for the base agent
-export const BASE_AGENT_EXCLUDED_TOOLS = [TOOL_SLACK_ID, TOOL_GMAIL_ID];
-=======
 
 export const BACKGROUND_TOOLS = [TOOL_SEARCH_FILE_ID, TOOL_READ_DOCUMENT_ID, TOOL_WEB_SCRAPE_ID];
->>>>>>> 5502d8d1
 
 export const TOOL_FALLBACK_ICON = 'circles-four';
 export const TOOL_ID_TO_DISPLAY_INFO: { [id: string]: { icon: IconName } } = {

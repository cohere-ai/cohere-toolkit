from typing import Any, Dict, List

from langchain.text_splitter import CharacterTextSplitter
from langchain_cohere import CohereEmbeddings
from langchain_community.document_loaders import PyPDFLoader
from langchain_community.retrievers import WikipediaRetriever
from langchain_community.vectorstores import Chroma

from backend.config.settings import Settings
from backend.schemas.tool import ToolCategory, ToolDefinition
from backend.tools.base import BaseTool

"""
Plug in your lang chain retrieval implementation here.
We have an example flows with wikipedia and vector DBs.

More details: https://python.langchain.com/docs/integrations/retrievers
"""


class LangChainWikiRetriever(BaseTool):
    """
    This class retrieves documents from Wikipedia using the langchain package.
    This requires wikipedia package to be installed.
    """
    ID = "wikipedia"

    def __init__(self, chunk_size: int = 300, chunk_overlap: int = 0):
        self.chunk_size = chunk_size
        self.chunk_overlap = chunk_overlap

    @classmethod
    def is_available(cls) -> bool:
        return True

    @classmethod
    def get_tool_definition(cls) -> ToolDefinition:
        return ToolDefinition(
            name=cls.ID,
            display_name="Wikipedia",
            implementation=cls,
            parameter_definitions={
                "query": {
                    "description": "Query for retrieval.",
                    "type": "str",
                    "required": True,
                }
            },
            kwargs={"chunk_size": 300, "chunk_overlap": 0},
            is_visible=True,
            is_available=cls.is_available(),
            error_message=cls.generate_error_message(),
            category=ToolCategory.DataLoader,
            description="Retrieves documents from Wikipedia.",
        )

    async def call(
        self, parameters: dict, ctx: Any, **kwargs: Any
    ) -> List[Dict[str, Any]]:
        wiki_retriever = WikipediaRetriever()
        query = parameters.get("query", "")
        docs = wiki_retriever.get_relevant_documents(query)
        text_splitter = CharacterTextSplitter(
            chunk_size=self.chunk_size, chunk_overlap=self.chunk_overlap
        )
        documents = text_splitter.split_documents(docs)

        return [
            {
                "text": doc.page_content,
                "title": doc.metadata.get("title", None),
                "url": doc.metadata.get("source", None),
            }
            for doc in documents
        ]


class LangChainVectorDBRetriever(BaseTool):
    """
    This class retrieves documents from a vector database using the langchain package.
    """

<<<<<<< HEAD
    ID = "vector_retriever"
    COHERE_API_KEY = Settings().deployments.cohere_platform.api_key
=======
    NAME = "vector_retriever"
    COHERE_API_KEY = Settings().get('deployments.cohere_platform.api_key')
>>>>>>> 0bb1f670

    def __init__(self, filepath: str):
        self.filepath = filepath

    @classmethod
    def is_available(cls) -> bool:
        return cls.COHERE_API_KEY is not None

    async def call(
        self, parameters: dict, ctx: Any, **kwargs: Any
    ) -> List[Dict[str, Any]]:
        cohere_embeddings = CohereEmbeddings(cohere_api_key=self.COHERE_API_KEY)

        # Load text files and split into chunks
        loader = PyPDFLoader(self.filepath)
        text_splitter = CharacterTextSplitter(chunk_size=300, chunk_overlap=0)
        pages = loader.load_and_split(text_splitter)

        # Create a vector store from the documents
        db = Chroma.from_documents(documents=pages, embedding=cohere_embeddings)
        query = parameters.get("query", "")
        input_docs = db.as_retriever().get_relevant_documents(query)

        return [{"text": doc.page_content} for doc in input_docs]<|MERGE_RESOLUTION|>--- conflicted
+++ resolved
@@ -79,14 +79,8 @@
     """
     This class retrieves documents from a vector database using the langchain package.
     """
-
-<<<<<<< HEAD
     ID = "vector_retriever"
-    COHERE_API_KEY = Settings().deployments.cohere_platform.api_key
-=======
-    NAME = "vector_retriever"
     COHERE_API_KEY = Settings().get('deployments.cohere_platform.api_key')
->>>>>>> 0bb1f670
 
     def __init__(self, filepath: str):
         self.filepath = filepath

import copy
import os
from typing import Any, Dict, List

from langchain_community.tools.tavily_search import TavilySearchResults
from tavily import TavilyClient

from backend.model_deployments.base import BaseDeployment
from backend.tools.base import BaseTool


class TavilyInternetSearch(BaseTool):
    NAME = "web_search"
    TAVILY_API_KEY = os.environ.get("TAVILY_API_KEY")

    def __init__(self):
        self.client = TavilyClient(api_key=self.TAVILY_API_KEY)
        self.num_results = 6
<<<<<<< HEAD

=======
>>>>>>> abf0740d

    @classmethod
    def is_available(cls) -> bool:
        return cls.TAVILY_API_KEY is not None

    async def call(self, parameters: dict, **kwargs: Any) -> List[Dict[str, Any]]:
        query = parameters.get("query", "")
        result = self.client.search(
            query=query, search_depth="advanced", include_raw_content=True
        )

        if "results" not in result:
            return []

        expanded = []
        for result in result["results"]:
            # Append original search result
            expanded.append(result)

            # Get other snippets
            snippets = result["raw_content"].split("\n")
            for snippet in snippets:
                if result["content"] != snippet:
                    if (
                        len(snippet.split()) > 10
                    ):  # Skip snippets with less than 10 words
                        new_result = {
                            "url": result["url"],
                            "title": result["title"],
                            "content": snippet.strip(),
                        }
                        expanded.append(new_result)

<<<<<<< HEAD
        reranked_results = await self.rerank_page_snippets(
            query, expanded, model=kwargs.get("model_deployment"), **kwargs
=======
        reranked_results = self.rerank_page_snippets(
            query, expanded, model=kwargs.get("model_deployment")
>>>>>>> abf0740d
        )

        return [
            {"url": result["url"], "text": result["content"]}
            for result in reranked_results
        ]

<<<<<<< HEAD
    async def rerank_page_snippets(
        self, query: str, snippets: List[Dict[str, Any]], model: BaseDeployment, **kwargs: Any
=======
    def rerank_page_snippets(
        self, query: str, snippets: List[Dict[str, Any]], model: BaseDeployment
>>>>>>> abf0740d
    ) -> List[Dict[str, Any]]:
        if len(snippets) == 0:
            return []

        rerank_batch_size = 500
        relevance_scores = [None for _ in range(len(snippets))]
        for batch_start in range(0, len(snippets), rerank_batch_size):
            snippet_batch = snippets[batch_start : batch_start + rerank_batch_size]
<<<<<<< HEAD
            batch_output = await model.invoke_rerank(
=======
            batch_output = model.invoke_rerank(
>>>>>>> abf0740d
                query=query,
                documents=[
                    f"{snippet['title']} {snippet['content']}"
                    for snippet in snippet_batch
                ],
<<<<<<< HEAD
                **kwargs
            )
            print("debug tavily rerank", batch_output)
            for b in batch_output.get("results", []):
                index = b.get("index", None)
                relevance_score = b.get("relevance_score", None)
                if index is not None:
                    relevance_scores[batch_start + index] = relevance_score
=======
            )
            for b in batch_output.results:
                relevance_scores[batch_start + b.index] = b.relevance_score
>>>>>>> abf0740d

        reranked, seen_urls = [], []
        for _, result in sorted(
            zip(relevance_scores, snippets), key=lambda x: x[0], reverse=True
        ):
            if result["url"] not in seen_urls:
                seen_urls.append(result["url"])
                reranked.append(result)

        return reranked[: self.num_results]

    def to_langchain_tool(self) -> TavilySearchResults:
        internet_search = TavilySearchResults()
        internet_search.name = "internet_search"
        internet_search.description = "Returns a list of relevant document snippets for a textual query retrieved from the internet."

        # pydantic v1 base model
        from langchain_core.pydantic_v1 import BaseModel, Field

        class TavilySearchInput(BaseModel):
            query: str = Field(description="Query to search the internet with")

        internet_search.args_schema = TavilySearchInput

        return internet_search<|MERGE_RESOLUTION|>--- conflicted
+++ resolved
@@ -16,10 +16,6 @@
     def __init__(self):
         self.client = TavilyClient(api_key=self.TAVILY_API_KEY)
         self.num_results = 6
-<<<<<<< HEAD
-
-=======
->>>>>>> abf0740d
 
     @classmethod
     def is_available(cls) -> bool:
@@ -53,13 +49,8 @@
                         }
                         expanded.append(new_result)
 
-<<<<<<< HEAD
         reranked_results = await self.rerank_page_snippets(
             query, expanded, model=kwargs.get("model_deployment"), **kwargs
-=======
-        reranked_results = self.rerank_page_snippets(
-            query, expanded, model=kwargs.get("model_deployment")
->>>>>>> abf0740d
         )
 
         return [
@@ -67,13 +58,8 @@
             for result in reranked_results
         ]
 
-<<<<<<< HEAD
     async def rerank_page_snippets(
         self, query: str, snippets: List[Dict[str, Any]], model: BaseDeployment, **kwargs: Any
-=======
-    def rerank_page_snippets(
-        self, query: str, snippets: List[Dict[str, Any]], model: BaseDeployment
->>>>>>> abf0740d
     ) -> List[Dict[str, Any]]:
         if len(snippets) == 0:
             return []
@@ -82,17 +68,12 @@
         relevance_scores = [None for _ in range(len(snippets))]
         for batch_start in range(0, len(snippets), rerank_batch_size):
             snippet_batch = snippets[batch_start : batch_start + rerank_batch_size]
-<<<<<<< HEAD
             batch_output = await model.invoke_rerank(
-=======
-            batch_output = model.invoke_rerank(
->>>>>>> abf0740d
                 query=query,
                 documents=[
                     f"{snippet['title']} {snippet['content']}"
                     for snippet in snippet_batch
                 ],
-<<<<<<< HEAD
                 **kwargs
             )
             print("debug tavily rerank", batch_output)
@@ -101,11 +82,6 @@
                 relevance_score = b.get("relevance_score", None)
                 if index is not None:
                     relevance_scores[batch_start + index] = relevance_score
-=======
-            )
-            for b in batch_output.results:
-                relevance_scores[batch_start + b.index] = b.relevance_score
->>>>>>> abf0740d
 
         reranked, seen_urls = [], []
         for _, result in sorted(

--- conflicted
+++ resolved
@@ -49,11 +49,7 @@
                     }
                     expanded.append(new_result)
 
-<<<<<<< HEAD
-        reranked_results = self.rerank_page_snippets(
-=======
         reranked_results = await self.rerank_page_snippets(
->>>>>>> b04b9d23
             query, expanded, model=kwargs.get("model_deployment"), **kwargs
         )
 
@@ -62,11 +58,7 @@
             for result in reranked_results
         ]
 
-<<<<<<< HEAD
-    def rerank_page_snippets(
-=======
     async def rerank_page_snippets(
->>>>>>> b04b9d23
         self,
         query: str,
         snippets: List[Dict[str, Any]],
@@ -80,11 +72,7 @@
         relevance_scores = [None for _ in range(len(snippets))]
         for batch_start in range(0, len(snippets), rerank_batch_size):
             snippet_batch = snippets[batch_start : batch_start + rerank_batch_size]
-<<<<<<< HEAD
-            batch_output = model.invoke_rerank(
-=======
             batch_output = await model.invoke_rerank(
->>>>>>> b04b9d23
                 query=query,
                 documents=[
                     f"{snippet['title']} {snippet['content']}"

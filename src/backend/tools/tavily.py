--- conflicted
+++ resolved
@@ -14,12 +14,8 @@
     TAVILY_API_KEY = os.environ.get("TAVILY_API_KEY")
 
     def __init__(self):
-<<<<<<< HEAD
-        self.client = TavilyClient(api_key=self.tavily_api_key)
+        self.client = TavilyClient(api_key=self.TAVILY_API_KEY)
         self.num_results = 6
-=======
-        self.client = TavilyClient(api_key=self.TAVILY_API_KEY)
->>>>>>> 6e459bde
 
     @classmethod
     def is_available(cls) -> bool:

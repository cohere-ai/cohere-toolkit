import json
from typing import Any, Dict, Mapping

import requests
from dotenv import load_dotenv

from backend.config.settings import Settings
from backend.schemas.tool import ToolCategory, ToolDefinition
from backend.tools.base import BaseTool

load_dotenv()


class PythonInterpreter(BaseTool):
    """
    This class calls arbitrary code against a Python interpreter.
    It requires a URL at which the interpreter lives
    """

<<<<<<< HEAD
    ID = "toolkit_python_interpreter"
    INTERPRETER_URL = Settings().tools.python_interpreter.url
=======
    NAME = "toolkit_python_interpreter"
    INTERPRETER_URL = Settings().get('tools.python_interpreter.url')
>>>>>>> 0bb1f670

    @classmethod
    def is_available(cls) -> bool:
        return cls.INTERPRETER_URL is not None

    @classmethod
    def get_tool_definition(cls) -> ToolDefinition:
        return ToolDefinition(
            name=cls.ID,
            display_name="Python Interpreter",
            implementation=cls,
            parameter_definitions={
                "code": {
                    "description": (
                        "Python code to execute using the Python interpreter with no internet access. "
                        "Do not generate code that tries to open files directly, instead use file contents passed to the interpreter, "
                        "then print output or save output to a file."
                    ),
                    "type": "str",
                    "required": True,
                }
            },
            is_visible=True,
            is_available=cls.is_available(),
            error_message=cls.generate_error_message(),
            category=ToolCategory.Function,
            description=(
                "Executes python code and returns the result. The code runs "
                "in a static sandbox without internet access and without interactive mode, "
                "so print output or save output to a file."
            ),
        )

    async def call(self, parameters: dict, ctx: Any, **kwargs: Any):
        if not self.INTERPRETER_URL:
            raise Exception("Python Interpreter tool called while URL not set")

        code = parameters.get("code", "")
        res = requests.post(self.INTERPRETER_URL, json={"code": code})

        clean_res = self._clean_response(res.json())
        return clean_res

    def _clean_response(self, result: Any) -> Dict[str, str]:
        if "final_expression" in result:
            result["final_expression"] = str(result["final_expression"])

        # split up output files into separate result items, so that we may cite them individually
        result_list = [result]

        output_files = result.pop("output_files", [])
        for f in output_files:
            result_list.append({"output_file": f})

        for r in result_list:
            if r.get("sucess") is not None:
                r.update({"success": r.get("sucess")})
                del r["sucess"]

            if r.get("success") is True:
                r.setdefault("text", r.get("std_out"))
            elif r.get("success") is False:
                error_message = r.get("error", {}).get("message", "")
                r.setdefault("text", error_message)
            elif r.get("output_file") and r.get("output_file").get("filename"):
                if r["output_file"]["filename"] != "":
                    r.setdefault(
                        "text", f"Created output file {r['output_file']['filename']}"
                    )

            # cast all values to strings, if it's a json object use double quotes
            for key, value in r.items():
                if isinstance(value, Mapping):
                    r[key] = json.dumps(value)
                else:
                    r[key] = str(value)

        return result_list<|MERGE_RESOLUTION|>--- conflicted
+++ resolved
@@ -17,13 +17,8 @@
     It requires a URL at which the interpreter lives
     """
 
-<<<<<<< HEAD
     ID = "toolkit_python_interpreter"
-    INTERPRETER_URL = Settings().tools.python_interpreter.url
-=======
-    NAME = "toolkit_python_interpreter"
     INTERPRETER_URL = Settings().get('tools.python_interpreter.url')
->>>>>>> 0bb1f670
 
     @classmethod
     def is_available(cls) -> bool:

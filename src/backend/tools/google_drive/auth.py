--- conflicted
+++ resolved
@@ -149,18 +149,11 @@
             ),
         )
 
-<<<<<<< HEAD
     @classmethod
-    def get_token(cls, session: DBSessionDep, user_id: str) -> str:
-        tool_auth = tool_auth_crud.get_tool_auth(session, GoogleDrive.NAME, user_id)
-        return tool_auth.encrypted_access_token.decode() if tool_auth else None
-
-    @classmethod
-    def get_tool_auth(cls, session: DBSessionDep, user_id: str) -> ToolAuth:
+    def get_tool_auth(self, session: DBSessionDep, user_id: str) -> ToolAuth:
         tool_auth = tool_auth_crud.get_tool_auth(session, GoogleDrive.NAME, user_id)
         return tool_auth
-=======
+
     def get_token(self, session: DBSessionDep, user_id: str) -> str:
         tool_auth = tool_auth_crud.get_tool_auth(session, self.TOOL_ID, user_id)
-        return tool_auth.access_token if tool_auth else None
->>>>>>> 79ac7ce9
+        return tool_auth.access_token if tool_auth else None
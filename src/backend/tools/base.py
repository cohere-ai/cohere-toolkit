--- conflicted
+++ resolved
@@ -1,11 +1,7 @@
 import datetime
 from abc import ABC, abstractmethod
-<<<<<<< HEAD
+from enum import StrEnum
 from typing import Any, Dict, List, get_args, get_origin
-=======
-from enum import StrEnum
-from typing import Any, Dict, List
->>>>>>> 5502d8d1
 
 from fastapi import Request
 from pydantic import BaseModel
@@ -19,7 +15,22 @@
 
 logger = LoggerFactory().get_logger()
 
-<<<<<<< HEAD
+class ToolErrorCode(StrEnum):
+    HTTP_ERROR = "http_error"
+    AUTH = "auth"
+    OTHER = "other"
+
+class ToolAuthException(Exception):
+    def __init__(self, message, tool_id: str):
+        self.message = message
+        self.tool_id = tool_id
+
+class ToolError(BaseModel, extra="allow"):
+    type: ToolErrorCode = ToolErrorCode.OTHER
+    success: bool = False
+    text: str
+    details: str = ""
+
 def check_type(param_value, type_description: str) -> bool:
     try:
         # Convert the type string into a type object
@@ -28,23 +39,6 @@
     except Exception as e:
         print(f"Error during type checking: {e}")
         return False
-=======
-class ToolErrorCode(StrEnum):
-    HTTP_ERROR = "http_error"
-    AUTH = "auth"
-    OTHER = "other"
-
-class ToolAuthException(Exception):
-    def __init__(self, message, tool_id: str):
-        self.message = message
-        self.tool_id = tool_id
-
-class ToolError(BaseModel, extra="allow"):
-    type: ToolErrorCode = ToolErrorCode.OTHER
-    success: bool = False
-    text: str
-    details: str = ""
->>>>>>> 5502d8d1
 
 def _check_type_recursive(value, expected_type) -> bool:
     origin = get_origin(expected_type)
@@ -164,7 +158,7 @@
 
     @abstractmethod
     async def call(
-            self, parameters: dict, ctx: Any, **kwargs: Any
+        self, parameters: dict, ctx: Any, **kwargs: Any
     ) -> List[Dict[str, Any]]: ...
 
 
@@ -182,11 +176,11 @@
 
     def _post_init_check(self):
         if any(
-                [
-                    self.BACKEND_HOST is None,
-                    self.FRONTEND_HOST is None,
-                    self.AUTH_SECRET_KEY is None,
-                ]
+            [
+                self.BACKEND_HOST is None,
+                self.FRONTEND_HOST is None,
+                self.AUTH_SECRET_KEY is None,
+            ]
         ):
             raise ValueError(
                 "Tool Authentication requires auth.backend_hostname, auth.frontend_hostname in configuration.yaml, "
@@ -194,8 +188,7 @@
             )
 
     @abstractmethod
-    def get_auth_url(self, user_id: str) -> str:
-        ...
+    def get_auth_url(self, user_id: str) -> str: ...
 
     def is_auth_required(self, session: DBSessionDep, user_id: str) -> bool:
         auth = tool_auth_crud.get_tool_auth(session, self.TOOL_ID, user_id)
@@ -228,15 +221,13 @@
 
     @abstractmethod
     def try_refresh_token(
-            self, session: DBSessionDep, user_id: str, tool_auth: ToolAuth
-    ) -> bool:
-        ...
+        self, session: DBSessionDep, user_id: str, tool_auth: ToolAuth
+    ) -> bool: ...
 
     @abstractmethod
     def retrieve_auth_token(
-            self, request: Request, session: DBSessionDep, user_id: str
-    ) -> str:
-        ...
+        self, request: Request, session: DBSessionDep, user_id: str
+    ) -> str: ...
 
     def get_token(self, session: DBSessionDep, user_id: str) -> str:
         tool_auth = tool_auth_crud.get_tool_auth(session, self.TOOL_ID, user_id)

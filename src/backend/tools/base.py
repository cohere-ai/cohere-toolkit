import datetime
from abc import ABC, abstractmethod
from enum import StrEnum
from typing import Any, Dict, List

from fastapi import Request
from pydantic import BaseModel

from backend.config.settings import Settings
from backend.crud import tool_auth as tool_auth_crud
from backend.database_models.database import DBSessionDep
from backend.database_models.tool_auth import ToolAuth
from backend.schemas.tool import ToolDefinition
from backend.services.logger.utils import LoggerFactory
from backend.tools.utils.tools_checkers import check_tool_parameters

logger = LoggerFactory().get_logger()


class ToolErrorCode(StrEnum):
    HTTP_ERROR = "http_error"
    AUTH = "auth"
    OTHER = "other"


class ToolAuthException(Exception):
    def __init__(self, message, tool_id: str):
        self.message = message
        self.tool_id = tool_id

class ToolError(BaseModel, extra="allow"):
    type: ToolErrorCode = ToolErrorCode.OTHER
    success: bool = False
    text: str
    details: str = ""

<<<<<<< HEAD
=======
class ToolArgument(StrEnum):
    DOMAIN_FILTER = "domain_filter"
    SITE_FILTER = "site_filter"
>>>>>>> f370c466
class ParametersValidationMeta(type):
    """
    Metaclass to decorate all tools `call` methods with the parameter checker.
    """
    def __new__(cls, name, bases, class_dict):
        for attr_name, attr_value in class_dict.items():
            if callable(attr_value) and attr_name == "call":
                # Decorate methods with the parameter checker
                class_dict[attr_name] = check_tool_parameters(
                    lambda self: self.__class__.get_tool_definition()
                )(attr_value)
        return super().__new__(cls, name, bases, class_dict)


class BaseTool(metaclass=ParametersValidationMeta):
    """
    Abstract base class for all Tools.

    Attributes:
        ID (str): The name of the tool.
    """
    ID = None

    def __init__(self, *args, **kwargs):
        self._post_init_check()

    def _post_init_check(self):
        if self.ID is None:
            raise ValueError(f"{self.__name__} must have ID attribute defined.")

    @classmethod
    @abstractmethod
    def is_available(cls) -> bool:
        ...

    @classmethod
    @abstractmethod
    def get_tool_definition(cls) -> ToolDefinition:
        ...

    @classmethod
    def generate_error_message(cls) -> str | None:
        if cls.is_available():
            return None

        return f"{cls.__name__} is not available. Please make sure all required config variables are set."

    @classmethod
    def _handle_tool_specific_errors(cls, error: Exception, **kwargs: Any) -> None:
        ...

    @classmethod
    def get_tool_error(cls, details: str, text: str = "Error calling tool", error_type: ToolErrorCode = ToolErrorCode.OTHER):
        tool_error = ToolError(text=f"{text} {cls.ID}.", details=details, type=error_type).model_dump()
        logger.error(event=f"Error calling tool {cls.ID}", error=tool_error)
        return [tool_error]

    @classmethod
    def get_no_results_error(cls):
        return ToolError(text="No results found.", details="No results found for the given params.")

    @abstractmethod
    async def call(
            self, parameters: dict, ctx: Any, **kwargs: Any
    ) -> List[Dict[str, Any]]:
        ...


class BaseToolAuthentication(ABC):
    """
    Abstract base class for Tool Authentication.
    """

    def __init__(self, *args, **kwargs):
        self.BACKEND_HOST = Settings().get('auth.backend_hostname')
        self.FRONTEND_HOST = Settings().get('auth.frontend_hostname')
        self.AUTH_SECRET_KEY = Settings().get('auth.secret_key')

        self._post_init_check()

    def _post_init_check(self):
        if any(
                [
                    self.BACKEND_HOST is None,
                    self.FRONTEND_HOST is None,
                    self.AUTH_SECRET_KEY is None,
                ]
        ):
            raise ValueError(
                "Tool Authentication requires auth.backend_hostname, auth.frontend_hostname in configuration.yaml, "
                "and auth.secret_key in the secrets.yaml configuration files."
            )

    @abstractmethod
    def get_auth_url(self, user_id: str) -> str:
        ...

    def is_auth_required(self, session: DBSessionDep, user_id: str) -> bool:
        auth = tool_auth_crud.get_tool_auth(session, self.TOOL_ID, user_id)

        # Check Auth DNE
        if auth is None:
            return True

        # Check expired
        if datetime.datetime.now() > auth.expires_at:
            if self.try_refresh_token(session, user_id, auth):
                # Refreshed token successfully
                return False

            # Refresh failed, delete existing Auth
            tool_auth_crud.delete_tool_auth(session, user_id, self.TOOL_ID)
            return True

        # Check access_token is retrievable
        try:
            auth.access_token
            auth.refresh_token
        except Exception():
            # Retrieval failed, delete existing Auth
            tool_auth_crud.delete_tool_auth(session, user_id, self.TOOL_ID)
            return True

        # ToolAuth retrieved and is not expired
        return False

    @abstractmethod
    def try_refresh_token(
            self, session: DBSessionDep, user_id: str, tool_auth: ToolAuth
    ) -> bool:
        ...

    @abstractmethod
    def retrieve_auth_token(
            self, request: Request, session: DBSessionDep, user_id: str
    ) -> str:
        ...

    def get_token(self, session: DBSessionDep, user_id: str) -> str:
        tool_auth = tool_auth_crud.get_tool_auth(session, self.TOOL_ID, user_id)
        return tool_auth.access_token if tool_auth else None

    def delete_tool_auth(self, session: DBSessionDep, user_id: str) -> bool:
        try:
            tool_auth_crud.delete_tool_auth(session, user_id, self.TOOL_ID)
            return True
        except Exception as e:
            logger.error(
                event=f"BaseToolAuthentication: Error while deleting Tool Auth: {str(e)}"
            )
            raise<|MERGE_RESOLUTION|>--- conflicted
+++ resolved
@@ -34,12 +34,10 @@
     text: str
     details: str = ""
 
-<<<<<<< HEAD
-=======
 class ToolArgument(StrEnum):
     DOMAIN_FILTER = "domain_filter"
     SITE_FILTER = "site_filter"
->>>>>>> f370c466
+
 class ParametersValidationMeta(type):
     """
     Metaclass to decorate all tools `call` methods with the parameter checker.

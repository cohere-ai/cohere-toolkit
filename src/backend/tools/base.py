--- conflicted
+++ resolved
@@ -35,14 +35,9 @@
     text: str
     details: str = ""
 
-<<<<<<< HEAD
 class ToolArgument(StrEnum):
     DOMAIN_FILTER = "domain_filter"
     SITE_FILTER = "site_filter"
-
-class BaseTool():
-=======
-
 class ParametersValidationMeta(type):
     """
     Metaclass to decorate all tools `call` methods with the parameter checker.
@@ -58,7 +53,6 @@
 
 
 class BaseTool(metaclass=ParametersValidationMeta):
->>>>>>> 81a6f32c
     """
     Abstract base class for all Tools.
 

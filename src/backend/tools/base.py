--- conflicted
+++ resolved
@@ -26,16 +26,9 @@
     def __init__(self, *args, **kwargs):
         self._post_init_check()
 
-<<<<<<< HEAD
-    @classmethod
-    def _post_init_check(cls):
-        if cls.ID is None:
-            raise ValueError(f"{cls.__name__} must have ID attribute defined.")
-=======
     def _post_init_check(self):
         if self.ID is None:
             raise ValueError(f"{self.__name__} must have ID attribute defined.")
->>>>>>> fa642356
 
     @classmethod
     @abstractmethod

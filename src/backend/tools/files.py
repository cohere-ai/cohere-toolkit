--- conflicted
+++ resolved
@@ -164,26 +164,6 @@
         if not query or not files:
             return []
 
-<<<<<<< HEAD
-        file_names = [
-            file_name.encode("ascii", "ignore").decode("utf-8")
-            for file_name in file_names
-        ]
-
-        if files := file_crud.get_files_by_file_names(
-            session, file_names, user_id
-        ):
-            return [
-                {
-                    "text": file.file_content,
-                    "title": file.file_name,
-                    "url": file.file_path,
-                }
-                for file in files
-            ]
-        else:
-            return []
-=======
         file_ids = [file_id for _, file_id in files]
         if Settings().feature_flags.use_compass_file_storage:
             return compass_file_search(
@@ -207,5 +187,4 @@
                         "url": file.file_path,
                     }
                 )
-            return results
->>>>>>> 0dbb283f
+            return results
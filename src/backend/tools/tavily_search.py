from typing import Any, Dict, List

from tavily import TavilyClient

from backend.config.settings import Settings
from backend.database_models.database import DBSessionDep
from backend.model_deployments.base import BaseDeployment
from backend.schemas.agent import AgentToolMetadataArtifactsType
from backend.schemas.tool import ToolCategory, ToolDefinition
from backend.tools.base import BaseTool
from backend.tools.utils.mixins import WebSearchFilteringMixin


class TavilyWebSearch(BaseTool, WebSearchFilteringMixin):
<<<<<<< HEAD
    ID = "tavily_web_search"
    TAVILY_API_KEY = Settings().tools.tavily_web_search.api_key
=======
    NAME = "tavily_web_search"
    TAVILY_API_KEY = Settings().get('tools.tavily_web_search.api_key')
>>>>>>> 0bb1f670
    POST_RERANK_MAX_RESULTS = 6

    def __init__(self):
        self.client = TavilyClient(api_key=self.TAVILY_API_KEY)

    @classmethod
    def is_available(cls) -> bool:
        return cls.TAVILY_API_KEY is not None

    @classmethod
    def get_tool_definition(cls) -> ToolDefinition:
        return ToolDefinition(
            name=cls.ID,
            display_name="Web Search",
            implementation=cls,
            parameter_definitions={
                "query": {
                    "description": "Query to search the internet with",
                    "type": "str",
                    "required": True,
                }
            },
            is_visible=False,
            is_available=cls.is_available(),
            error_message=cls.generate_error_message(),
            category=ToolCategory.WebSearch,
            description="Returns a list of relevant document snippets for a textual query retrieved from the internet.",
        )

    async def call(
        self, parameters: dict, ctx: Any, session: DBSessionDep, **kwargs: Any
    ) -> List[Dict[str, Any]]:
        logger = ctx.get_logger()
        # Gather search parameters
        query = parameters.get("query", "")

        # Get domain filtering from kwargs or set on Agent tool metadata
        if "include_domains" in kwargs:
            filtered_domains = kwargs.get("include_domains")
        else:
            filtered_domains = self.get_filters(
                AgentToolMetadataArtifactsType.DOMAIN, session, ctx
            )

        # Do search
        try:
            result = self.client.search(
                query=query,
                search_depth="advanced",
                include_raw_content=True,
                include_domains=filtered_domains,
            )
        except Exception as e:
            logger.error(f"Failed to perform Tavily web search: {str(e)}")
            raise Exception(f"Failed to perform Tavily web search: {str(e)}")

        if "results" not in result:
            return [{"No web results found"}]

        expanded = []
        for result in result["results"]:
            # Append original search result
            expanded.append(result)

            # Retrieve snippets from raw content if exists
            raw_content = result["raw_content"]
            if raw_content:
                # Get other snippets
                snippets = result["raw_content"].split("\n")
                for snippet in snippets:
                    if result["content"] != snippet:
                        if len(snippet.split()) <= 10:
                            continue  # Skip snippets with less than 10 words

                        new_result = {
                            "url": result["url"],
                            "title": result["title"],
                            "content": snippet.strip(),
                        }
                        expanded.append(new_result)

        reranked_results = await self.rerank_page_snippets(
            query, expanded, model=kwargs.get("model_deployment"), ctx=ctx, **kwargs
        )

        return [
            {"url": result["url"], "text": result["content"], "title": result["title"]}
            for result in reranked_results
        ]

    async def rerank_page_snippets(
        self,
        query: str,
        snippets: List[Dict[str, Any]],
        model: BaseDeployment,
        ctx: Any,
        **kwargs: Any,
    ) -> List[Dict[str, Any]]:
        if len(snippets) == 0:
            return []

        rerank_batch_size = 500
        relevance_scores = [None for _ in range(len(snippets))]
        for batch_start in range(0, len(snippets), rerank_batch_size):
            snippet_batch = snippets[batch_start : batch_start + rerank_batch_size]
            batch_output = await model.invoke_rerank(
                query=query,
                documents=[
                    f"{snippet['title']} {snippet['content']}"
                    for snippet in snippet_batch
                ],
                ctx=ctx,
            )
            for b in batch_output.get("results", []):
                index = b.get("index", None)
                relevance_score = b.get("relevance_score", None)
                if index is not None:
                    relevance_scores[batch_start + index] = relevance_score

        reranked, seen_urls = [], []
        for _, result in sorted(
            zip(relevance_scores, snippets), key=lambda x: x[0], reverse=True
        ):
            if result["url"] not in seen_urls:
                seen_urls.append(result["url"])
                reranked.append(result)

        return reranked[: self.POST_RERANK_MAX_RESULTS]<|MERGE_RESOLUTION|>--- conflicted
+++ resolved
@@ -12,13 +12,8 @@
 
 
 class TavilyWebSearch(BaseTool, WebSearchFilteringMixin):
-<<<<<<< HEAD
     ID = "tavily_web_search"
-    TAVILY_API_KEY = Settings().tools.tavily_web_search.api_key
-=======
-    NAME = "tavily_web_search"
     TAVILY_API_KEY = Settings().get('tools.tavily_web_search.api_key')
->>>>>>> 0bb1f670
     POST_RERANK_MAX_RESULTS = 6
 
     def __init__(self):

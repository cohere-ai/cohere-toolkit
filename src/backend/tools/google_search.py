--- conflicted
+++ resolved
@@ -11,15 +11,9 @@
 
 
 class GoogleWebSearch(BaseTool, WebSearchFilteringMixin):
-<<<<<<< HEAD
     ID = "google_web_search"
-    API_KEY = Settings().tools.google_web_search.api_key
-    CSE_ID = Settings().tools.google_web_search.cse_id
-=======
-    NAME = "google_web_search"
     API_KEY = Settings().get('tools.google_web_search.api_key')
     CSE_ID = Settings().get('tools.google_web_search.cse_id')
->>>>>>> 0bb1f670
 
     def __init__(self):
         self.client = build("customsearch", "v1", developerKey=self.API_KEY)

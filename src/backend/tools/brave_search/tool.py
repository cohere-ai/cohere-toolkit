from typing import Any, Dict, List

from backend.config.settings import Settings
from backend.database_models.database import DBSessionDep
from backend.model_deployments.base import BaseDeployment
from backend.schemas.agent import AgentToolMetadataArtifactsType
from backend.schemas.tool import ToolCategory, ToolDefinition
from backend.tools.base import BaseTool
from backend.tools.brave_search.client import BraveClient
from backend.tools.utils.mixins import WebSearchFilteringMixin


class BraveWebSearch(BaseTool, WebSearchFilteringMixin):
<<<<<<< HEAD
    ID = "brave_web_search"
    BRAVE_API_KEY = Settings().tools.brave_web_search.api_key
=======
    NAME = "brave_web_search"
    BRAVE_API_KEY = Settings().get('tools.brave_web_search.api_key')
>>>>>>> 0bb1f670

    def __init__(self):
        self.client = BraveClient(api_key=self.BRAVE_API_KEY)
        self.num_results = 20

    @classmethod
    def is_available(cls) -> bool:
        return cls.BRAVE_API_KEY is not None

    @classmethod
    def get_tool_definition(cls) -> ToolDefinition:
        return ToolDefinition(
            name=cls.ID,
            display_name="Brave Web Search",
            implementation=cls,
            parameter_definitions={
                "query": {
                    "description": "Query for retrieval.",
                    "type": "str",
                    "required": True,
                }
            },
            is_visible=False,
            is_available=cls.is_available(),
            error_message=cls.generate_error_message(),
            category=ToolCategory.WebSearch,
            description=(
                "Returns a list of relevant document snippets for a textual query retrieved "
                "from the internet using Brave Search."
            ),
        )

    async def call(
        self, parameters: dict, ctx: Any, session: DBSessionDep, **kwargs: Any
    ) -> List[Dict[str, Any]]:
        query = parameters.get("query", "")

        # Get domain filtering from kwargs or set on Agent tool metadata
        if "include_domains" in kwargs:
            filtered_domains = kwargs.get("include_domains")
        else:
            filtered_domains = self.get_filters(
                AgentToolMetadataArtifactsType.DOMAIN, session, ctx
            )

        result = await self.client.search_async(
            q=query, count=self.num_results, include_domains=filtered_domains
        )
        result = dict(result)

        if "web" not in result and "results" not in result["web"]:
            return []

        transformed_results = []
        for item in result["web"]["results"]:
            new_result = {
                "url": item["url"],
                "title": item["title"],
                "content": item["description"],
            }
            transformed_results.append(new_result)

        reranked_results = await self.rerank_page_snippets(
            query,
            transformed_results,
            model=kwargs.get("model_deployment"),
            ctx=ctx,
            **kwargs,
        )

        return [
            {"url": result["url"], "text": result["content"], "title": result["title"]}
            for result in reranked_results
        ]

    async def rerank_page_snippets(
        self,
        query: str,
        snippets: List[Dict[str, Any]],
        model: BaseDeployment,
        ctx: Any,
        **kwargs: Any,
    ) -> List[Dict[str, Any]]:
        if len(snippets) == 0:
            return []

        rerank_batch_size = 500
        relevance_scores = [None for _ in range(len(snippets))]
        for batch_start in range(0, len(snippets), rerank_batch_size):
            snippet_batch = snippets[batch_start : batch_start + rerank_batch_size]
            batch_output = await model.invoke_rerank(
                query=query,
                documents=[
                    f"{snippet['title']} {snippet['content']}"
                    for snippet in snippet_batch
                ],
                ctx=ctx,
            )
            for b in batch_output.get("results", []):
                index = b.get("index", None)
                relevance_score = b.get("relevance_score", None)
                if index is not None:
                    relevance_scores[batch_start + index] = relevance_score

        reranked, seen_urls = [], []
        for _, result in sorted(
            zip(relevance_scores, snippets), key=lambda x: x[0], reverse=True
        ):
            if result["url"] not in seen_urls:
                seen_urls.append(result["url"])
                reranked.append(result)

        return reranked[: self.num_results]<|MERGE_RESOLUTION|>--- conflicted
+++ resolved
@@ -11,13 +11,8 @@
 
 
 class BraveWebSearch(BaseTool, WebSearchFilteringMixin):
-<<<<<<< HEAD
     ID = "brave_web_search"
-    BRAVE_API_KEY = Settings().tools.brave_web_search.api_key
-=======
-    NAME = "brave_web_search"
     BRAVE_API_KEY = Settings().get('tools.brave_web_search.api_key')
->>>>>>> 0bb1f670
 
     def __init__(self):
         self.client = BraveClient(api_key=self.BRAVE_API_KEY)

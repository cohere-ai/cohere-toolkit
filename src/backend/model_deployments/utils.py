--- conflicted
+++ resolved
@@ -38,7 +38,6 @@
     )
     if not config:
         raise ValueError(f"Missing model config variable: {var_name}")
-<<<<<<< HEAD
     return config
 
 
@@ -62,7 +61,4 @@
     request = kwargs.get("request", None)
     if not request:
         return
-    request.state.rerank_model = model
-=======
-    return config
->>>>>>> c0e68972
+    request.state.rerank_model = model
--- conflicted
+++ resolved
@@ -41,7 +41,6 @@
     return config
 
 
-<<<<<<< HEAD
 def get_module_class(module_name: str, class_name: str):
     import importlib
 
@@ -53,7 +52,8 @@
         cls = None
 
     return cls
-=======
+
+
 def add_rerank_model_to_request_state(
     model: str,
     **kwargs: Any,
@@ -61,5 +61,4 @@
     request = kwargs.get("request", None)
     if not request:
         return
-    request.state.rerank_model = model
->>>>>>> 0f0acdf6
+    request.state.rerank_model = model
--- conflicted
+++ resolved
@@ -80,11 +80,7 @@
 
     @collect_metrics_chat_stream
     async def invoke_chat_stream(
-<<<<<<< HEAD
-        self, chat_request: CohereChatRequest, **kwargs: Any
-=======
         self, chat_request: CohereChatRequest
->>>>>>> b04b9d23
     ) -> AsyncGenerator[Any, Any]:
         # Create the payload for the request
         json_params = {
@@ -104,13 +100,7 @@
             stream_event["index"] = index
             yield stream_event
 
-<<<<<<< HEAD
-    async def invoke_rerank(
-        self, query: str, documents: List[Dict[str, Any]], **kwargs: Any
-    ) -> Any:
-=======
     async def invoke_rerank(self, query: str, documents: List[Dict[str, Any]]) -> Any:
->>>>>>> b04b9d23
         return None
 
     # This class iterates through each line of Sagemaker's response

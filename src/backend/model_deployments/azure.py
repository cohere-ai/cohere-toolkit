import logging
import os
import threading
import time
from typing import Any, AsyncGenerator, Dict, List

import cohere
from cohere.core.api_error import ApiError
from cohere.types import StreamedChatResponse

from backend.chat.collate import to_dict
from backend.chat.enums import StreamEvent
from backend.model_deployments.base import BaseDeployment
from backend.model_deployments.utils import get_model_config_var
from backend.schemas.cohere_chat import CohereChatRequest
from backend.services.metrics import (
    collect_metrics_chat,
    collect_metrics_chat_stream,
    collect_metrics_rerank,
)

AZURE_API_KEY_ENV_VAR = "AZURE_API_KEY"
# Example URL: "https://<endpoint>.<region>.inference.ai.azure.com/v1"
# Note: It must have /v1 and it should not have /chat
AZURE_CHAT_URL_ENV_VAR = "AZURE_CHAT_ENDPOINT_URL"
AZURE_ENV_VARS = [AZURE_API_KEY_ENV_VAR, AZURE_CHAT_URL_ENV_VAR]


class AzureDeployment(BaseDeployment):
    """
    Azure Deployment.
    How to deploy a model:
    https://learn.microsoft.com/azure/ai-studio/how-to/deploy-models-cohere-command
    """

    DEFAULT_MODELS = ["azure-command"]

    def __init__(self, **kwargs: Any):
        # Override the environment variable from the request
        self.api_key = get_model_config_var(AZURE_API_KEY_ENV_VAR, **kwargs)
        self.chat_endpoint_url = get_model_config_var(AZURE_CHAT_URL_ENV_VAR, **kwargs)

        if not self.chat_endpoint_url.endswith("/v1"):
            self.chat_endpoint_url = self.chat_endpoint_url + "/v1"
        print("Azure chat endpoint url: ", self.chat_endpoint_url)
        self.client = cohere.Client(
            base_url=self.chat_endpoint_url, api_key=self.api_key
        )

    @property
    def rerank_enabled(self) -> bool:
        return False

    @classmethod
    def list_models(cls) -> List[str]:
        if not cls.is_available():
            return []

        return cls.DEFAULT_MODELS

    @classmethod
    def is_available(cls) -> bool:
        return all([os.environ.get(var) is not None for var in AZURE_ENV_VARS])

    @collect_metrics_chat
<<<<<<< HEAD
    async def invoke_chat(self, chat_request: CohereChatRequest, **kwargs: Any) -> Any:
        response = self.client.chat(
            **chat_request.model_dump(exclude={"stream", "file_ids", "agent_id"}),
            **kwargs,
=======
    async def invoke_chat(self, chat_request: CohereChatRequest) -> Any:
        response = self.client.chat(
            **chat_request.model_dump(exclude={"stream", "file_ids", "agent_id"}),
>>>>>>> b04b9d23
        )
        yield to_dict(response)

    @collect_metrics_chat_stream
    async def invoke_chat_stream(
<<<<<<< HEAD
        self, chat_request: CohereChatRequest, **kwargs: Any
    ) -> AsyncGenerator[Any, Any]:
        stream = self.client.chat_stream(
            **chat_request.model_dump(exclude={"stream", "file_ids", "agent_id"}),
            **kwargs,
=======
        self, chat_request: CohereChatRequest
    ) -> AsyncGenerator[Any, Any]:
        stream = self.client.chat_stream(
            **chat_request.model_dump(exclude={"stream", "file_ids", "agent_id"}),
>>>>>>> b04b9d23
        )

        for event in stream:
            yield to_dict(event)

<<<<<<< HEAD
    async def invoke_rerank(
        self, query: str, documents: List[Dict[str, Any]], **kwargs: Any
    ) -> Any:
=======
    async def invoke_rerank(self, query: str, documents: List[Dict[str, Any]]) -> Any:
>>>>>>> b04b9d23
        return None<|MERGE_RESOLUTION|>--- conflicted
+++ resolved
@@ -63,43 +63,22 @@
         return all([os.environ.get(var) is not None for var in AZURE_ENV_VARS])
 
     @collect_metrics_chat
-<<<<<<< HEAD
-    async def invoke_chat(self, chat_request: CohereChatRequest, **kwargs: Any) -> Any:
-        response = self.client.chat(
-            **chat_request.model_dump(exclude={"stream", "file_ids", "agent_id"}),
-            **kwargs,
-=======
     async def invoke_chat(self, chat_request: CohereChatRequest) -> Any:
         response = self.client.chat(
             **chat_request.model_dump(exclude={"stream", "file_ids", "agent_id"}),
->>>>>>> b04b9d23
         )
         yield to_dict(response)
 
     @collect_metrics_chat_stream
     async def invoke_chat_stream(
-<<<<<<< HEAD
-        self, chat_request: CohereChatRequest, **kwargs: Any
-    ) -> AsyncGenerator[Any, Any]:
-        stream = self.client.chat_stream(
-            **chat_request.model_dump(exclude={"stream", "file_ids", "agent_id"}),
-            **kwargs,
-=======
         self, chat_request: CohereChatRequest
     ) -> AsyncGenerator[Any, Any]:
         stream = self.client.chat_stream(
             **chat_request.model_dump(exclude={"stream", "file_ids", "agent_id"}),
->>>>>>> b04b9d23
         )
 
         for event in stream:
             yield to_dict(event)
 
-<<<<<<< HEAD
-    async def invoke_rerank(
-        self, query: str, documents: List[Dict[str, Any]], **kwargs: Any
-    ) -> Any:
-=======
     async def invoke_rerank(self, query: str, documents: List[Dict[str, Any]]) -> Any:
->>>>>>> b04b9d23
         return None
import asyncio
import logging
import os
import threading
import time
from typing import Any, AsyncGenerator, Dict, List

import cohere
import requests
from cohere.core.api_error import ApiError
from cohere.types import StreamedChatResponse

from backend.chat.collate import to_dict
from backend.chat.enums import StreamEvent
from backend.model_deployments.base import BaseDeployment
from backend.model_deployments.utils import get_model_config_var
from backend.schemas.cohere_chat import CohereChatRequest
from backend.schemas.metrics import MetricsData
from backend.services.logger import get_logger, send_log_message
from backend.services.metrics import (
    collect_metrics_chat,
    collect_metrics_chat_stream,
    collect_metrics_rerank,
)

COHERE_API_KEY_ENV_VAR = "COHERE_API_KEY"
COHERE_ENV_VARS = [COHERE_API_KEY_ENV_VAR]
DEFAULT_RERANK_MODEL = "rerank-english-v2.0"


logger = get_logger()


class CohereDeployment(BaseDeployment):
    """Cohere Platform Deployment."""

    client_name = "cohere-toolkit"
    api_key = get_model_config_var(COHERE_API_KEY_ENV_VAR)

    def __init__(self, **kwargs: Any):
        # Override the environment variable from the request
        self.client = cohere.Client(api_key=self.api_key, client_name=self.client_name)

    @property
    def rerank_enabled(self) -> bool:
        return False

    @classmethod
    def list_models(cls) -> List[str]:
        if not CohereDeployment.is_available():
            return []

        url = "https://api.cohere.ai/v1/models"
        headers = {
            "accept": "application/json",
            "authorization": f"Bearer {cls.api_key}",
        }

        response = requests.get(url, headers=headers)

        if not response.ok:
            logging.warning("Couldn't get models from Cohere API.")
            return []

        models = response.json()["models"]
        return [
            model["name"]
            for model in models
            if model.get("endpoints") and "chat" in model["endpoints"]
        ]

    @classmethod
    def is_available(cls) -> bool:
        return all([os.environ.get(var) is not None for var in COHERE_ENV_VARS])

    @collect_metrics_chat
    async def invoke_chat(self, chat_request: CohereChatRequest, **kwargs: Any) -> Any:
        response = self.client.chat(
            **chat_request.model_dump(exclude={"stream", "file_ids", "agent_id"}),
<<<<<<< HEAD
            **kwargs,
=======
>>>>>>> b04b9d23
        )
        yield to_dict(response)

    @collect_metrics_chat_stream
    async def invoke_chat_stream(
        self, chat_request: CohereChatRequest, **kwargs: Any
<<<<<<< HEAD
    ) -> AsyncGenerator[Any, Any]:
        stream = self.client.chat_stream(
            **chat_request.model_dump(exclude={"stream", "file_ids", "agent_id"}),
            **kwargs,
=======
    ) -> Any:
        stream = self.client.chat_stream(
            **chat_request.model_dump(exclude={"stream", "file_ids", "agent_id"}),
>>>>>>> b04b9d23
        )

        for event in stream:
            send_log_message(
                logger,
                f"Chat event: {to_dict(event)}",
                level="info",
                conversation_id=kwargs.get("conversation_id"),
                user_id=kwargs.get("user_id"),
            )
            yield to_dict(event)

    @collect_metrics_rerank
    async def invoke_rerank(
        self, query: str, documents: List[Dict[str, Any]], **kwargs: Any
    ) -> Any:
        response = self.client.rerank(
            query=query, documents=documents, model=DEFAULT_RERANK_MODEL
        )

        return to_dict(response)<|MERGE_RESOLUTION|>--- conflicted
+++ resolved
@@ -77,26 +77,15 @@
     async def invoke_chat(self, chat_request: CohereChatRequest, **kwargs: Any) -> Any:
         response = self.client.chat(
             **chat_request.model_dump(exclude={"stream", "file_ids", "agent_id"}),
-<<<<<<< HEAD
-            **kwargs,
-=======
->>>>>>> b04b9d23
         )
         yield to_dict(response)
 
     @collect_metrics_chat_stream
     async def invoke_chat_stream(
         self, chat_request: CohereChatRequest, **kwargs: Any
-<<<<<<< HEAD
-    ) -> AsyncGenerator[Any, Any]:
-        stream = self.client.chat_stream(
-            **chat_request.model_dump(exclude={"stream", "file_ids", "agent_id"}),
-            **kwargs,
-=======
     ) -> Any:
         stream = self.client.chat_stream(
             **chat_request.model_dump(exclude={"stream", "file_ids", "agent_id"}),
->>>>>>> b04b9d23
         )
 
         for event in stream:

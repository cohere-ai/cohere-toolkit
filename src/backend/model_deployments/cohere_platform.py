--- conflicted
+++ resolved
@@ -1,8 +1,5 @@
-<<<<<<< HEAD
 import asyncio
-=======
 import json
->>>>>>> 99e29944
 import logging
 import os
 import threading
@@ -67,31 +64,36 @@
         return all([os.environ.get(var) is not None for var in COHERE_ENV_VARS])
 
     def invoke_chat(self, chat_request: CohereChatRequest, **kwargs: Any) -> Any:
-<<<<<<< HEAD
-        _ = kwargs.pop("trace_id", None)
+        trace_id = kwargs.pop("trace_id", None)
 
-        yield self.client.chat(
-            **chat_request.model_dump(exclude={"stream", "file_ids"}),
-            force_single_step=True,
-=======
-        response = self.client.chat(
-            **chat_request.model_dump(exclude={"stream"}),
->>>>>>> 99e29944
-            **kwargs,
+        success = True
+        response = {}
+        try:
+            response = self.client.chat(
+                **chat_request.model_dump(exclude={"stream", "file_ids"}),
+                **kwargs,
+            )
+        except Exception as e:
+            success = False
+            logging.error(f"Error invoking chat stream: {e}")
+
+        self.report_metrics(
+            endpoint_name="co.chat",
+            success=success,
+            trace_id=trace_id,
         )
-        yield to_dict(response)
+        
+        return to_dict(response)
 
     def invoke_chat_stream(
         self, chat_request: CohereChatRequest, **kwargs: Any
     ) -> Generator[StreamedChatResponse, None, None]:
-<<<<<<< HEAD
         trace_id = kwargs.pop("trace_id", None)
 
         success = True
         try:
             stream = self.client.chat_stream(
                 **chat_request.model_dump(exclude={"stream", "file_ids"}),
-                force_single_step=True,
                 **kwargs,
             )
         except Exception as e:
@@ -99,18 +101,13 @@
             logging.error(f"Error invoking chat stream: {e}")
 
         for event in stream:
-            if hasattr(event, "finish_reason") and event.finish_reason == "ERROR":
+            event_dict = to_dict(event)
+            
+            if event_dict.get("finish_reason") == "ERROR":
                 success = False
+            
+            yield event_dict
 
-            yield event.__dict__
-=======
-        stream = self.client.chat_stream(
-            **chat_request.model_dump(exclude={"stream", "file_ids"}),
-            **kwargs,
-        )
-        for event in stream:
-            yield to_dict(event)
->>>>>>> 99e29944
 
         self.report_metrics(
             endpoint_name="co.chat",
@@ -166,7 +163,6 @@
         chat_request: CohereChatRequest,
         **kwargs: Any,
     ) -> Generator[StreamedChatResponse, None, None]:
-<<<<<<< HEAD
         trace_id = kwargs.pop("trace_id", None)
         stream = self.client.chat_stream(
             message=message,
@@ -192,7 +188,4 @@
             "trace_id": trace_id,
             "timestamp": time.time(),
         }
-        threading.Thread(target=run_in_new_thread, args=(data,)).start()
-=======
-        yield from self.invoke_chat_stream(chat_request, **kwargs)
->>>>>>> 99e29944
+        threading.Thread(target=run_in_new_thread, args=(data,)).start()
from typing import Any, Dict, List

import cohere
import requests

from backend.chat.collate import to_dict
from backend.config.settings import Settings
from backend.model_deployments.base import BaseDeployment
from backend.model_deployments.utils import get_model_config_var
from backend.schemas.cohere_chat import CohereChatRequest
from backend.schemas.context import Context
from backend.services.logger.utils import logger
from backend.services.metrics import collect_metrics_chat_stream, collect_metrics_rerank

COHERE_API_KEY_ENV_VAR = "COHERE_API_KEY"
COHERE_ENV_VARS = [COHERE_API_KEY_ENV_VAR]
DEFAULT_RERANK_MODEL = "rerank-english-v2.0"


class CohereDeployment(BaseDeployment):
    """Cohere Platform Deployment."""

    client_name = "cohere-toolkit"
    api_key = Settings().deployments.cohere_platform.api_key

    def __init__(self, **kwargs: Any):
        # Override the environment variable from the request
        api_key = get_model_config_var(
            COHERE_API_KEY_ENV_VAR, CohereDeployment.api_key, **kwargs
        )
        self.client = cohere.Client(api_key, client_name=self.client_name)

    @property
    def rerank_enabled(self) -> bool:
        return True

    @classmethod
    def list_models(cls) -> List[str]:
        if not CohereDeployment.is_available():
            return []

        url = "https://api.cohere.ai/v1/models"
        headers = {
            "accept": "application/json",
            "authorization": f"Bearer {cls.api_key}",
        }

        response = requests.get(url, headers=headers)

        if not response.ok:
            logger.warning(
                event=f"[Cohere Deployment] Error retrieving models: Invalid HTTP {response.status} response",
            )
            return []

        models = response.json()["models"]
        return [
            model["name"]
            for model in models
            if model.get("endpoints") and "chat" in model["endpoints"]
        ]

    @classmethod
    def is_available(cls) -> bool:
        return CohereDeployment.api_key is not None

    async def invoke_chat(
        self, chat_request: CohereChatRequest, ctx: Context, **kwargs: Any
    ) -> Any:
        response = self.client.chat(
            **chat_request.model_dump(exclude={"stream", "file_ids", "agent_id"}),
        )
        yield to_dict(response)

    @collect_metrics_chat_stream
    async def invoke_chat_stream(
        self, chat_request: CohereChatRequest, ctx: Context, **kwargs: Any
    ) -> Any:
        stream = self.client.chat_stream(
            **chat_request.model_dump(exclude={"stream", "file_ids", "agent_id"}),
        )

        for event in stream:
            event_dict = to_dict(event)

            event_dict_log = event_dict.copy()
            event_dict_log.pop("conversation_id", None)
            logger.debug(
                event=f"Chat event",
<<<<<<< HEAD
                **event_dict_log,
                conversation_id=ctx.get_conversation_id(),
=======
                **event_dict,
                conversation_id=ctx.conversation_id,
>>>>>>> 32126e51
            )

            yield event_dict

    @collect_metrics_rerank
    async def invoke_rerank(
        self, query: str, documents: List[Dict[str, Any]], ctx: Context, **kwargs: Any
    ) -> Any:
        response = self.client.rerank(
            query=query, documents=documents, model=DEFAULT_RERANK_MODEL
        )
        return to_dict(response)<|MERGE_RESOLUTION|>--- conflicted
+++ resolved
@@ -87,13 +87,8 @@
             event_dict_log.pop("conversation_id", None)
             logger.debug(
                 event=f"Chat event",
-<<<<<<< HEAD
                 **event_dict_log,
                 conversation_id=ctx.get_conversation_id(),
-=======
-                **event_dict,
-                conversation_id=ctx.conversation_id,
->>>>>>> 32126e51
             )
 
             yield event_dict

--- conflicted
+++ resolved
@@ -20,13 +20,6 @@
 from backend.config.deployments import (
     AVAILABLE_MODEL_DEPLOYMENTS as MANAGED_DEPLOYMENTS_SETUP,
 )
-<<<<<<< HEAD
-from community.config.tools import COMMUNITY_TOOLS_SETUP
-=======
-from community.config.deployments import (
-    AVAILABLE_MODEL_DEPLOYMENTS as COMMUNITY_DEPLOYMENTS_SETUP,
-)
->>>>>>> 85de86a4
 
 
 def start():

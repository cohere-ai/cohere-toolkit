--- conflicted
+++ resolved
@@ -25,17 +25,11 @@
     write_env_file,
     write_template_config_files,
 )
-<<<<<<< HEAD
-from backend.cli.utils import show_examples, show_welcome_message, wrap_up
-from backend.config.deployments import (
-    AVAILABLE_MODEL_DEPLOYMENTS as MANAGED_DEPLOYMENTS_SETUP,
-=======
 from backend.cli.utils import (
     process_existing_yaml_config,
     show_examples,
     show_welcome_message,
     wrap_up,
->>>>>>> a5892ca1
 )
 
 

--- conflicted
+++ resolved
@@ -38,11 +38,8 @@
         Returns:
             Generator[StreamResponse, None, None]: Chat response.
         """
-<<<<<<< HEAD
+        logger = ctx.get_logger()
         # TODO Eugene: Discuss with Scott how to get agent here and use the Agent deployment
-=======
-        logger = ctx.get_logger()
->>>>>>> c0e68972
         # Choose the deployment model - validation already performed by request validator
         deployment_name = ctx.get_deployment_name()
         deployment_model = get_deployment(deployment_name, ctx)

--- conflicted
+++ resolved
@@ -46,7 +46,6 @@
         # Instead, the direct answer will be returned from the stream
         stream = self.handle_managed_tools(chat_request, deployment_model, **kwargs)
 
-<<<<<<< HEAD
         first_event, generated_direct_answer = next(stream)
 
         if generated_direct_answer:
@@ -59,19 +58,6 @@
                 deployment_model.invoke_chat_stream
                 if kwargs.get("stream", True)
                 else deployment_model.invoke_chat
-=======
-            queries = deployment_model.invoke_search_queries(
-                chat_request.message, chat_history
-            )
-            logger.info(f"Search queries generated: {queries}")
-
-            # Fetch Documents
-            retrievers = self.get_retrievers(
-                kwargs.get("file_paths", []), [tool.name for tool in chat_request.tools]
-            )
-            logger.info(
-                f"Using retrievers: {[retriever.__class__.__name__ for retriever in retrievers]}"
->>>>>>> 1eac5db4
             )
 
             yield from invoke_method(chat_request)
@@ -155,7 +141,7 @@
                 kwargs.get("user_id"),
             )
 
-        self.logger.info(f"Invoking tools: {tools}")
+        logger.info(f"Invoking tools: {tools}")
         stream = deployment_model.invoke_tools(
             message, tools, chat_history=chat_history
         )
@@ -171,7 +157,7 @@
                 tool_call_found = True
                 tool_calls = event["tool_calls"]
 
-                self.logger.info(f"Tool calls: {tool_calls}")
+                logger.info(f"Tool calls: {tool_calls}")
 
                 # TODO: parallelize tool calls
                 for tool_call in tool_calls:
@@ -193,7 +179,7 @@
                     for output in outputs:
                         tool_results.append({"call": tool_call, "outputs": [output]})
 
-                self.logger.info(f"Tool results: {tool_results}")
+                logger.info(f"Tool results: {tool_results}")
                 tool_results = rerank_and_chunk(tool_results, deployment_model)
                 yield tool_results, False
                 break

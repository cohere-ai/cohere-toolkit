from itertools import tee
<<<<<<< HEAD
from typing import Any, Dict, List
=======
from typing import Any, AsyncGenerator, Dict, List
>>>>>>> 16c780be

from fastapi import HTTPException

from backend.chat.base import BaseChat
from backend.chat.collate import rerank_and_chunk, to_dict
from backend.chat.custom.utils import get_deployment
from backend.chat.enums import StreamEvent
from backend.config.tools import AVAILABLE_TOOLS, ToolName
from backend.crud.file import get_files_by_conversation_id
from backend.schemas.chat import ChatMessage, ChatRole
from backend.schemas.cohere_chat import CohereChatRequest
from backend.schemas.tool import Tool
from backend.services.logger import get_logger, send_log_message

logger = get_logger()
MAX_STEPS = 15


class CustomChat(BaseChat):
    """Custom chat flow not using integrations for models."""

    async def chat(
        self, chat_request: CohereChatRequest, **kwargs: Any
    ) -> AsyncGenerator[Any, Any]:
        """
        Chat flow for custom models.

        Args:
            chat_request (CohereChatRequest): Chat request.
            **kwargs (Any): Keyword arguments.

        Returns:
            Generator[StreamResponse, None, None]: Chat response.
        """
        # TODO Eugene: Discuss with Scott how to get agent here and use the Agent deployment
        # Choose the deployment model - validation already performed by request validator
        deployment_model = get_deployment(kwargs.get("deployment_name"), **kwargs)
        send_log_message(
            logger,
            f"Using deployment {deployment_model.__class__.__name__}",
            level="info",
            conversation_id=kwargs.get("conversation_id"),
            user_id=kwargs.get("user_id", ""),
        )

        if len(chat_request.tools) > 0 and len(chat_request.documents) > 0:
            raise HTTPException(
                status_code=400, detail="Both tools and documents cannot be provided."
            )

        self.chat_request = chat_request
        self.is_first_start = True

        try:
            stream = self.call_chat(self.chat_request, deployment_model, **kwargs)

            async for event in stream:
                result = self.handle_event(event, chat_request)

                if result:
                    yield result

                if event[
                    "event_type"
                ] == StreamEvent.STREAM_END and self.is_final_event(
                    event, chat_request
                ):
                    send_log_message(
                        logger,
                        f"Final event: {event}",
                        level="info",
                        conversation_id=kwargs.get("conversation_id"),
                        user_id=kwargs.get("user_id"),
                    )
                    break
        except Exception as e:
            yield {
                "event_type": StreamEvent.STREAM_END,
                "finish_reason": "ERROR",
                "error": str(e),
                "status_code": 500,
            }

    def is_final_event(
        self, event: Dict[str, Any], chat_request: CohereChatRequest
    ) -> bool:
        # The event is final if:
        # 1. It is a stream end event with no tool calls - direct answer
        # 2. It is a stream end event with tool calls, but no managed tools - tool calls generation only
        if "response" in event:
            response = event["response"]
        else:
            return True

        return not ("tool_calls" in response and response["tool_calls"]) or (
            "tool_calls" in response
            and response["tool_calls"]
            and chat_request.tools
            and not self.get_managed_tools(self.chat_request)
        )

    def handle_event(
        self, event: Dict[str, Any], chat_request: CohereChatRequest
    ) -> Dict[str, Any]:
        # All events other than stream start and stream end are returned
        if (
            event["event_type"] != StreamEvent.STREAM_START
            and event["event_type"] != StreamEvent.STREAM_END
        ):
            return event

        # Only the first occurrence of stream start is returned
        if event["event_type"] == StreamEvent.STREAM_START:
            if self.is_first_start:
                self.is_first_start = False
                return event

        # Only the final occurrence of stream end is returned
        # The final event is the one that does not contain tool calls
        if event["event_type"] == StreamEvent.STREAM_END:
            if self.is_final_event(event, chat_request):
                return event

        return None

    def is_not_direct_answer(self, event: Dict[str, Any]) -> bool:
        # If the event contains tool calls, it is not a direct answer
        return (
            event["event_type"] == StreamEvent.TOOL_CALLS_GENERATION
            and "tool_calls" in event
        )

    async def call_chat(self, chat_request, deployment_model, **kwargs: Any):
        trace_id = kwargs.get("trace_id", "")
        user_id = kwargs.get("user_id", "")
        agent_id = kwargs.get("agent_id", "")
        managed_tools = self.get_managed_tools(chat_request)

        tool_names = []
        if managed_tools:
            chat_request.tools = managed_tools
            tool_names = [tool.name for tool in managed_tools]

        # Add files to chat history if the tool requires it and files are provided
        if chat_request.file_ids:
            if ToolName.Read_File in tool_names or ToolName.Search_File in tool_names:
                chat_request.chat_history = self.add_files_to_chat_history(
                    chat_request.chat_history,
                    kwargs.get("conversation_id"),
                    kwargs.get("session"),
                    kwargs.get("user_id"),
                )
        else:
            # TODO: remove this workaround
            # For now we're removing the Read_File and Search_File tools if no files are provided
            chat_request.tools = [
                tool
                for tool in chat_request.tools
                if tool.name != ToolName.Read_File and tool.name != ToolName.Search_File
            ]

        # Loop until there are no new tool calls
        for step in range(MAX_STEPS):
            send_log_message(
                logger,
                f"Step {step + 1}",
                level="info",
                conversation_id=kwargs.get("conversation_id"),
                user_id=kwargs.get("user_id"),
            )
            send_log_message(
                logger,
                f"Chat request: {chat_request.dict()}",
                level="info",
                conversation_id=kwargs.get("conversation_id"),
                user_id=kwargs.get("user_id"),
            )

            # Invoke chat stream
            has_tool_calls = False
            async for event in deployment_model.invoke_chat_stream(
                chat_request, trace_id=trace_id, user_id=user_id, agent_id=agent_id
            ):
                if event["event_type"] == StreamEvent.STREAM_END:
                    chat_request.chat_history = event["response"].get(
                        "chat_history", []
                    )
                elif event["event_type"] == StreamEvent.TOOL_CALLS_GENERATION:
                    has_tool_calls = True

                yield event

            send_log_message(
                logger,
                f"Chat stream completed. Has tool calls: {has_tool_calls}",
                level="info",
                conversation_id=kwargs.get("conversation_id"),
                user_id=kwargs.get("user_id"),
            )

            # Check for new tool calls in the chat history
            if has_tool_calls:
                # Handle tool calls
                tool_results = await self.call_tools(
                    chat_request.chat_history, deployment_model, **kwargs
                )

                # Remove the message if tool results are present
                if tool_results:
                    chat_request.tool_results = [result for result in tool_results]
                    chat_request.message = ""
            else:
                break  # Exit loop if there are no new tool calls

        # Restore the original chat request message if needed
        self.chat_request = chat_request

    def update_chat_history_with_tool_results(
        self, chat_request: Any, tool_results: List[Dict[str, Any]]
    ):
        if not hasattr(chat_request, "chat_history"):
            chat_request.chat_history = []

        chat_request.chat_history.extend(tool_results)

    async def call_tools(self, chat_history, deployment_model, **kwargs: Any):
        tool_results = []
        if "tool_calls" not in chat_history[-1]:
            return tool_results

        tool_calls = chat_history[-1]["tool_calls"]
        tool_plan = chat_history[-1].get("message", None)
        send_log_message(
            logger,
            f"Tool calls: {tool_calls}",
            level="info",
            conversation_id=kwargs.get("conversation_id"),
            user_id=kwargs.get("user_id"),
        )
        send_log_message(
            logger,
            f"Tool plan: {tool_plan}",
            level="info",
            conversation_id=kwargs.get("conversation_id"),
            user_id=kwargs.get("user_id"),
        )

        # TODO: Call tools in parallel
        for tool_call in tool_calls:
            tool = AVAILABLE_TOOLS.get(tool_call["name"])
            if not tool:
                continue

            outputs = await tool.implementation().call(
                parameters=tool_call.get("parameters"),
                session=kwargs.get("session"),
                model_deployment=deployment_model,
                user_id=kwargs.get("user_id"),
                trace_id=kwargs.get("trace_id"),
                agent_id=kwargs.get("agent_id"),
            )

            # If the tool returns a list of outputs, append each output to the tool_results list
            # Otherwise, append the single output to the tool_results list
            outputs = outputs if isinstance(outputs, list) else [outputs]
            for output in outputs:
                tool_results.append({"call": tool_call, "outputs": [output]})

<<<<<<< HEAD
        tool_results = rerank_and_chunk(tool_results, deployment_model, **kwargs)
        logger.info(f"Tool results: {tool_results}")
=======
        tool_results = await rerank_and_chunk(tool_results, deployment_model, **kwargs)
        send_log_message(
            logger,
            f"Tool results: {tool_results}",
            level="info",
            conversation_id=kwargs.get("conversation_id"),
            user_id=kwargs.get("user_id"),
        )

>>>>>>> 16c780be
        return tool_results

    async def handle_tool_calls_stream(self, tool_results_stream):
        # Process the stream and return the chat history, and a copy of the stream and a flag indicating if the response is a direct answer
        stream, stream_copy = tee(tool_results_stream)
        is_direct_answer = True

        chat_history = []
        async for event in stream:
            if event["event_type"] == StreamEvent.STREAM_END:
                stream_chat_history = []
                if "response" in event:
                    stream_chat_history = event["response"].get("chat_history", [])
                elif "chat_history" in event:
                    stream_chat_history = event["chat_history"]

                for message in stream_chat_history:
                    if not isinstance(message, dict):
                        message = to_dict(message)

                    chat_history.append(
                        ChatMessage(
                            role=message.get("role"),
                            message=message.get("message", ""),
                            tool_results=message.get("tool_results", None),
                            tool_calls=message.get("tool_calls", None),
                        )
                    )

            elif (
                event["event_type"] == StreamEvent.TOOL_CALLS_GENERATION
                and "tool_calls" in event
            ):
                is_direct_answer = False

        return is_direct_answer, chat_history, stream_copy

    def get_managed_tools(self, chat_request: CohereChatRequest):
        return [
            Tool(**AVAILABLE_TOOLS.get(tool.name).model_dump())
            for tool in chat_request.tools
            if AVAILABLE_TOOLS.get(tool.name)
        ]

    def add_files_to_chat_history(
        self,
        chat_history: List[Dict[str, str]],
        conversation_id: str,
        session: Any,
        user_id: str,
    ) -> List[Dict[str, str]]:
        if session is None or conversation_id is None or len(conversation_id) == 0:
            return chat_history

        available_files = get_files_by_conversation_id(
            session, conversation_id, user_id
        )
        files_message = "The user uploaded the following attachments:\n"

        for file in available_files:
            word_count = len(file.file_content.split())

            # Use the first 25 words as the document preview in the preamble
            num_words = min(25, word_count)
            preview = " ".join(file.file_content.split()[:num_words])

            files_message += f"Filename: {file.file_name}\nWord Count: {word_count} Preview: {preview}\n\n"

        chat_history.append(ChatMessage(message=files_message, role=ChatRole.SYSTEM))
        return chat_history<|MERGE_RESOLUTION|>--- conflicted
+++ resolved
@@ -1,9 +1,5 @@
 from itertools import tee
-<<<<<<< HEAD
-from typing import Any, Dict, List
-=======
 from typing import Any, AsyncGenerator, Dict, List
->>>>>>> 16c780be
 
 from fastapi import HTTPException
 
@@ -272,10 +268,6 @@
             for output in outputs:
                 tool_results.append({"call": tool_call, "outputs": [output]})
 
-<<<<<<< HEAD
-        tool_results = rerank_and_chunk(tool_results, deployment_model, **kwargs)
-        logger.info(f"Tool results: {tool_results}")
-=======
         tool_results = await rerank_and_chunk(tool_results, deployment_model, **kwargs)
         send_log_message(
             logger,
@@ -285,7 +277,6 @@
             user_id=kwargs.get("user_id"),
         )
 
->>>>>>> 16c780be
         return tool_results
 
     async def handle_tool_calls_stream(self, tool_results_stream):

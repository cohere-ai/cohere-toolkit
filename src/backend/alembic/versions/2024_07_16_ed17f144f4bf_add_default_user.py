"""Insert default User

Revision ID: ed17f144f4bf
Revises: f077676dfd5d
Create Date: 2024-07-16 10:00:50.507812

"""

from typing import Sequence, Union

<<<<<<< HEAD
from src.backend.schemas.user import DEFAULT_USER_ID, DEFAULT_USER_NAME
=======
import sqlalchemy as sa
from alembic import op

DEFAULT_USER_ID = "user-id"
DEFAULT_USER_NAME = "Default User"
>>>>>>> e37ed195

from alembic import op

# revision identifiers, used by Alembic.
revision: str = "ed17f144f4bf"
down_revision: Union[str, None] = "f077676dfd5d"
branch_labels: Union[str, Sequence[str], None] = None
depends_on: Union[str, Sequence[str], None] = None


def upgrade() -> None:
    # Populate the users table with the default user
    op.execute(
        f"""
        INSERT INTO users (id, fullname, created_at, updated_at)
        VALUES ('{DEFAULT_USER_ID}', '{DEFAULT_USER_NAME}', now(), now())
        ON CONFLICT (id) DO NOTHING;
        """
    )


def downgrade() -> None:
    pass<|MERGE_RESOLUTION|>--- conflicted
+++ resolved
@@ -8,17 +8,11 @@
 
 from typing import Sequence, Union
 
-<<<<<<< HEAD
-from src.backend.schemas.user import DEFAULT_USER_ID, DEFAULT_USER_NAME
-=======
-import sqlalchemy as sa
 from alembic import op
 
 DEFAULT_USER_ID = "user-id"
 DEFAULT_USER_NAME = "Default User"
->>>>>>> e37ed195
 
-from alembic import op
 
 # revision identifiers, used by Alembic.
 revision: str = "ed17f144f4bf"

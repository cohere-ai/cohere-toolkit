--- conflicted
+++ resolved
@@ -65,25 +65,6 @@
     )
     app.add_middleware(LoggingMiddleware)
 
-<<<<<<< HEAD
-=======
-    # Handle Authentication enabled
-    if ENABLED_AUTH_STRATEGY_MAPPING:
-        secret_key = os.environ.get("SESSION_SECRET_KEY", None)
-
-        if not secret_key:
-            raise ValueError(
-                "Missing SESSION_SECRET_KEY environment variable to enable Authentication."
-            )
-
-        # Handle User sessions and Auth
-        app.add_middleware(
-            SessionMiddleware,
-            secret_key=secret_key,
-            max_age=SESSION_EXPIRY,
-        )
-
->>>>>>> d089057f
     return app
 
 

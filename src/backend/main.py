--- conflicted
+++ resolved
@@ -57,18 +57,13 @@
     # Shutdown logic
 
 
-<<<<<<< HEAD
 def create_app() -> FastAPI:
-    app = FastAPI(lifespan=lifespan)
-=======
-def create_app():
     app = FastAPI(
         title="Cohere Toolkit API",
         description="This is the API for the Open Source Cohere Toolkit",
         version=_RELEASE_VERSION,
         lifespan=lifespan,
     )
->>>>>>> 6a81440a
 
     routers = [
         auth_router,

--- conflicted
+++ resolved
@@ -14,11 +14,7 @@
     verify_migrate_token,
 )
 from backend.config.routers import ROUTER_DEPENDENCIES
-<<<<<<< HEAD
-from backend.middleware import LoggingMiddleware
-=======
 from backend.routers.agent import default_agent_router
->>>>>>> c6a05c7c
 from backend.routers.agent import router as agent_router
 from backend.routers.auth import router as auth_router
 from backend.routers.chat import router as chat_router

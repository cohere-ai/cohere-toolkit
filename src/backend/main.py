from alembic.command import upgrade
from alembic.config import Config
from dotenv import load_dotenv
from fastapi import Depends, FastAPI, HTTPException, Request
from fastapi.middleware.cors import CORSMiddleware
from fastapi.responses import JSONResponse
from starlette.middleware.sessions import SessionMiddleware

from backend.config.auth import (
    get_auth_strategy_endpoints,
    is_authentication_enabled,
    verify_migrate_token,
)
from backend.config.routers import ROUTER_DEPENDENCIES
from backend.config.settings import Settings
from backend.routers.agent import default_agent_router
from backend.routers.agent import router as agent_router
from backend.routers.auth import router as auth_router
from backend.routers.chat import router as chat_router
from backend.routers.conversation import router as conversation_router
from backend.routers.deployment import router as deployment_router
from backend.routers.experimental_features import router as experimental_feature_router
<<<<<<< HEAD
from backend.routers.model import router as model_router
=======
from backend.routers.organization import router as organization_router
>>>>>>> c0e68972
from backend.routers.snapshot import router as snapshot_router
from backend.routers.tool import router as tool_router
from backend.routers.user import router as user_router
from backend.services.context import ContextMiddleware, get_context
from backend.services.logger.middleware import LoggingMiddleware
from backend.services.metrics import MetricsMiddleware

load_dotenv()

# CORS Origins
ORIGINS = ["*"]


def create_app():
    app = FastAPI()

    routers = [
        auth_router,
        chat_router,
        user_router,
        conversation_router,
        tool_router,
        deployment_router,
        experimental_feature_router,
        agent_router,
        default_agent_router,
        snapshot_router,
<<<<<<< HEAD
        model_router,
=======
        organization_router,
>>>>>>> c0e68972
    ]

    # Dynamically set router dependencies
    # These values must be set in config/routers.py
    dependencies_type = "default"
    if is_authentication_enabled():
        # Required to save temporary OAuth state in session
        auth_secret = Settings().auth.secret_key
        app.add_middleware(SessionMiddleware, secret_key=auth_secret)
        dependencies_type = "auth"
    for router in routers:
        if getattr(router, "name", "") in ROUTER_DEPENDENCIES.keys():
            router_name = router.name
            dependencies = ROUTER_DEPENDENCIES[router_name][dependencies_type]
            app.include_router(router, dependencies=dependencies)
        else:
            app.include_router(router)

    # Add middleware
    app.add_middleware(
        CORSMiddleware,
        allow_origins=ORIGINS,
        allow_credentials=True,
        allow_methods=["*"],
        allow_headers=["*"],
    )
    app.add_middleware(LoggingMiddleware)
    app.add_middleware(MetricsMiddleware)
    app.add_middleware(ContextMiddleware)  # This should be the first middleware

    return app


app = create_app()


@app.exception_handler(Exception)
async def validation_exception_handler(request: Request, exc: Exception):
    ctx = get_context(request)
    logger = ctx.get_logger()

    logger.exception(
        event="Unhandled exception",
        error=str(exc),
        method=request.method,
        url=request.url,
        ctx=ctx,
    )

    return JSONResponse(
        status_code=500,
        content={
            "message": (
                f"Failed method {request.method} at URL {request.url}."
                f" Exception message is {exc!r}."
            )
        },
    )


@app.on_event("startup")
async def startup_event():
    """
    Retrieves all the Auth provider endpoints if authentication is enabled.
    """
    if is_authentication_enabled():
        await get_auth_strategy_endpoints()


@app.get("/health")
async def health():
    """
    Health check for backend APIs
    """
    return {"status": "OK"}


@app.post("/migrate", dependencies=[Depends(verify_migrate_token)])
async def apply_migrations():
    """
    Applies Alembic migrations - useful for serverless applications
    """
    try:
        alembic_cfg = Config("src/backend/alembic.ini")
        upgrade(alembic_cfg, "head")
    except Exception as e:
        raise HTTPException(
            status_code=500, detail=f"Error while applying Alembic migrations: {str(e)}"
        )

    return {"status": "Migration successful"}<|MERGE_RESOLUTION|>--- conflicted
+++ resolved
@@ -20,11 +20,8 @@
 from backend.routers.conversation import router as conversation_router
 from backend.routers.deployment import router as deployment_router
 from backend.routers.experimental_features import router as experimental_feature_router
-<<<<<<< HEAD
+from backend.routers.organization import router as organization_router
 from backend.routers.model import router as model_router
-=======
-from backend.routers.organization import router as organization_router
->>>>>>> c0e68972
 from backend.routers.snapshot import router as snapshot_router
 from backend.routers.tool import router as tool_router
 from backend.routers.user import router as user_router
@@ -52,11 +49,8 @@
         agent_router,
         default_agent_router,
         snapshot_router,
-<<<<<<< HEAD
+        organization_router,
         model_router,
-=======
-        organization_router,
->>>>>>> c0e68972
     ]
 
     # Dynamically set router dependencies

import io

import pandas as pd
from docx import Document
from fastapi import Depends, HTTPException
from fastapi import UploadFile as FastAPIUploadFile
from python_calamine.pandas import pandas_monkeypatch

import backend.crud.conversation as conversation_crud
import backend.crud.file as file_crud
from backend.crud import message as message_crud
from backend.database_models.conversation import ConversationFileAssociation
from backend.database_models.database import DBSessionDep
from backend.database_models.file import File as FileModel
from backend.schemas.context import Context
from backend.schemas.file import ConversationFilePublic, File
from backend.services import utils
from backend.services.agent import validate_agent_exists
from backend.services.context import get_context
from backend.services.logger.utils import LoggerFactory

MAX_FILE_SIZE = 20_000_000  # 20MB
MAX_TOTAL_FILE_SIZE = 1_000_000_000  # 1GB

PDF_EXTENSION = "pdf"
TEXT_EXTENSION = "txt"
MARKDOWN_EXTENSION = "md"
CSV_EXTENSION = "csv"
TSV_EXTENSION = "tsv"
EXCEL_EXTENSION = "xlsx"
EXCEL_OLD_EXTENSION = "xls"
JSON_EXTENSION = "json"
DOCX_EXTENSION = "docx"
PARQUET_EXTENSION = "parquet"

# Monkey patch Pandas to use Calamine for Excel reading because Calamine is faster than Pandas
pandas_monkeypatch()

file_service = None

logger = LoggerFactory().get_logger()


def get_file_service():
    """
    Initialize a singular instance of FileService if not initialized yet

    Returns:
        FileService: The singleton FileService instance
    """
    global file_service
    if file_service is None:
        file_service = FileService()
    return file_service


class FileService:
    """
    FileService class

    This class manages interfacing with different file storage solutions,
    currently supports storing files in PostgreSQL.
    """

    async def create_conversation_files(
        self,
        session: DBSessionDep,
        files: list[FastAPIUploadFile],
        user_id: str,
        conversation_id: str,
        ctx: Context,
    ) -> list[File]:
        """
        Create files and associations with a conversation

        Args:
            session (DBSessionDep): The database session
            files (list[FastAPIUploadFile]): The files to upload
            user_id (str): The user ID
            conversation_id (str): The conversation ID
            ctx (Context): Context object

        Returns:
            list[File]: The files that were created
        """
        uploaded_files = await insert_files_in_db(session, files, user_id)

        for file in uploaded_files:
            conversation_crud.create_conversation_file_association(
                session,
                ConversationFileAssociation(
                    conversation_id=conversation_id,
                    user_id=user_id,
                    file_id=file.id,
                ),
            )

        return uploaded_files

    async def create_agent_files(
        self,
        session: DBSessionDep,
        files: list[FastAPIUploadFile],
        user_id: str,
        ctx: Context,
    ) -> list[File]:
        """
        Create files and associations with an agent

        Args:
            session (DBSessionDep): The database session
            files (list[FastAPIUploadFile]): The files to upload
            user_id (str): The user ID
        Returns:
            list[File]: The files that were created
        """
        uploaded_files = await insert_files_in_db(session, files, user_id)

        return uploaded_files

    def get_file_ids_by_agent_id(
        self, session: DBSessionDep, user_id: str, agent_id: str, ctx: Context
    ) -> list[str]:
        """
        Get file IDs associated with a specific agent ID

        Args:
            session (DBSessionDep): The database session
            user_id (str): The user ID
            agent_id (str): The agent ID
            ctx (Context): Context object

        Returns:
            list[str]: IDs of files that were created
        """
        from backend.config.tools import Tool
        from backend.tools.files import FileToolsArtifactTypes

        agent = validate_agent_exists(session, agent_id, user_id)

<<<<<<< HEAD
        if not agent.tools_metadata:
            return []
=======
        files = []
        agent_tool_metadata = agent.tools_metadata
        if agent_tool_metadata is not None and len(agent_tool_metadata) > 0:
            artifacts = next(
                (
                    tool_metadata.artifacts
                    for tool_metadata in agent_tool_metadata
                    if tool_metadata.tool_name == Tool.Read_File.value.ID
                    or tool_metadata.tool_name == Tool.Search_File.value.ID
                ),
                [],  # Default value if the generator is empty
            )
>>>>>>> 4b1b8cdc

        artifacts = next(
            (
                tool_metadata.artifacts
                for tool_metadata in agent.tools_metadata
                if tool_metadata.tool_name == ToolName.Read_File or tool_metadata.tool_name == ToolName.Search_File
            ),
            [],  # Default value if the generator is empty
        )

        return [
            artifact.get("id")
            for artifact in artifacts
            if artifact.get("type") == FileToolsArtifactTypes.local_file
        ]

    def get_files_by_agent_id(
        self, session: DBSessionDep, user_id: str, agent_id: str, ctx: Context
    ) -> list[File]:
        """
        Get files by agent ID

        Args:
            session (DBSessionDep): The database session
            user_id (str): The user ID
            agent_id (str): The agent ID
            ctx (Context): Context object

        Returns:
            list[File]: The files that were created
        """
        file_ids = self.get_file_ids_by_agent_id(session, user_id, agent_id, ctx)

        if not file_ids:
            return []

        return file_crud.get_files_by_ids(session, file_ids, user_id)

    def get_files_by_conversation_id(
        self, session: DBSessionDep, user_id: str, conversation_id: str, ctx: Context
    ) -> list[FileModel]:
        """
        Get files by conversation ID

        Args:
            session (DBSessionDep): The database session
            user_id (str): The user ID
            conversation_id (str): The conversation ID

        Returns:
            list[File]: The files that were created
        """
        conversation = conversation_crud.get_conversation(
            session, conversation_id, user_id
        )
        if not conversation:
            raise HTTPException(
                status_code=404,
                detail=f"Conversation with ID: {conversation_id} not found.",
            )
        file_ids = conversation.file_ids

        files = []
        if file_ids is not None:
            files = file_crud.get_files_by_ids(session, file_ids, user_id)

        return files

    def delete_conversation_file_by_id(
        self,
        session: DBSessionDep,
        conversation_id: str,
        file_id: str,
        user_id: str,
        ctx: Context,
    ) -> None:
        """
        Delete a file asociated with a conversation

        Args:
            session (DBSessionDep): The database session
            conversation_id (str): The conversation ID
            file_id (str): The file ID
            user_id (str): The user ID
        """
        conversation_crud.delete_conversation_file_association(
            session, conversation_id, file_id, user_id
        )

        file_crud.delete_file(session, file_id, user_id)

        return

    def delete_agent_file_by_id(
        self,
        session: DBSessionDep,
        agent_id: str,
        file_id: str,
        user_id: str,
        ctx: Context,
    ) -> None:
        """
        Delete a file asociated with an agent

        Args:
            session (DBSessionDep): The database session
            agent_id (str): The agent ID
            file_id (str): The file ID
            user_id (str): The user ID
        """
        file_crud.delete_file(session, file_id, user_id)

        return

    def delete_all_conversation_files(
        self,
        session: DBSessionDep,
        conversation_id: str,
        file_ids: list[str],
        user_id: str,
        ctx: Context = Depends(get_context),
    ) -> None:
        """
        Delete all files associated with a conversation

        Args:
            session (DBSessionDep): The database session
            conversation_id (str): The conversation ID
            file_ids (list[str]): The file IDs
            user_id (str): The user ID
            ctx (Context): Context object
        """
        logger = ctx.get_logger()

        logger.info(
                event=f"Deleting conversation {conversation_id} files from DB."
            )
        file_crud.bulk_delete_files(session, file_ids, user_id)

    def get_files_by_message_id(
        self, session: DBSessionDep, message_id: str, user_id: str, ctx: Context
    ) -> list[File]:
        """
        Get message files

        Args:
            session (DBSessionDep): The database session
            message_id (str): The message ID
            user_id (str): The user ID

        Returns:
            list[File]: The files that were created
        """
        message = message_crud.get_message(session, message_id, user_id)
        files = []
        if message.file_ids is not None:
            files = file_crud.get_files_by_ids(session, message.file_ids, user_id)

        return files


# Misc
def validate_file(
    session: DBSessionDep, file_id: str, user_id: str
) -> File:
    """
    Validates if a file exists and belongs to the user

    Args:
        session (DBSessionDep): Database session
        file_id (str): File ID
        user_id (str): User ID

    Returns:
        File: File object

    Raises:
        HTTPException: If the file is not found
    """
    file = file_crud.get_file(session, file_id, user_id)

    if not file:
        raise HTTPException(
            status_code=404,
            detail=f"File with ID: {file_id} not found.",
        )

    return file


async def insert_files_in_db(
    session: DBSessionDep,
    files: list[FastAPIUploadFile],
    user_id: str,
) -> list[File]:
    """
    Insert files into the database

    Args:
        session (DBSessionDep): The database session
        files (list[FastAPIUploadFile]): The files to upload
        user_id (str): The user ID

    Returns:
        list[File]: The files that were created
    """
    files_to_upload = []
    for file in files:
        content = await get_file_content(file)
        cleaned_content = content.replace("\x00", "")
        filename = file.filename.encode("ascii", "ignore").decode("utf-8")

        files_to_upload.append(
            FileModel(
                file_name=filename,
                file_size=file.size,
                file_content=cleaned_content,
                user_id=user_id,
            )
        )

    uploaded_files = file_crud.batch_create_files(session, files_to_upload)
    return uploaded_files


def attach_conversation_id_to_files(
    conversation_id: str, files: list[FileModel]
) -> list[ConversationFilePublic]:
    results = []
    for file in files:
        results.append(
            ConversationFilePublic(
                id=file.id,
                conversation_id=conversation_id,
                file_name=file.file_name,
                file_size=file.file_size,
                user_id=file.user_id,
                created_at=file.created_at,
                updated_at=file.updated_at,
            )
        )
    return results



def read_excel(file_contents: bytes) -> str:
    """Reads the text from an Excel file using Pandas

    Args:
        file_contents (bytes): The file contents

    Returns:
        str: The text extracted from the Excel
    """
    excel = pd.read_excel(io.BytesIO(file_contents), engine="calamine")
    return excel.to_string()


def read_docx(file_contents: bytes) -> str:
    """Reads the text from a DOCX file

    Args:
        file_contents (bytes): The file contents

    Returns:
        str: The text extracted from the DOCX file, with each paragraph separated by a newline
    """
    document = Document(io.BytesIO(file_contents))
    text = ""

    for paragraph in document.paragraphs:
        text += paragraph.text + "\n"

    return text


def read_parquet(file_contents: bytes) -> str:
    """Reads the text from a Parquet file using Pandas

    Args:
        file_contents (bytes): The file contents

    Returns:
        str: The text extracted from the Parquet
    """
    parquet = pd.read_parquet(io.BytesIO(file_contents), engine="pyarrow")
    return parquet.to_string()



def get_file_extension(file_name: str) -> str:
    """Returns the file extension

    Args:
        file_name (str): The file name

    Returns:
        str: The file extension
    """
    return file_name.split(".")[-1].lower()


async def get_file_content(file: FastAPIUploadFile) -> str:
    """Reads the file contents based on the file extension

    Args:
        file (UploadFile): The file to read

    Returns:
        str: The file contents

    Raises:
        ValueError: If the file extension is not supported
    """
    file_contents = await file.read()
    file_extension = get_file_extension(file.filename)

    if file_extension == PDF_EXTENSION:
        return utils.read_pdf(file_contents)
    elif file_extension == DOCX_EXTENSION:
        return read_docx(file_contents)
    elif file_extension == PARQUET_EXTENSION:
        return read_parquet(file_contents)
    elif file_extension in [
        TEXT_EXTENSION,
        MARKDOWN_EXTENSION,
        CSV_EXTENSION,
        TSV_EXTENSION,
        JSON_EXTENSION,
    ]:
        return file_contents.decode("utf-8")
    elif file_extension in [EXCEL_EXTENSION, EXCEL_OLD_EXTENSION]:
        return read_excel(file_contents)

    raise ValueError(f"File extension {file_extension} is not supported")<|MERGE_RESOLUTION|>--- conflicted
+++ resolved
@@ -138,29 +138,15 @@
 
         agent = validate_agent_exists(session, agent_id, user_id)
 
-<<<<<<< HEAD
         if not agent.tools_metadata:
             return []
-=======
-        files = []
-        agent_tool_metadata = agent.tools_metadata
-        if agent_tool_metadata is not None and len(agent_tool_metadata) > 0:
-            artifacts = next(
-                (
-                    tool_metadata.artifacts
-                    for tool_metadata in agent_tool_metadata
-                    if tool_metadata.tool_name == Tool.Read_File.value.ID
-                    or tool_metadata.tool_name == Tool.Search_File.value.ID
-                ),
-                [],  # Default value if the generator is empty
-            )
->>>>>>> 4b1b8cdc
 
         artifacts = next(
             (
                 tool_metadata.artifacts
                 for tool_metadata in agent.tools_metadata
-                if tool_metadata.tool_name == ToolName.Read_File or tool_metadata.tool_name == ToolName.Search_File
+                if tool_metadata.tool_name == Tool.Read_File.value.ID
+                or tool_metadata.tool_name == Tool.Search_File.value.ID
             ),
             [],  # Default value if the generator is empty
         )

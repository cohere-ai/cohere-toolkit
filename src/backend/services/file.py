--- conflicted
+++ resolved
@@ -750,7 +750,6 @@
     for paragraph in document.paragraphs:
         text += paragraph.text + "\n"
 
-<<<<<<< HEAD
     return text
 
 
@@ -764,66 +763,4 @@
         str: The text extracted from the Parquet
     """
     parquet = pd.read_parquet(io.BytesIO(file_contents), engine="pyarrow")
-    return parquet.to_string()
-
-
-def validate_file_size(
-    session: DBSessionDep, user_id: str, file: FastAPIUploadFile
-) -> None:
-    """Validates the file size
-
-    Args:
-        user_id (str): The user ID
-        file (UploadFile): The file to validate
-
-    Raises:
-        HTTPException: If the file size is too large
-    """
-    if file.size > MAX_FILE_SIZE:
-        raise HTTPException(
-            status_code=400,
-            detail=f"File size exceeds the maximum allowed size of {MAX_FILE_SIZE} bytes.",
-        )
-
-    existing_files = file_crud.get_files_by_user_id(session, user_id)
-    total_file_size = sum([f.file_size for f in existing_files]) + file.size
-
-    if total_file_size > MAX_TOTAL_FILE_SIZE:
-        raise HTTPException(
-            status_code=400,
-            detail=f"Total file size exceeds the maximum allowed size of {MAX_TOTAL_FILE_SIZE} bytes.",
-        )
-
-
-def validate_batch_file_size(
-    session: DBSessionDep, user_id: str, files: list[FastAPIUploadFile]
-) -> None:
-    """Validate sizes of files in batch
-
-    Args:
-        user_id (str): The user ID
-        files (list[FastAPIUploadFile]): The files to validate
-
-    Raises:p
-        HTTPException: If the file size is too large
-    """
-    total_batch_size = 0
-    for file in files:
-        if file.size > MAX_FILE_SIZE:
-            raise HTTPException(
-                status_code=400,
-                detail=f"{file.filename} exceeds the maximum allowed size of {MAX_FILE_SIZE} bytes.",
-            )
-        total_batch_size += file.size
-
-    existing_files = file_crud.get_files_by_user_id(session, user_id)
-    total_file_size = sum([f.file_size for f in existing_files]) + total_batch_size
-
-    if total_file_size > MAX_TOTAL_FILE_SIZE:
-        raise HTTPException(
-            status_code=400,
-            detail=f"Total file size exceeds the maximum allowed size of {MAX_TOTAL_FILE_SIZE} bytes.",
-        )
-=======
-    return text
->>>>>>> d21fbf6f
+    return parquet.to_string()
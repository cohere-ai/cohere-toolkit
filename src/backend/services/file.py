import io
<<<<<<< HEAD
import os
from copy import deepcopy
from typing import Any, Optional
import uuid
=======
from copy import deepcopy
from typing import Any, Optional
>>>>>>> fa152af4

import pandas as pd
from docx import Document
from fastapi import HTTPException
from fastapi import UploadFile as FastAPIUploadFile
from pypdf import PdfReader
from python_calamine.pandas import pandas_monkeypatch
from backend.services.compass import Compass

import backend.crud.conversation as conversation_crud
import backend.crud.file as file_crud
from backend.config.tools import ToolName
from backend.crud import agent as agent_crud
from backend.crud import message as message_crud
from backend.database_models.conversation import ConversationFileAssociation
from backend.database_models.database import DBSessionDep
from backend.database_models.file import File as FileModel
from backend.schemas.file import File, UpdateFileRequest

MAX_FILE_SIZE = 20_000_000  # 20MB
MAX_TOTAL_FILE_SIZE = 1_000_000_000  # 1GB

PDF_EXTENSION = "pdf"
TEXT_EXTENSION = "txt"
MARKDOWN_EXTENSION = "md"
CSV_EXTENSION = "csv"
EXCEL_EXTENSION = "xlsx"
EXCEL_OLD_EXTENSION = "xls"
JSON_EXTENSION = "json"
DOCX_EXTENSION = "docx"

# Monkey patch Pandas to use Calamine for Excel reading because Calamine is faster than Pandas
pandas_monkeypatch()

file_service = None


def get_file_service():
    global file_service
    if file_service is None:
        file_service = FileService()
    return file_service


class FileService:
    @property
    def is_compass_enabled(self) -> bool:
<<<<<<< HEAD
        return os.getenv("ENABLE_COMPASS_FILE_STORAGE", "false").lower() == "true"
=======
        # TODO Scott: add compass env variable anc check here
        return False
>>>>>>> fa152af4

    # All these functions will eventually support file operations on Compass
    async def create_conversation_files(
        self,
        session: DBSessionDep,
        files: list[FastAPIUploadFile],
        user_id: str,
        conversation_id: str,
    ) -> list[File]:
        """
        Create files and associations with conversation

        Args:
            session (DBSessionDep): The database session
            files (list[FastAPIUploadFile]): The files to upload
            user_id (str): The user ID
            conversation_id (str): The conversation ID

        Returns:
            list[File]: The files that were created
        """
        files_to_upload = []
        for file in files:
            content = await get_file_content(file)
            cleaned_content = content.replace("\x00", "")
            filename = file.filename.encode("ascii", "ignore").decode("utf-8")
            conversation = conversation_crud.get_conversation(
                session, conversation_id, user_id
            )
            if not conversation:
                raise HTTPException(
                    status_code=404,
                    detail=f"Conversation with ID: {conversation_id} not found.",
                )

            files_to_upload.append(
                FileModel(
                    file_name=filename,
                    file_size=file.size,
                    file_path=filename,
                    file_content=cleaned_content,
                    user_id=conversation.user_id,
                )
            )

<<<<<<< HEAD
        uploaded_files = []
        if self.is_compass_enabled:
            uploaded_files = await index_files_to_compass(session, files, user_id)
        else:
            uploaded_files = file_crud.batch_create_files(session, files_to_upload)

        for file in uploaded_files:
=======
        uploaded_files = file_crud.batch_create_files(session, files_to_upload)
        uploaded_file_ids = [file.id for file in uploaded_files]
        for file_id in uploaded_file_ids:
>>>>>>> fa152af4
            conversation_crud.create_conversation_file_association(
                session,
                ConversationFileAssociation(
                    conversation_id=conversation_id,
                    user_id=user_id,
<<<<<<< HEAD
                    file_id=file.id,
=======
                    file_id=file_id,
>>>>>>> fa152af4
                ),
            )

        return uploaded_files

    def get_files_by_agent_id(
        self, session: DBSessionDep, user_id: str, agent_id: str
    ) -> list[File]:
        """
        Get files by agent ID

        Args:
            session (DBSessionDep): The database session
            user_id (str): The user ID
            agent_id (str): The agent ID

        Returns:
            list[File]: The files that were created
        """
        agent = agent_crud.get_agent_by_id(session, agent_id)
        if agent is None:
            raise HTTPException(
                status_code=404,
                detail=f"Agent with ID: {agent_id} not found.",
            )

        files = []
        agent_tool_metadata = agent.tools_metadata
        if agent_tool_metadata is not None:
            artifacts = next(
                tool_metadata.artifacts
                for tool_metadata in agent_tool_metadata
                if tool_metadata.tool_name == ToolName.Read_File
                or tool_metadata.tool_name == ToolName.Search_File
            )

            # TODO scott: enumerate type names (?), different types for local vs. compass?
            file_ids = [
                artifact.get("id")
                for artifact in artifacts
                if artifact.get("type") == "local_file"
            ]

            files = file_crud.get_files_by_ids(session, file_ids, user_id)

        return files

    def get_files_by_conversation_id(
        self, session: DBSessionDep, user_id: str, conversation_id: str
    ) -> list[FileModel]:
        """
        Get files by conversation ID

        Args:
            session (DBSessionDep): The database session
            user_id (str): The user ID
            conversation_id (str): The conversation ID

        Returns:
            list[File]: The files that were created
        """
        conversation = conversation_crud.get_conversation(
            session, conversation_id, user_id
        )
        if not conversation:
            raise HTTPException(
                status_code=404,
                detail=f"Conversation with ID: {conversation_id} not found.",
            )
        file_ids = conversation.file_ids

        files = []
        if file_ids is not None:
            files = file_crud.get_files_by_ids(session, file_ids, user_id)

        return files

    def delete_file_from_conversation(
        self, session: DBSessionDep, conversation_id: str, file_id: str, user_id: str
    ) -> None:
        """
        Delete file from conversation

        Args:
            session (DBSessionDep): The database session
            conversation_id (str): The conversation ID
            file_id (str): The file ID
            user_id (str): The user ID
        """
        conversation_crud.delete_conversation_file_association(
            session, conversation_id, file_id, user_id
        )
        file_crud.delete_file(session, file_id, user_id)
        return

    def get_file_by_id(self, session: DBSessionDep, file_id: str, user_id: str) -> File:
        """
        Get file by ID

        Args:
            session (DBSessionDep): The database session
            file_id (str): The file ID
            user_id (str): The user ID

        Returns:
            File: The file that was created
        """
        file = file_crud.get_file(session, file_id, user_id)
        return file

    def get_files_by_ids(
        self, session: DBSessionDep, file_ids: list[str], user_id: str
    ) -> list[FileModel]:
        """
        Get files by IDs

        Args:
            session (DBSessionDep): The database session
            file_ids (list[str]): The file IDs
            user_id (str): The user ID

        Returns:
            list[File]: The files that were created
        """
        files = file_crud.get_files_by_ids(session, file_ids, user_id)
        return files

    def update_file(
        self, session: DBSessionDep, file: File, new_file: UpdateFileRequest
    ) -> File:
        """
        Update file

        Args:
            session (DBSessionDep): The database session
            file (File): The file to update
            new_file (UpdateFileRequest): The new file data

        Returns:
            File: The updated file
        """
        updated_file = file_crud.update_file(session, file, new_file)
        return updated_file

    def bulk_delete_files(
        self, session: DBSessionDep, file_ids: list[str], user_id: str
    ) -> None:
        """
        Bulk delete files

        Args:
            session (DBSessionDep): The database session
            file_ids (list[str]): The file IDs
            user_id (str): The user ID
        """
        file_crud.bulk_delete_files(session, file_ids, user_id)

    def get_files_by_message_id(
        self, session: DBSessionDep, message_id: str, user_id: str
    ) -> list[File]:
        """
        Get message files

        Args:
            session (DBSessionDep): The database session
            message_id (str): The message ID
            user_id (str): The user ID

        Returns:
            list[File]: The files that were created
        """
        message = message_crud.get_message(session, message_id, user_id)
        files = []
        if message.file_ids is not None:
            files = file_crud.get_files_by_ids(session, message.file_ids, user_id)
        return files


<<<<<<< HEAD
async def index_files_to_compass(session: DBSessionDep, files: list[FastAPIUploadFile], user_id: str) -> None:
    uploaded_files = []

    for file in files:
        filename = file.filename.encode("ascii", "ignore").decode("utf-8")
        file_bytes = await file.read()
        cleaned_content = file_bytes.decode("utf-8").replace("\x00", "")
        cleaned_content_bytes = cleaned_content.encode("utf-8")
        new_file_id = uuid.uuid4()

        try:
            compass = Compass()
        except Exception as e:
            print(f"Error initializing Compass: {e}")

        file_text = compass.invoke(
            action=Compass.ValidActions.PROCESS_FILE,
            parameters={
                "file_id": new_file_id,
                "file_text": cleaned_content_bytes,
            },
        )[0].content["text"]

        # try:
        #     compass = Compass()
        #     compass.invoke(
        #         action=Compass.ValidActions.CREATE_INDEX,
        #         parameters={
        #             "index": new_file_id,
        #         },
        #     )
        #     compass.invoke(
        #         action=Compass.ValidActions.CREATE,
        #         parameters={
        #             "index": new_file_id,
        #             "file_id": new_file_id,
        #             "file_text": file_text,
        #         },
        #     )
        #     compass.invoke(
        #         action=Compass.ValidActions.ADD_CONTEXT,
        #         parameters={
        #             "index": new_file_id,
        #             "file_id": new_file_id,
        #             "context": {
        #                 "file_name": filename,
        #                 "file_size": file.size,
        #             },
        #         },
        #     )
        #     compass.invoke(
        #         action=Compass.ValidActions.REFRESH,
        #         parameters={"index": new_file_id},
        #     )

        #     uploaded_files.append(File(
        #         id=new_file_id,
        #         file_name=filename,
        #         file_size=file.size,
        #         file_path=filename,
        #         user_id=user_id,
        #     ))
        # except Exception as e:
        #     print(f"Error Creating File Index in Compass: {e}")
    
    return uploaded_files


=======
>>>>>>> fa152af4
def attach_conversation_id_to_files(
    conversation_id: str, files: list[FileModel]
) -> list[File]:
    results = []
    for file in files:
        results.append(
            File(
                id=file.id,
                conversation_id=conversation_id,
                file_name=file.file_name,
                file_size=file.file_size,
                file_path=file.file_path,
                user_id=file.user_id,
                created_at=file.created_at,
                updated_at=file.updated_at,
            )
        )
    return results


def validate_file(session: DBSessionDep, file_id: str, user_id: str) -> File:
    """Validates if a file exists and belongs to the user

    Args:
        session (DBSessionDep): Database session
        file_id (str): File ID
        user_id (str): User ID

    Returns:
        File: File object

    Raises:
        HTTPException: If the file is not found
    """
    file = file_crud.get_file(session, file_id, user_id)

    if not file:
        raise HTTPException(
            status_code=404,
            detail=f"File with ID: {file_id} not found.",
        )

    return file


def get_file_extension(file_name: str) -> str:
    """Returns the file extension

    Args:
        file_name (str): The file name

    Returns:
        str: The file extension
    """
    return file_name.split(".")[-1].lower()


async def get_file_content(file: FastAPIUploadFile) -> str:
    """Reads the file contents based on the file extension

    Args:
        file (UploadFile): The file to read

    Returns:
        str: The file contents

    Raises:
        ValueError: If the file extension is not supported
    """
    file_contents = await file.read()
    file_extension = get_file_extension(file.filename)

    if file_extension == PDF_EXTENSION:
        return read_pdf(file_contents)
    elif file_extension == DOCX_EXTENSION:
        return read_docx(file_contents)
    elif file_extension in [
        TEXT_EXTENSION,
        MARKDOWN_EXTENSION,
        CSV_EXTENSION,
        JSON_EXTENSION,
    ]:
        return file_contents.decode("utf-8")
    elif file_extension in [EXCEL_EXTENSION, EXCEL_OLD_EXTENSION]:
        return read_excel(file_contents)

    raise ValueError(f"File extension {file_extension} is not supported")


def read_pdf(file_contents: bytes) -> str:
    """Reads the text from a PDF file using PyPDF2

    Args:
        file_contents (bytes): The file contents

    Returns:
        str: The text extracted from the PDF
    """
    pdf_reader = PdfReader(io.BytesIO(file_contents))
    text = ""

    # Extract text from each page
    for page in pdf_reader.pages:
        page_text = page.extract_text()
        text += page_text

    return text


def read_excel(file_contents: bytes) -> str:
    """Reads the text from an Excel file using Pandas

    Args:
        file_contents (bytes): The file contents

    Returns:
        str: The text extracted from the Excel
    """
    excel = pd.read_excel(io.BytesIO(file_contents), engine="calamine")
    return excel.to_string()


def read_docx(file_contents: bytes) -> str:
    document = Document(io.BytesIO(file_contents))
    text = ""

    for paragraph in document.paragraphs:
        text += paragraph.text + "\n"

    return text


def validate_file_size(
    session: DBSessionDep, user_id: str, file: FastAPIUploadFile
) -> None:
    """Validates the file size

    Args:
        user_id (str): The user ID
        file (UploadFile): The file to validate

    Raises: 
        HTTPException: If the file size is too large
    """
    if file.size > MAX_FILE_SIZE:
        raise HTTPException(
            status_code=400,
            detail=f"File size exceeds the maximum allowed size of {MAX_FILE_SIZE} bytes.",
        )

    existing_files = file_crud.get_files_by_user_id(session, user_id)
    total_file_size = sum([f.file_size for f in existing_files]) + file.size

    if total_file_size > MAX_TOTAL_FILE_SIZE:
        raise HTTPException(
            status_code=400,
            detail=f"Total file size exceeds the maximum allowed size of {MAX_TOTAL_FILE_SIZE} bytes.",
        )


def validate_batch_file_size(
    session: DBSessionDep, user_id: str, files: list[FastAPIUploadFile]
) -> None:
    """Validate sizes of files in batch

    Args:
        user_id (str): The user ID
        files (list[FastAPIUploadFile]): The files to validate

    Raises:
        HTTPException: If the file size is too large
    """
    total_batch_size = 0
    for file in files:
        if file.size > MAX_FILE_SIZE:
            raise HTTPException(
                status_code=400,
                detail=f"{file.filename} exceeds the maximum allowed size of {MAX_FILE_SIZE} bytes.",
            )
        total_batch_size += file.size

    existing_files = file_crud.get_files_by_user_id(session, user_id)
    total_file_size = sum([f.file_size for f in existing_files]) + total_batch_size

    if total_file_size > MAX_TOTAL_FILE_SIZE:
        raise HTTPException(
            status_code=400,
            detail=f"Total file size exceeds the maximum allowed size of {MAX_TOTAL_FILE_SIZE} bytes.",
        )<|MERGE_RESOLUTION|>--- conflicted
+++ resolved
@@ -1,13 +1,6 @@
 import io
-<<<<<<< HEAD
 import os
-from copy import deepcopy
-from typing import Any, Optional
 import uuid
-=======
-from copy import deepcopy
-from typing import Any, Optional
->>>>>>> fa152af4
 
 import pandas as pd
 from docx import Document
@@ -55,12 +48,7 @@
 class FileService:
     @property
     def is_compass_enabled(self) -> bool:
-<<<<<<< HEAD
         return os.getenv("ENABLE_COMPASS_FILE_STORAGE", "false").lower() == "true"
-=======
-        # TODO Scott: add compass env variable anc check here
-        return False
->>>>>>> fa152af4
 
     # All these functions will eventually support file operations on Compass
     async def create_conversation_files(
@@ -106,7 +94,6 @@
                 )
             )
 
-<<<<<<< HEAD
         uploaded_files = []
         if self.is_compass_enabled:
             uploaded_files = await index_files_to_compass(session, files, user_id)
@@ -114,21 +101,12 @@
             uploaded_files = file_crud.batch_create_files(session, files_to_upload)
 
         for file in uploaded_files:
-=======
-        uploaded_files = file_crud.batch_create_files(session, files_to_upload)
-        uploaded_file_ids = [file.id for file in uploaded_files]
-        for file_id in uploaded_file_ids:
->>>>>>> fa152af4
             conversation_crud.create_conversation_file_association(
                 session,
                 ConversationFileAssociation(
                     conversation_id=conversation_id,
                     user_id=user_id,
-<<<<<<< HEAD
                     file_id=file.id,
-=======
-                    file_id=file_id,
->>>>>>> fa152af4
                 ),
             )
 
@@ -307,7 +285,6 @@
         return files
 
 
-<<<<<<< HEAD
 async def index_files_to_compass(session: DBSessionDep, files: list[FastAPIUploadFile], user_id: str) -> None:
     uploaded_files = []
 
@@ -376,8 +353,6 @@
     return uploaded_files
 
 
-=======
->>>>>>> fa152af4
 def attach_conversation_id_to_files(
     conversation_id: str, files: list[FileModel]
 ) -> list[File]:

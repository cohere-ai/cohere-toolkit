--- conflicted
+++ resolved
@@ -1,9 +1,6 @@
 import io
-<<<<<<< HEAD
-=======
 from copy import deepcopy
 from typing import Any, Optional
->>>>>>> 92eb1fc1
 
 import pandas as pd
 from docx import Document

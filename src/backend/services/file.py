--- conflicted
+++ resolved
@@ -15,11 +15,8 @@
 from backend.database_models.database import DBSessionDep
 from backend.database_models.file import File as FileModel
 from backend.schemas.file import File, UpdateFileRequest
-<<<<<<< HEAD
+from backend.services import utils
 from backend.services.agent import validate_agent_exists
-=======
-from backend.services import utils
->>>>>>> 44660697
 
 MAX_FILE_SIZE = 20_000_000  # 20MB
 MAX_TOTAL_FILE_SIZE = 1_000_000_000  # 1GB

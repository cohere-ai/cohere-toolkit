--- conflicted
+++ resolved
@@ -17,11 +17,7 @@
 from backend.database_models.conversation import ConversationFileAssociation
 from backend.database_models.database import DBSessionDep
 from backend.database_models.file import File
-<<<<<<< HEAD
-from backend.schemas.conversation import UpdateConversation
-from backend.schemas.file import UpdateFile
-=======
->>>>>>> 1ed8f294
+from backend.schemas.file import UpdateFileRequest
 
 MAX_FILE_SIZE = 20_000_000  # 20MB
 MAX_TOTAL_FILE_SIZE = 1_000_000_000  # 1GB
@@ -35,8 +31,10 @@
 JSON_EXTENSION = "json"
 DOCX_EXTENSION = "docx"
 
-
-<<<<<<< HEAD
+# Monkey patch Pandas to use Calamine for Excel reading because Calamine is faster than Pandas
+pandas_monkeypatch()
+
+
 class FileService:
     @property
     def is_compass_enabled(self) -> bool:
@@ -224,7 +222,7 @@
         return files
 
     def update_file(
-        self, session: DBSessionDep, file: File, new_file: UpdateFile
+        self, session: DBSessionDep, file: File, new_file: UpdateFileRequest
     ) -> File:
         """
         Update file
@@ -232,7 +230,7 @@
         Args:
             session (DBSessionDep): The database session
             file (File): The file to update
-            new_file (UpdateFile): The new file data
+            new_file (UpdateFileRequest): The new file data
 
         Returns:
             File: The updated file
@@ -272,9 +270,6 @@
         if message.file_ids is not None:
             files = file_crud.get_files_by_ids(session, message.file_ids, user_id)
         return files
-=======
-# Monkey patch Pandas to use Calamine for Excel reading because Calamine is faster than Pandas
-pandas_monkeypatch()
 
 
 def validate_file(session: DBSessionDep, file_id: str, user_id: str) -> File:
@@ -300,7 +295,6 @@
         )
 
     return file
->>>>>>> 1ed8f294
 
 
 def get_file_extension(file_name: str) -> str:

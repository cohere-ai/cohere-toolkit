--- conflicted
+++ resolved
@@ -47,18 +47,6 @@
     return snapshot
 
 
-<<<<<<< HEAD
-=======
-def create_conversation_dict(conversation: ConversationModel) -> dict[str, Any]:
-    try:
-        conversation_schema = Conversation.model_validate(conversation)
-        return to_dict(conversation_schema)
-    except Exception as e:
-        logger.error(event=f"[Snapshot] Error creating conversation dict: {e}")
-        raise HTTPException(status_code=500, detail=f"Error creating snapshot - {e}")
-
-
->>>>>>> 6521f6ff
 def wrap_create_snapshot_link(
     session: DBSessionDep, snapshot_id: str, user_id: str
 ) -> SnapshotLinkModel:

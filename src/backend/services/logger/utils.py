import logging
from typing import Any

from backend.config.settings import Settings
from backend.services.logger.strategies.base import BaseLogger
from backend.services.logger.strategies.structured_log import StructuredLogging


class LoggerFactory:
    def __init__(self):
        self.logger = None

    def get_logger(self) -> BaseLogger:
        if self.logger is not None:
            return self.logger

        strategy = Settings().logger.strategy
<<<<<<< HEAD
        level = Settings().logger.level
        renderer = Settings().logger.renderer

        if strategy == "structlog":
            return StructuredLogging(level, renderer)
        else:
            return StructuredLogging(level, renderer)
=======
        level_str = Settings().logger.level
        renderer = Settings().logger.renderer

        level = getattr(logging, level_str.upper(), None)

        if strategy == "structlog":
            return StructuredLogging(level, renderer)
        else:
            # Default to StructuredLogging
            return StructuredLogging(level, renderer)


logger = LoggerFactory().get_logger()
>>>>>>> 6521f6ff
<|MERGE_RESOLUTION|>--- conflicted
+++ resolved
@@ -15,26 +15,11 @@
             return self.logger
 
         strategy = Settings().logger.strategy
-<<<<<<< HEAD
         level = Settings().logger.level
         renderer = Settings().logger.renderer
 
         if strategy == "structlog":
             return StructuredLogging(level, renderer)
         else:
-            return StructuredLogging(level, renderer)
-=======
-        level_str = Settings().logger.level
-        renderer = Settings().logger.renderer
-
-        level = getattr(logging, level_str.upper(), None)
-
-        if strategy == "structlog":
-            return StructuredLogging(level, renderer)
-        else:
             # Default to StructuredLogging
-            return StructuredLogging(level, renderer)
-
-
-logger = LoggerFactory().get_logger()
->>>>>>> 6521f6ff
+            return StructuredLogging(level, renderer)
--- conflicted
+++ resolved
@@ -2,11 +2,8 @@
 from typing import Any, Dict
 
 import structlog
-<<<<<<< HEAD
-=======
 from fastapi import HTTPException, status
 
->>>>>>> b5f29911
 from backend.services.logger.strategies.base import BaseLogger
 
 

--- conflicted
+++ resolved
@@ -1,12 +1,8 @@
 import logging
 
-<<<<<<< HEAD
-from authlib.integrations.requests_client import OAuth2Session
-=======
 import requests
 from authlib.integrations.requests_client import OAuth2Session
 from starlette.requests import Request
->>>>>>> 7fa916dd
 
 from backend.services.auth.strategies.base import BaseOAuthStrategy
 from backend.services.auth.strategies.settings import Settings
@@ -29,13 +25,9 @@
     def __init__(self):
         try:
             self.settings = GoogleOAuthSettings()
-<<<<<<< HEAD
-            self.REDIRECT_URI = f"{self.settings.frontend_hostname}/auth/google"
-=======
             self.REDIRECT_URI = (
                 f"{self.settings.frontend_hostname}/auth/{self.NAME.lower()}"
             )
->>>>>>> 7fa916dd
             self.client = OAuth2Session(
                 client_id=self.settings.google_client_id,
                 client_secret=self.settings.google_client_secret,
@@ -48,12 +40,6 @@
         return self.settings.google_client_id
 
     def get_authorization_endpoint(self):
-<<<<<<< HEAD
-        return self.AUTHORIZATION_ENDPOINT
-
-    def get_refresh_token_params(self):
-        return {"access_type": "offline", "prompt": "consent"}
-=======
         if hasattr(self, "AUTHORIZATION_ENDPOINT"):
             return self.AUTHORIZATION_ENDPOINT
         return None
@@ -93,5 +79,4 @@
         )
         user_info = self.client.get(self.USERINFO_ENDPOINT)
 
-        return user_info.json()
->>>>>>> 7fa916dd
+        return user_info.json()
--- conflicted
+++ resolved
@@ -2,10 +2,7 @@
 
 import requests
 from authlib.integrations.requests_client import OAuth2Session
-<<<<<<< HEAD
-=======
 from fastapi import HTTPException
->>>>>>> 7fa916dd
 from starlette.requests import Request
 
 from backend.services.auth.strategies.base import BaseOAuthStrategy
@@ -25,21 +22,14 @@
     """
 
     NAME = "OIDC"
-<<<<<<< HEAD
-=======
     PKCE_ENABLED = True
->>>>>>> 7fa916dd
 
     def __init__(self):
         try:
             self.settings = OIDCSettings()
-<<<<<<< HEAD
-            self.REDIRECT_URI = f"{self.settings.frontend_hostname}/auth/oidc"
-=======
             self.REDIRECT_URI = (
                 f"{self.settings.frontend_hostname}/auth/{self.NAME.lower()}"
             )
->>>>>>> 7fa916dd
             self.WELL_KNOWN_ENDPOINT = self.settings.oidc_well_known_endpoint
             self.client = OAuth2Session(
                 client_id=self.settings.oidc_client_id,
@@ -51,14 +41,6 @@
 
     def get_client_id(self):
         return self.settings.oidc_client_id
-<<<<<<< HEAD
-
-    def get_authorization_endpoint(self):
-        return self.AUTHORIZATION_ENDPOINT
-
-    def get_refresh_token_params(self):
-        return None
-=======
 
     def get_authorization_endpoint(self):
         if hasattr(self, "AUTHORIZATION_ENDPOINT"):
@@ -115,5 +97,4 @@
 
         user_info = self.client.get(self.USERINFO_ENDPOINT)
 
-        return user_info.json()
->>>>>>> 7fa916dd
+        return user_info.json()
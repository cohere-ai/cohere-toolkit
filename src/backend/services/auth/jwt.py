--- conflicted
+++ resolved
@@ -39,11 +39,7 @@
         payload = {
             "iss": self.ISSUER,
             "iat": now,
-<<<<<<< HEAD
-            "exp": now + datetime.timedelta(days=self.EXPIRY_MONTHS * 30),
-=======
             "exp": now + datetime.timedelta(days=self.EXPIRY_DAYS),
->>>>>>> af6884c5
             "jti": str(uuid.uuid4()),
             "context": user,
         }

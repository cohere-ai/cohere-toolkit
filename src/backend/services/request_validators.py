from urllib.parse import unquote_plus

from fastapi import HTTPException, Request

import backend.crud.user as user_crud
from backend.config.deployments import AVAILABLE_MODEL_DEPLOYMENTS
from backend.config.tools import AVAILABLE_TOOLS
from backend.crud import agent as agent_crud
from backend.crud import conversation as conversation_crud
from backend.crud import deployment as deployment_crud
from backend.crud.deployment import class_name_validator
from backend.database_models.database import DBSessionDep
from backend.database_models.deployment import (
    COMMUNITY_MODEL_DEPLOYMENTS_MODULE,
    DEFAULT_MODEL_DEPLOYMENTS_MODULE,
)
from backend.services.auth.utils import get_header_user_id


<<<<<<< HEAD
def validate_deployment_model(deployment: str, model: str, session: DBSessionDep):
    """
    Validate that the deployment and model are compatible.

    Args:
        deployment_name (str): The deployment name
        model_name (str): The model name

    Raises:
        HTTPException: If the deployment and model are not compatible

    """
    deployment_db = deployment_crud.get_deployment_by_name(session, deployment)
    if not deployment_db:
        deployment_db = deployment_crud.get_deployment(session, deployment)
    if not deployment_db:
        raise HTTPException(
            status_code=400,
            detail=f"Deployment {deployment} not found or is not available in the Database.",
        )
    # Validate model
    deployment_model = next(
        (
            model_db
            for model_db in deployment_db.models
            if model_db.name == model or model_db.id == model
        ),
        None,
    )
    if not deployment_model:
        raise HTTPException(
            status_code=400,
            detail=f"Model {model} not found for deployment {deployment}.",
        )

    return deployment_db, deployment_model


def validate_deployment_config(deployment_config, deployment_db):
    """
    Validate that the deployment config is valid for the deployment.

    Args:
        deployment_config (dict): The deployment config
        deployment_db (Deployment): The deployment database model

    Raises:
        HTTPException: If the deployment config is not valid

    """
    for key in deployment_config:
        if (
            key not in deployment_db.default_deployment_config
            or deployment_config[key] == ""
        ):
            raise HTTPException(
                status_code=400,
                detail=f"Deployment config key {key} not valid for deployment {deployment_db.name} or is empty.",
            )


def validate_user_header(request: Request):
=======
def validate_user_header(session: DBSessionDep, request: Request):
>>>>>>> 16c780be
    """
    Validate that the request has the `User-Id` header, used for requests
    that require a User.

    Args:
        request (Request): The request to validate

    Raises:
        HTTPException: If no `User-Id` header.

    """

    user_id = request.headers.get("User-Id")
    if not user_id:
        raise HTTPException(
            status_code=401, detail="User-Id required in request headers."
        )

    user = user_crud.get_user(session, user_id)
    if not user:
        raise HTTPException(status_code=401, detail="User not found.")


def validate_deployment_header(request: Request, session: DBSessionDep):
    """
    Validate that the request has the `Deployment-Name` header, used for chat requests
    that require a deployment (e.g: Cohere Platform, SageMaker).

    Args:
        request (Request): The request to validate

    Raises:
        HTTPException: If no `Deployment-Name` header.

    """
    # TODO Eugene: Discuss with Scott
    deployment_name = request.headers.get("Deployment-Name")
    if deployment_name:
        available_db_deployments = deployment_crud.get_deployments(session)
        is_deployment_in_db = any(
            deployment.name == deployment_name
            for deployment in available_db_deployments
        )
        if (
            not is_deployment_in_db
            and not deployment_name in AVAILABLE_MODEL_DEPLOYMENTS.keys()
        ):
            raise HTTPException(
                status_code=404,
                detail=f"Deployment {deployment_name} was not found, or is not available.",
            )


async def validate_chat_request(session: DBSessionDep, request: Request):
    """
    Validate that the request has the appropriate values in the body

    Args:
        request (Request): The request to validate

    Raises:
        HTTPException: If the request does not have the appropriate values in the body
    """
    # Validate that the agent_id is valid
    body = await request.json()
    user_id = request.headers.get("User-Id")
    # TODO Eugene: refactor this to use the DB Agents. Discuss with Scott - It's not clear for me
    agent_id = request.query_params.get("agent_id")
    if agent_id:
        agent = agent_crud.get_agent_by_id(session, agent_id)
        if agent is None:
            raise HTTPException(
                status_code=400, detail=f"Agent with ID {agent_id} not found."
            )

    # If conversation_id is passed in with agent_id, then make sure that conversation exists with the agent_id
    conversation_id = body.get("conversation_id")
    if conversation_id and agent_id:
        conversation = conversation_crud.get_conversation(
            session, conversation_id, user_id
        )
        if conversation is None or conversation.agent_id != agent_id:
            raise HTTPException(
                status_code=400,
                detail=f"Conversation ID {conversation_id} not found for specified agent.",
            )

    tools = body.get("tools")
    if not tools:
        return

    managed_tools = [tool["name"] for tool in tools if tool["name"] in AVAILABLE_TOOLS]
    if len(managed_tools) > 0 and len(tools) != len(managed_tools):
        raise HTTPException(
            status_code=400, detail="Cannot mix both managed and custom tools"
        )

    if len(managed_tools) == 0:
        for tool in tools:
            if not tool.get("description"):
                raise HTTPException(
                    status_code=400, detail="Custom tools must have a description"
                )


async def validate_env_vars(request: Request):
    """
    Validate that the request has valid env vars.

    Args:
        request (Request): The request to validate

    Raises:
        HTTPException: If the request does not have the appropriate values in the header

    """
    body = await request.json()
    env_vars = body.get("env_vars")
    invalid_keys = []

    name = unquote_plus(request.path_params.get("name"))

    if not (deployment := AVAILABLE_MODEL_DEPLOYMENTS.get(name)):
        raise HTTPException(
            status_code=404,
            detail="Deployment not found",
        )

    for key in env_vars:
        if key not in deployment.env_vars:
            invalid_keys.append(key)

    if invalid_keys:
        raise HTTPException(
            status_code=400,
            detail=(
                f"Environment variables not valid for deployment: "
                + ",".join(invalid_keys)
            ),
        )


async def validate_create_agent_request(session: DBSessionDep, request: Request):
    """
    Validate that the create agent request has valid tools, deployments, and compatible models.

    Args:
        request (Request): The request to validate

    Raises:
        HTTPException: If the request does not have the appropriate values in the body
    """
    body = await request.json()

    # TODO @scott-cohere: for now we disregard versions and assume agents have unique names, enforce versioning later
    agent_name = body.get("name")
    agent = agent_crud.get_agent_by_name(session, agent_name)
    if agent:
        raise HTTPException(
            status_code=400, detail=f"Agent {agent_name} already exists."
        )

    # Validate tools
    tools = body.get("tools")
    if tools:
        for tool in tools:
            if tool not in AVAILABLE_TOOLS:
                raise HTTPException(status_code=400, detail=f"Tool {tool} not found.")

    name = body.get("name")
    model = body.get("model")
    deployment = body.get("deployment")
    if not name or not model or not deployment:
        raise HTTPException(
            status_code=400, detail="Name, model, and deployment are required."
        )
    deployment_config = body.get("deployment_config")
    # Validate deployment
    deployment_db, model_db = validate_deployment_model(deployment, model, session)
    if deployment_config:
        validate_deployment_config(deployment_config, deployment_db)


async def validate_update_agent_request(session: DBSessionDep, request: Request):
    """
    Validate that the update agent request has valid tools, deployments, and compatible models.

    Args:
        request (Request): The request to validate

    Raises:
        HTTPException: If the request does not have the appropriate values in the body
    """
    agent_id = request.path_params.get("agent_id")
    if not agent_id:
        raise HTTPException(status_code=400, detail="Agent ID is required.")

    agent = agent_crud.get_agent_by_id(session, agent_id)
    if not agent:
        raise HTTPException(
            status_code=400, detail=f"Agent with ID {agent_id} not found."
        )

    if agent.user_id != get_header_user_id(request):
        raise HTTPException(
            status_code=401, detail=f"Agent with ID {agent_id} does not belong to user."
        )

    body = await request.json()
    # Validate tools
    tools = body.get("tools")
    if tools:
        for tool in tools:
            if tool not in AVAILABLE_TOOLS:
                raise HTTPException(status_code=400, detail=f"Tool {tool} not found.")

    model, deployment = body.get("model"), body.get("deployment")
    # Model and deployment must be updated together to ensure compatibility
    if not model and deployment:
        raise HTTPException(
            status_code=400,
            detail="If updating an agent's deployment type, the model must also be provided.",
        )
    elif model and not deployment:
        raise HTTPException(
            status_code=400,
            detail=f"If updating an agent's model, the deployment must also be provided.",
        )
    elif model and deployment:
        validate_deployment_model(deployment, model, session)


async def validate_create_update_model_request(session: DBSessionDep, request: Request):
    """
    Validate that the create model request has valid deployment.

    Args:
        request (Request): The request to validate

    Raises:
        HTTPException: If the request does not have the appropriate values in the body
    """
    body = await request.json()
    deployment_id = body.get("deployment_id")
    if request.method == "POST" and not deployment_id:
        raise HTTPException(status_code=400, detail="deployment_id is required.")

    if deployment_id:
        deployment_db = deployment_crud.get_deployment(session, deployment_id)
        if not deployment_db:
            raise HTTPException(
                status_code=400,
                detail=f"Deployment {deployment_id} not found or is not available in the Database.",
            )


async def validate_create_deployment_request(session: DBSessionDep, request: Request):
    """
    Validate that the create deployment request has valid env vars.

    Args:
        request (Request): The request to validate

    Raises:
        HTTPException: If the request does not have the appropriate values in the body
    """
    body = await request.json()
    name = body.get("name")
    deployment = deployment_crud.get_deployment_by_name(session, name)
    if deployment:
        raise HTTPException(
            status_code=400, detail=f"Deployment {name} already exists."
        )

    deployment_class_name = body.get("deployment_class_name")
    try:
        class_name_validator(deployment_class_name)
    except ValueError as e:
        raise HTTPException(
            status_code=400,
            detail=f"Deployment class name {deployment_class_name} not found.",
        )<|MERGE_RESOLUTION|>--- conflicted
+++ resolved
@@ -17,7 +17,6 @@
 from backend.services.auth.utils import get_header_user_id
 
 
-<<<<<<< HEAD
 def validate_deployment_model(deployment: str, model: str, session: DBSessionDep):
     """
     Validate that the deployment and model are compatible.
@@ -79,10 +78,7 @@
             )
 
 
-def validate_user_header(request: Request):
-=======
 def validate_user_header(session: DBSessionDep, request: Request):
->>>>>>> 16c780be
     """
     Validate that the request has the `User-Id` header, used for requests
     that require a User.

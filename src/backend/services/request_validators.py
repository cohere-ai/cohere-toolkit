--- conflicted
+++ resolved
@@ -7,11 +7,8 @@
 from backend.config.tools import AVAILABLE_TOOLS
 from backend.crud import agent as agent_crud
 from backend.crud import conversation as conversation_crud
-<<<<<<< HEAD
 from backend.crud import deployment as deployment_crud
-=======
 from backend.crud import organization as organization_crud
->>>>>>> c0e68972
 from backend.database_models.database import DBSessionDep
 from backend.model_deployments.utils import class_name_validator
 from backend.services.auth.utils import get_header_user_id
@@ -339,32 +336,17 @@
                 detail=f"Deployment {deployment_id} not found or is not available in the Database.",
             )
 
-<<<<<<< HEAD
 
 async def validate_create_deployment_request(session: DBSessionDep, request: Request):
     """
     Validate that the create deployment request is valid.
-=======
-        # Validate model
-        if model not in AVAILABLE_MODEL_DEPLOYMENTS[deployment].models:
-            raise HTTPException(
-                status_code=400,
-                detail=f"Model {model} not found for deployment {deployment}.",
-            )
-
-
-async def validate_organization_request(session: DBSessionDep, request: Request):
-    """
-    Validate create/update organization request.
->>>>>>> c0e68972
-
-    Args:
-        request (Request): The request to validate
-
-    Raises:
-        HTTPException: If the request does not have the appropriate values in the body
-    """
-<<<<<<< HEAD
+
+    Args:
+        request (Request): The request to validate
+
+    Raises:
+        HTTPException: If the request does not have the appropriate values in the body
+    """
     body = await request.json()
     name = body.get("name")
     deployment = deployment_crud.get_deployment_by_name(session, name)
@@ -380,7 +362,19 @@
         raise HTTPException(
             status_code=400,
             detail=f"Deployment class name {deployment_class_name} not found.",
-=======
+        )
+
+
+async def validate_organization_request(session: DBSessionDep, request: Request):
+    """
+    Validate create/update organization request.
+
+    Args:
+        request (Request): The request to validate
+
+    Raises:
+        HTTPException: If the request does not have the appropriate values in the body
+    """
 
     organization_id = request.path_params.get("organization_id")
     # Organization ID is required for PUT requests
@@ -402,5 +396,4 @@
     if check_organization:
         raise HTTPException(
             status_code=400, detail=f"Organization with name: {name} already exists."
->>>>>>> c0e68972
         )
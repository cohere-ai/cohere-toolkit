from urllib.parse import unquote_plus

from fastapi import HTTPException, Request

import backend.crud.user as user_crud
from backend.config.deployments import AVAILABLE_MODEL_DEPLOYMENTS
from backend.config.tools import AVAILABLE_TOOLS
from backend.crud import agent as agent_crud
from backend.crud import conversation as conversation_crud
from backend.crud import deployment as deployment_crud
from backend.crud import organization as organization_crud
from backend.database_models.database import DBSessionDep
from backend.model_deployments.utils import class_name_validator
from backend.services.auth.utils import get_header_user_id


def validate_deployment_model(deployment: str, model: str, session: DBSessionDep):
    """
    Validate that the deployment and model are compatible.

    Args:
        deployment_name (str): The deployment name
        model_name (str): The model name
        session (DBSessionDep): The database session

    Raises:
        HTTPException: If the deployment and model are not compatible

    """
    deployment_db = deployment_crud.get_deployment_by_name(session, deployment)
    if not deployment_db:
        deployment_db = deployment_crud.get_deployment(session, deployment)
    if not deployment_db:
        raise HTTPException(
            status_code=400,
            detail=f"Deployment {deployment} not found or is not available in the Database.",
        )
    # Validate model
    deployment_model = next(
        (
            model_db
            for model_db in deployment_db.models
            if model_db.name == model or model_db.id == model
        ),
        None,
    )
    if not deployment_model:
        raise HTTPException(
            status_code=400,
            detail=f"Model {model} not found for deployment {deployment}.",
        )

    return deployment_db, deployment_model


def validate_deployment_config(deployment_config, deployment_db):
    """
    Validate that the deployment config is valid for the deployment.

    Args:
        deployment_config (dict): The deployment config
        deployment_db (Deployment): The deployment database model

    Raises:
        HTTPException: If the deployment config is not valid

    """
    for key in deployment_config:
        if (
            key not in deployment_db.default_deployment_config
            or not deployment_config[key]
        ):
            raise HTTPException(
                status_code=400,
                detail=f"Deployment config key {key} not valid for deployment {deployment_db.name} or is empty.",
            )


def validate_user_header(session: DBSessionDep, request: Request):
    """
    Validate that the request has the `User-Id` header, used for requests
    that require a User.

    Args:
        request (Request): The request to validate

    Raises:
        HTTPException: If no `User-Id` header.

    """

    user_id = request.headers.get("User-Id")
    if not user_id:
        raise HTTPException(
            status_code=401, detail="User-Id required in request headers."
        )

    user = user_crud.get_user(session, user_id)
    if not user:
        raise HTTPException(status_code=401, detail="User not found.")


def validate_deployment_header(request: Request, session: DBSessionDep):
    """
    Validate that the request has the `Deployment-Name` header, used for chat requests
    that require a deployment (e.g: Cohere Platform, SageMaker).

    Args:
        request (Request): The request to validate

    Raises:
        HTTPException: If no `Deployment-Name` header.

    """
    # TODO Eugene: Discuss with Scott
    deployment_name = request.headers.get("Deployment-Name")
    if deployment_name:
        available_db_deployments = deployment_crud.get_deployments(session)
        is_deployment_in_db = any(
            deployment.name == deployment_name
            for deployment in available_db_deployments
        )
        if (
            not is_deployment_in_db
            and not deployment_name in AVAILABLE_MODEL_DEPLOYMENTS.keys()
        ):
            raise HTTPException(
                status_code=404,
                detail=f"Deployment {deployment_name} was not found, or is not available.",
            )


async def validate_chat_request(session: DBSessionDep, request: Request):
    """
    Validate that the request has the appropriate values in the body

    Args:
        request (Request): The request to validate

    Raises:
        HTTPException: If the request does not have the appropriate values in the body
    """
    # Validate that the agent_id is valid
    body = await request.json()
    user_id = request.headers.get("User-Id")
    # TODO Eugene: refactor this to use the DB Agents. Discuss with Scott - It's not clear for me
    agent_id = request.query_params.get("agent_id")
    if agent_id:
        agent = agent_crud.get_agent_by_id(session, agent_id)
        if agent is None:
            raise HTTPException(
                status_code=404, detail=f"Agent with ID {agent_id} not found."
            )

    # If conversation_id is passed in with agent_id, then make sure that conversation exists with the agent_id
    conversation_id = body.get("conversation_id")
    if conversation_id and agent_id:
        conversation = conversation_crud.get_conversation(
            session, conversation_id, user_id
        )
        if conversation is None or conversation.agent_id != agent_id:
            raise HTTPException(
                status_code=404,
                detail=f"Conversation ID {conversation_id} not found for specified agent.",
            )

    tools = body.get("tools")
    if not tools:
        return

    managed_tools = [tool["name"] for tool in tools if tool["name"] in AVAILABLE_TOOLS]
    if len(managed_tools) > 0 and len(tools) != len(managed_tools):
        raise HTTPException(
            status_code=400, detail="Cannot mix both managed and custom tools"
        )

    if len(managed_tools) == 0:
        for tool in tools:
            if not tool.get("description"):
                raise HTTPException(
                    status_code=400, detail="Custom tools must have a description"
                )


async def validate_env_vars(request: Request):
    """
    Validate that the request has valid env vars.

    Args:
        request (Request): The request to validate

    Raises:
        HTTPException: If the request does not have the appropriate values in the header

    """
    body = await request.json()
    env_vars = body.get("env_vars")
    invalid_keys = []

    name = unquote_plus(request.path_params.get("name"))

    if not (deployment := AVAILABLE_MODEL_DEPLOYMENTS.get(name)):
        raise HTTPException(
            status_code=404,
            detail="Deployment not found",
        )

    for key in env_vars:
        if key not in deployment.env_vars:
            invalid_keys.append(key)

    if invalid_keys:
        raise HTTPException(
            status_code=400,
            detail=(
                f"Environment variables not valid for deployment: "
                + ",".join(invalid_keys)
            ),
        )


async def validate_create_agent_request(session: DBSessionDep, request: Request):
    """
    Validate that the create agent request has valid tools, deployments, and compatible models.

    Args:
        request (Request): The request to validate

    Raises:
        HTTPException: If the request does not have the appropriate values in the body
    """
    body = await request.json()

    # TODO @scott-cohere: for now we disregard versions and assume agents have unique names, enforce versioning later
    agent_name = body.get("name")
    agent = agent_crud.get_agent_by_name(session, agent_name)
    if agent:
        raise HTTPException(
            status_code=400, detail=f"Agent {agent_name} already exists."
        )

    # Validate tools
    tools = body.get("tools")
    if tools:
        for tool in tools:
            if tool not in AVAILABLE_TOOLS:
                raise HTTPException(status_code=404, detail=f"Tool {tool} not found.")

    name = body.get("name")
    model = body.get("model")
    deployment = body.get("deployment")
    if not name or not model or not deployment:
        raise HTTPException(
            status_code=400, detail="Name, model, and deployment are required."
        )
    deployment_config = body.get("deployment_config")
    # Validate deployment
<<<<<<< HEAD
    if deployment not in AVAILABLE_MODEL_DEPLOYMENTS.keys():
        raise HTTPException(
            status_code=400,
            detail=f"Deployment {deployment} not found or is not available.",
        )

    # Validate model
    if model not in AVAILABLE_MODEL_DEPLOYMENTS[deployment].models:
        raise HTTPException(
            status_code=404,
            detail=f"Model {model} not found for deployment {deployment}.",
        )
=======
    deployment_db, model_db = validate_deployment_model(deployment, model, session)
    if deployment_config:
        validate_deployment_config(deployment_config, deployment_db)
>>>>>>> 7bc65ef5


async def validate_update_agent_request(session: DBSessionDep, request: Request):
    """
    Validate that the update agent request has valid tools, deployments, and compatible models.

    Args:
        request (Request): The request to validate

    Raises:
        HTTPException: If the request does not have the appropriate values in the body
    """
    agent_id = request.path_params.get("agent_id")
    if not agent_id:
        raise HTTPException(status_code=400, detail="Agent ID is required.")

    agent = agent_crud.get_agent_by_id(session, agent_id)
    if not agent:
        raise HTTPException(
            status_code=404, detail=f"Agent with ID {agent_id} not found."
        )

    if agent.user_id != get_header_user_id(request):
        raise HTTPException(
            status_code=401, detail=f"Agent with ID {agent_id} does not belong to user."
        )

    body = await request.json()
    # Validate tools
    tools = body.get("tools")
    if tools:
        for tool in tools:
            if tool not in AVAILABLE_TOOLS:
                raise HTTPException(status_code=404, detail=f"Tool {tool} not found.")

    model, deployment = body.get("model"), body.get("deployment")
    # Model and deployment must be updated together to ensure compatibility
    if not model and deployment:
        raise HTTPException(
            status_code=400,
            detail="If updating an agent's deployment type, the model must also be provided.",
        )
    elif model and not deployment:
        raise HTTPException(
            status_code=400,
            detail=f"If updating an agent's model, the deployment must also be provided.",
        )
    elif model and deployment:
        deployment_config = body.get("deployment_config")
        # Validate
        deployment_db, model_db = validate_deployment_model(deployment, model, session)
        if deployment_config:
            validate_deployment_config(deployment_config, deployment_db)


async def validate_create_update_model_request(session: DBSessionDep, request: Request):
    """
    Validate that the create model request has valid deployment.

    Args:
        request (Request): The request to validate

    Raises:
        HTTPException: If the request does not have the appropriate values in the body
    """
    body = await request.json()
    deployment_id = body.get("deployment_id")
    if request.method == "POST" and not deployment_id:
        raise HTTPException(status_code=400, detail="deployment_id is required.")

    if deployment_id:
        deployment_db = deployment_crud.get_deployment(session, deployment_id)
        if not deployment_db:
            raise HTTPException(
<<<<<<< HEAD
                status_code=404,
                detail=f"Model {model} not found for deployment {deployment}.",
=======
                status_code=400,
                detail=f"Deployment {deployment_id} not found or is not available in the Database.",
>>>>>>> 7bc65ef5
            )


async def validate_create_deployment_request(session: DBSessionDep, request: Request):
    """
    Validate that the create deployment request is valid.

    Args:
        request (Request): The request to validate

    Raises:
        HTTPException: If the request does not have the appropriate values in the body
    """
    body = await request.json()
    name = body.get("name")
    deployment = deployment_crud.get_deployment_by_name(session, name)
    if deployment:
        raise HTTPException(
            status_code=400, detail=f"Deployment {name} already exists."
        )

    deployment_class_name = body.get("deployment_class_name")
    try:
        class_name_validator(deployment_class_name)
    except ValueError as e:
        raise HTTPException(
            status_code=400,
            detail=f"Deployment class name {deployment_class_name} not found.",
        )


async def validate_organization_request(session: DBSessionDep, request: Request):
    """
    Validate create/update organization request.

    Args:
        request (Request): The request to validate

    Raises:
        HTTPException: If the request does not have the appropriate values in the body
    """

    organization_id = request.path_params.get("organization_id")
    # Organization ID is required for PUT requests
    if request.method == "PUT":
        if not organization_id:
            raise HTTPException(status_code=400, detail="Organization ID is required.")
        if organization_id and not organization_crud.get_organization(
            session, organization_id
        ):
            raise HTTPException(
                status_code=404,
                detail=f"Organization with ID: {organization_id} not found.",
            )
    body = await request.json()
    name = body.get("name")
    if not name and request.method == "POST":
        raise HTTPException(status_code=400, detail="Organization name is required.")
    check_organization = organization_crud.get_organization_by_name(session, name)
    if check_organization:
        raise HTTPException(
            status_code=400, detail=f"Organization with name: {name} already exists."
        )<|MERGE_RESOLUTION|>--- conflicted
+++ resolved
@@ -46,7 +46,7 @@
     )
     if not deployment_model:
         raise HTTPException(
-            status_code=400,
+            status_code=404,
             detail=f"Model {model} not found for deployment {deployment}.",
         )
 
@@ -255,24 +255,9 @@
         )
     deployment_config = body.get("deployment_config")
     # Validate deployment
-<<<<<<< HEAD
-    if deployment not in AVAILABLE_MODEL_DEPLOYMENTS.keys():
-        raise HTTPException(
-            status_code=400,
-            detail=f"Deployment {deployment} not found or is not available.",
-        )
-
-    # Validate model
-    if model not in AVAILABLE_MODEL_DEPLOYMENTS[deployment].models:
-        raise HTTPException(
-            status_code=404,
-            detail=f"Model {model} not found for deployment {deployment}.",
-        )
-=======
     deployment_db, model_db = validate_deployment_model(deployment, model, session)
     if deployment_config:
         validate_deployment_config(deployment_config, deployment_db)
->>>>>>> 7bc65ef5
 
 
 async def validate_update_agent_request(session: DBSessionDep, request: Request):
@@ -347,13 +332,8 @@
         deployment_db = deployment_crud.get_deployment(session, deployment_id)
         if not deployment_db:
             raise HTTPException(
-<<<<<<< HEAD
-                status_code=404,
-                detail=f"Model {model} not found for deployment {deployment}.",
-=======
                 status_code=400,
                 detail=f"Deployment {deployment_id} not found or is not available in the Database.",
->>>>>>> 7bc65ef5
             )
 
 
@@ -380,7 +360,7 @@
         class_name_validator(deployment_class_name)
     except ValueError as e:
         raise HTTPException(
-            status_code=400,
+            status_code=404,
             detail=f"Deployment class name {deployment_class_name} not found.",
         )
 

from urllib.parse import unquote_plus

from fastapi import HTTPException, Request

import backend.crud.user as user_crud
<<<<<<< HEAD
from backend.config.deployments import AVAILABLE_MODEL_DEPLOYMENTS
from backend.config.tools import AVAILABLE_TOOLS
=======
from backend.config.deployments import (
    AVAILABLE_MODEL_DEPLOYMENTS,
    find_config_by_deployment_id,
    find_config_by_deployment_name,
)
from backend.config.tools import get_available_tools
>>>>>>> 85de86a4
from backend.crud import agent as agent_crud
from backend.crud import conversation as conversation_crud
from backend.crud import deployment as deployment_crud
from backend.crud import model as model_crud
from backend.crud import organization as organization_crud
from backend.database_models.database import DBSessionDep
from backend.model_deployments.utils import class_name_validator
from backend.services import deployment as deployment_service
from backend.services.agent import validate_agent_exists
from backend.services.auth.utils import get_header_user_id
from backend.services.logger.utils import LoggerFactory

logger = LoggerFactory().get_logger()


def validate_deployment_model(deployment: str, model: str, session: DBSessionDep):
    """
    Validate that the deployment and model are compatible.

    Args:
        deployment_name (str): The deployment name
        model_name (str): The model name
        session (DBSessionDep): The database session

    Raises:
        HTTPException: If the deployment and model are not compatible

    """
    found = deployment_service.get_deployment_definition_by_name(session, deployment)
    if not found:
        found = deployment_service.get_deployment_definition(session, deployment)
    if not found:
        raise HTTPException(
            status_code=400,
            detail=f"Deployment {deployment} not found or is not available in the Database.",
        )

    # Validate model
    # deployment_model = next(
    #     (
    #         model_db
    #         for model_db in found.models
    #         if model_db.name == model or model_db.id == model
    #     ),
    #     None,
    # )
    deployment_model = next(
        (
            model_db
            for model_db in found.models
            if model_db == model
        ),
        None,
    )
    if not deployment_model:
        deployment_model = model_crud.create_model_by_config(
            session, found, deployment_config, model
        )
    if not deployment_model:
        raise HTTPException(
            status_code=400,
            detail=f"Model {model} not found for deployment {deployment}.",
        )

    return found, deployment_model


def validate_deployment_config(deployment_config, deployment_db):
    """
    Validate that the deployment config is valid for the deployment.

    Args:
        deployment_config (dict): The deployment config
        deployment_db (Deployment): The deployment database model

    Raises:
        HTTPException: If the deployment config is not valid

    """
    for key in deployment_config:
        if (
            key not in deployment_db.default_deployment_config
            or not deployment_config[key]
        ):
            raise HTTPException(
                status_code=400,
                detail=f"Deployment config key {key} not valid for deployment {deployment_db.name} or is empty.",
            )


def validate_user_header(session: DBSessionDep, request: Request):
    """
    Validate that the request has the `User-Id` header, used for requests
    that require a User.

    Args:
        request (Request): The request to validate

    Raises:
        HTTPException: If no `User-Id` header.

    """

    user_id = get_header_user_id(request)
    if not user_id:
        logger.error(event="User-Id required in request headers.")
        raise HTTPException(
            status_code=401, detail="User-Id required in request headers."
        )

    user = user_crud.get_user(session, user_id)
    if not user:
        logger.error(event="User not found.", user_id=user_id)
        raise HTTPException(status_code=401, detail="User not found.")


def validate_organization_header(session: DBSessionDep, request: Request):
    """
    Validate that the request has the `Organization-Id` header, used for requests
    that require an Organization.

    Args:
        request (Request): The request to validate

    Raises:
        HTTPException: If no `Organization-Id` header.

    """

    organization_id = request.headers.get("Organization-Id", None)
    if organization_id:
        organization = organization_crud.get_organization(session, organization_id)
        if not organization:
            raise HTTPException(status_code=404, detail=f"Organization ID {organization_id} not found.")


def validate_deployment_header(request: Request, session: DBSessionDep):
    """
    Validate that the request has the `Deployment-Name` header, used for chat requests
    that require a deployment (e.g: Cohere Platform, SageMaker).

    Args:
        request (Request): The request to validate

    Raises:
        HTTPException: If no `Deployment-Name` header.

    """
    # TODO Eugene: Discuss with Scott
    deployment_name = request.headers.get("Deployment-Name")
    if deployment_name:
        available_db_deployments = deployment_crud.get_deployments(session)
        is_deployment_in_db = any(
            deployment.name == deployment_name
            for deployment in available_db_deployments
        )
        if (
            not is_deployment_in_db
            and deployment_name not in AVAILABLE_MODEL_DEPLOYMENTS.keys()
        ):
            raise HTTPException(
                status_code=404,
                detail=f"Deployment {deployment_name} was not found, or is not available.",
            )


async def validate_chat_request(session: DBSessionDep, request: Request):
    """
    Validate that the request has the appropriate values in the body

    Args:
        request (Request): The request to validate

    Raises:
        HTTPException: If the request does not have the appropriate values in the body
    """
    # Validate that the agent_id is valid
    body = await request.json()
    user_id = get_header_user_id(request)

    agent_id = request.query_params.get("agent_id")
    if agent_id:
        validate_agent_exists(session, agent_id, user_id)

    # If conversation_id is passed in with agent_id, then make sure that conversation exists with the agent_id
    conversation_id = body.get("conversation_id")
    if conversation_id and agent_id:
        conversation = conversation_crud.get_conversation(
            session, conversation_id, user_id
        )
        if conversation is None or conversation.agent_id != agent_id:
            raise HTTPException(
                status_code=404,
                detail=f"Conversation ID {conversation_id} not found for specified agent.",
            )

    tools = body.get("tools")
    if not tools:
        return

    managed_tools = [tool["name"] for tool in tools if tool["name"] in get_available_tools()]
    if managed_tools and len(tools) != len(managed_tools):
        raise HTTPException(
            status_code=400, detail="Cannot mix both managed and custom tools"
        )

    if not managed_tools:
        for tool in tools:
            if not tool.get("description"):
                raise HTTPException(
                    status_code=400, detail="Custom tools must have a description"
                )


async def validate_env_vars(session: DBSessionDep, request: Request):
    """
    Validate that the request has valid env vars.

    Args:
        request (Request): The request to validate

    Raises:
        HTTPException: If the request does not have the appropriate values in the header

    """
    body = await request.json()
    env_vars = body.get("env_vars")
    invalid_keys = []

    deployment_id = unquote_plus(request.path_params.get("deployment_id"))
    deployment = deployment_service.get_deployment(session, deployment_id)

    for key in env_vars:
        if key not in deployment.env_vars():
            invalid_keys.append(key)

    if invalid_keys:
        raise HTTPException(
            status_code=400,
            detail=(
                "Environment variables not valid for deployment: "
                + ",".join(invalid_keys)
            ),
        )

    return env_vars


async def validate_create_agent_request(session: DBSessionDep, request: Request):
    """
    Validate that the create agent request has valid tools, deployments, and compatible models.

    Args:
        request (Request): The request to validate

    Raises:
        HTTPException: If the request does not have the appropriate values in the body
    """
    user_id = get_header_user_id(request)
    body = await request.json()

    # TODO @scott-cohere: for now we disregard versions and assume agents have unique names, enforce versioning later
    agent_name = body.get("name")
    agent = agent_crud.get_agent_by_name(session, agent_name, user_id=user_id)
    if agent:
        raise HTTPException(
            status_code=400, detail=f"Agent {agent_name} already exists."
        )

    # Validate tools
    tools = body.get("tools")
    if tools:
        for tool in tools:
            if tool not in get_available_tools():
                raise HTTPException(status_code=404, detail=f"Tool {tool} not found.")

    name = body.get("name")
    model = body.get("model")
    deployment = body.get("deployment")
    if not name or not model or not deployment:
        raise HTTPException(
            status_code=400, detail="Name, model, and deployment are required."
        )
    deployment_config = body.get("deployment_config")
    # Validate deployment
    deployment_db, model_db = validate_deployment_model(deployment, model, session)
    if deployment_config:
        validate_deployment_config(deployment_config, deployment_db)


async def validate_update_agent_request(session: DBSessionDep, request: Request):
    """
    Validate that the update agent request has valid tools, deployments, and compatible models.

    Args:
        request (Request): The request to validate

    Raises:
        HTTPException: If the request does not have the appropriate values in the body
    """
    user_id = get_header_user_id(request)
    agent_id = request.path_params.get("agent_id")
    if not agent_id:
        logger.error(event="Agent ID is required.")
        raise HTTPException(status_code=400, detail="Agent ID is required.")

    agent = agent_crud.get_agent_by_id(session, agent_id, user_id)
    if not agent:
        logger.error(event="Agent not found", agent_id=agent_id)
        raise HTTPException(
            status_code=404, detail=f"Agent with ID {agent_id} not found."
        )

    if agent.user_id != user_id:
        logger.error(event="Agent does not belong to user.", agent_user_id=agent.user_id, user_id=user_id)
        raise HTTPException(
            status_code=401, detail=f"Agent with ID {agent_id} does not belong to user."
        )

    body = await request.json()
    # Validate tools
    tools = body.get("tools")
    if tools:
        for tool in tools:
            if tool not in get_available_tools():
                logger.error(event="Tool not found.", tool=tool)
                raise HTTPException(status_code=404, detail=f"Tool {tool} not found.")

    model, deployment = body.get("model"), body.get("deployment")
    # Model and deployment must be updated together to ensure compatibility
    if not model and deployment:
        logger.error(event="If updating an agent's deployment type, the model must also be provided.")
        raise HTTPException(
            status_code=400,
            detail="If updating an agent's deployment type, the model must also be provided.",
        )
    elif model and not deployment:
        logger.error(event="If updating an agent's model, the deployment must also be provided.")
        raise HTTPException(
            status_code=400,
            detail="If updating an agent's model, the deployment must also be provided.",
        )
    elif model and deployment:
        deployment_config = body.get("deployment_config")
        # Validate
        deployment_db, model_db = validate_deployment_model(deployment, model, session)
        if deployment_config:
            validate_deployment_config(deployment_config, deployment_db)


async def validate_create_update_model_request(session: DBSessionDep, request: Request):
    """
    Validate that the create model request has valid deployment.

    Args:
        request (Request): The request to validate

    Raises:
        HTTPException: If the request does not have the appropriate values in the body
    """
    body = await request.json()
    deployment_id = body.get("deployment_id")
    if request.method == "POST" and not deployment_id:
        raise HTTPException(status_code=400, detail="deployment_id is required.")

    if deployment_id:
        deployment_db = deployment_crud.get_deployment(session, deployment_id)
        if not deployment_db:
            raise HTTPException(
                status_code=400,
                detail=f"Deployment {deployment_id} not found or is not available in the Database.",
            )


async def validate_create_deployment_request(session: DBSessionDep, request: Request):
    """
    Validate that the create deployment request is valid.

    Args:
        request (Request): The request to validate

    Raises:
        HTTPException: If the request does not have the appropriate values in the body
    """
    body = await request.json()
    name = body.get("name")
    deployment = deployment_crud.get_deployment_by_name(session, name)
    if deployment:
        raise HTTPException(
            status_code=400, detail=f"Deployment {name} already exists."
        )

    deployment_class_name = body.get("deployment_class_name")
    try:
        class_name_validator(deployment_class_name)
    except ValueError:
        raise HTTPException(
            status_code=404,
            detail=f"Deployment class name {deployment_class_name} not found.",
        )


async def validate_organization_request(session: DBSessionDep, request: Request):
    """
    Validate create/update organization request.

    Args:
        request (Request): The request to validate

    Raises:
        HTTPException: If the request does not have the appropriate values in the body
    """

    organization_id = request.path_params.get("organization_id")
    # Organization ID is required for PUT requests
    if request.method == "PUT":
        if not organization_id:
            raise HTTPException(status_code=400, detail="Organization ID is required.")
        if organization_id and not organization_crud.get_organization(
            session, organization_id
        ):
            raise HTTPException(
                status_code=404,
                detail=f"Organization with ID: {organization_id} not found.",
            )
    body = await request.json()
    name = body.get("name")
    if not name and request.method == "POST":
        raise HTTPException(status_code=400, detail="Organization name is required.")
    check_organization = organization_crud.get_organization_by_name(session, name)
    if check_organization:
        raise HTTPException(
            status_code=400, detail=f"Organization with name: {name} already exists."
        )<|MERGE_RESOLUTION|>--- conflicted
+++ resolved
@@ -3,17 +3,8 @@
 from fastapi import HTTPException, Request
 
 import backend.crud.user as user_crud
-<<<<<<< HEAD
 from backend.config.deployments import AVAILABLE_MODEL_DEPLOYMENTS
-from backend.config.tools import AVAILABLE_TOOLS
-=======
-from backend.config.deployments import (
-    AVAILABLE_MODEL_DEPLOYMENTS,
-    find_config_by_deployment_id,
-    find_config_by_deployment_name,
-)
 from backend.config.tools import get_available_tools
->>>>>>> 85de86a4
 from backend.crud import agent as agent_crud
 from backend.crud import conversation as conversation_crud
 from backend.crud import deployment as deployment_crud

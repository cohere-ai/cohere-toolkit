--- conflicted
+++ resolved
@@ -134,25 +134,17 @@
                 case self.ValidActions.PROCESS_FILE.value:
                     return self._process_file(parameters, **kwargs)
                 case _:
-                    raise Exception(
-                        f"[Compass] Error invoking Compass: Invalid action in parameters {parameters}"
-                    )
+                    raise Exception(f"[Compass] Error invoking Compass: Invalid action in parameters {parameters}")
         except Exception as e:
-<<<<<<< HEAD
-            message = "Compass Error: {}".format(str(e))
-=======
             message = f"[Compass] Error invoking Compass: {e}"
             logger.error(event=message)
->>>>>>> dffe2b9f
             raise Exception(message)
 
     def _create(self, parameters: dict, **kwargs: Any) -> Dict[str, str]:
         """Insert the document into Compass"""
         compass_docs = self._process_file(parameters, **kwargs)
         if compass_docs is None:
-            raise Exception(
-                "[Compass] Error inserting document: Failed to process file"
-            )
+            raise Exception("[Compass] Error inserting document: Failed to process file")
 
         if doc_metadata := parameters.get("metadata", None):
             for doc in compass_docs:
@@ -163,14 +155,8 @@
             docs=compass_docs,
         )
         if error is not None:
-<<<<<<< HEAD
-            message = "Compass Tool: Error inserting/updating document into Compass: {}".format(
-                error,
-            )
-=======
             message = ("[Compass] Error inserting document: {error}",)
             logger.error(event=message)
->>>>>>> dffe2b9f
             raise Exception(message)
 
     def _search(self, parameters: dict, **kwargs: Any) -> None:
@@ -196,9 +182,7 @@
         """Delete file from Compass"""
         # Check if file_id is specified for file-related actions
         if not parameters.get("file_id", None):
-            raise Exception(
-                f"[Compass] Error deleting file: No file_id in parameters {parameters}"
-            )
+            raise Exception(f"[Compass] Error deleting file: No file_id in parameters {parameters}")
         self.compass_client.delete_document(
             index_name=parameters["index"],
             doc_id=parameters["file_id"],
@@ -208,9 +192,7 @@
         """Get document with id from Compass"""
         # Check if file_id is specified for file-related actions
         if not parameters.get("file_id", None):
-            raise Exception(
-                f"[Compass] Error fetching document: No file_id in parameters {parameters}"
-            )
+            raise Exception(f"[Compass] Error fetching document: No file_id in parameters {parameters}")
         return self.compass_client.get_document(
             index_name=parameters["index"],
             doc_id=parameters["file_id"],
@@ -220,13 +202,9 @@
         """Adds context to a document with id in Compass"""
         # Check if file_id is specified for file-related actions
         if not parameters.get("file_id", None):
-            raise Exception(
-                f"[Compass] Error adding context: No file_id in parameters {parameters}"
-            )
+            raise Exception(f"[Compass] Error adding context: No file_id in parameters {parameters}")
         if not parameters.get("context", None):
-            raise Exception(
-                f"[Compass] Error adding context: Context cannot be empty for parameters {parameters}"
-            )
+            raise Exception(f"[Compass] Error adding context: Context cannot be empty for parameters {parameters}")
         self.compass_client.add_context(
             index_name=parameters["index"],
             doc_id=parameters["file_id"],
@@ -241,23 +219,15 @@
         """Parse the input file."""
         # Check if file_id is specified for file-related actions
         if not parameters.get("file_id", None):
-            raise Exception(
-                f"[Compass] Error processing file: No file_id specified in parameters {parameters}"
-            )
+            raise Exception(f"[Compass] Error processing file: No file_id specified in parameters {parameters}")
 
         # Check if filename is specified for file-related actions
         if not parameters.get("filename", None) and (
             not parameters.get("file_bytes", None) or not parameters.get("file_extension", None)
         ):
+
             logger.error(
-<<<<<<< HEAD
-                "Compass Tool: No filename or file_bytes or file_extension specified for "
-                "create/update operation. "
-                "No action will be taken. "
-                f"Parameters specified: {parameters.keys()}"
-=======
-                event=f"[Compass] Error processing file: No filename or file_text specified in parameters {parameters}"
->>>>>>> dffe2b9f
+                event=f"[Compass] Error processing file: No filename or file_text or file_extension specified in parameters {parameters.keys()}"
             )
             return None
 
@@ -294,7 +264,7 @@
     def _raw_parsing(self, file_id: str, file_bytes: str, file_extension: str):
         if len(file_bytes) > DEFAULT_MAX_ACCEPTED_FILE_SIZE_BYTES:
             logger.error(
-                event=f"[Compass] Error parsing file: File Size is too large {len(text_bytes)}",
+                event=f"[Compass] Error parsing file: File Size is too large {len(file_bytes)}",
                 max_size=DEFAULT_MAX_ACCEPTED_FILE_SIZE_BYTES,
             )
             return []

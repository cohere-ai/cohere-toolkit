--- conflicted
+++ resolved
@@ -34,40 +34,23 @@
 
     def __init__(
         self,
-<<<<<<< HEAD
-        compass_api_url: str,
-        compass_parser_url: str,
-        compass_username: str,
-        compass_password: str,
-=======
         compass_api_url: Optional[str] = None,
         compass_parser_url: Optional[str] = None,
         compass_username: Optional[str] = None,
         compass_password: Optional[str] = None,
->>>>>>> 6521f6ff
         metadata_config=MetadataConfig(),
         parser_config=ParserConfig(),
     ):
         """Initialize the Compass tool. Pass the Compass URL, username, and password
         as arguments or as environment variables."""
-<<<<<<< HEAD
-
-        self.compass_api_url = compass_api_url
-        self.compass_parser_url = compass_parser_url
-        self.username = compass_username
-        self.password = compass_password
-=======
         self.compass_api_url = compass_api_url or Settings().tools.compass.api_url
-        self.compass_parser_url = (
-            compass_parser_url or Settings().tools.compass.parser_url
-        )
+        self.compass_parser_url = compass_parser_url or Settings().tools.compass.parser_url
         self.username = compass_username or Settings().tools.compass.username
         self.password = compass_password or Settings().tools.compass.password
         if self.compass_api_url is None or self.compass_parser_url is None:
             message = "[Compass] Error initializing Compass client: API url or parser url missing."
             logger.exception(event=message)
             raise Exception(message)
->>>>>>> 6521f6ff
         self.parser_config = parser_config
         self.metadata_config = metadata_config
         # Try initializing Compass Parser and Client and call list_indexes

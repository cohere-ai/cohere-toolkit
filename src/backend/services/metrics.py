--- conflicted
+++ resolved
@@ -83,14 +83,8 @@
     def _send_signal(
         self, request: Request, response: Response, duration_ms: float, ctx: Context
     ) -> None:
-<<<<<<< HEAD
-        signal = self._get_event_signal(request, response, duration_ms)
-        should_send_event = request.state.event_type and signal
-        if should_send_event and signal:
-=======
         signal = self._get_event_signal(request, response, duration_ms, ctx)
         if ctx.get_event_type() and signal:
->>>>>>> 4156ce4d
             response.background = BackgroundTask(report_metrics, signal)
 
     def _get_event_signal(
@@ -105,18 +99,9 @@
 
         user = ctx.get_metrics_user()
         # when user is created, user_id is not in the header
-<<<<<<< HEAD
-        user_id = (
-            user.id
-            if user and message_type == MetricsMessageType.USER_CREATED
-            else get_header_user_id(request)
-        )
-        agent = MetricsHelper.get_agent(request)
-=======
         trace_id = ctx.get_trace_id()
         user_id = ctx.get_user_id()
         agent = ctx.get_metrics_agent()
->>>>>>> 4156ce4d
         agent_id = agent.id if agent else None
         event_id = str(uuid.uuid4())
         now_unix_seconds = time.time()
@@ -263,21 +248,6 @@
             if event_type != StreamEvent.STREAM_END:
                 return
 
-<<<<<<< HEAD
-            start_time = request.state.stream_start
-            duration_ms = (
-                None
-                if not start_time
-                else time.perf_counter() - request.state.stream_start
-            )
-            trace_id = request.state.trace_id
-            model = request.state.model
-            user_id = get_header_user_id(request)
-            agent = MetricsHelper.get_agent(request)
-            if not agent:
-                raise ValueError("agent not set")
-            agent_id = agent.id
-=======
             duration_ms = None
             time_start = ctx.get_stream_start_ms()
             if time_start:
@@ -287,7 +257,6 @@
             user_id = ctx.get_user_id()
             agent = ctx.get_metrics_agent()
             agent_id = agent.id if agent else None
->>>>>>> 4156ce4d
             event_dict = to_dict(event).get("response", {})
             input_tokens = (
                 event_dict.get("meta", {})

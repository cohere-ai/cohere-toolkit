import asyncio
import json
import logging
import os
import time
import uuid
from functools import wraps
from typing import Any, Callable, Dict, Generator, Union

from cohere.core.api_error import ApiError
from httpx import AsyncHTTPTransport
from httpx._client import AsyncClient
from starlette.middleware.base import BaseHTTPMiddleware
from starlette.requests import Request
from starlette.responses import Response

from backend.chat.collate import to_dict
from backend.chat.enums import StreamEvent
from backend.schemas.cohere_chat import CohereChatRequest
from backend.schemas.metrics import (
    MetricsAgent,
    MetricsData,
    MetricsMessageType,
    MetricsSignal,
    MetricsUser,
)
from backend.services.auth.utils import get_header_user_id
<<<<<<< HEAD
=======
from backend.services.generators import AsyncGeneratorContextManager
>>>>>>> b04b9d23

REPORT_ENDPOINT = os.getenv("REPORT_ENDPOINT", None)
REPORT_SECRET = os.getenv("REPORT_SECRET", None)
METRICS_LOGS_CURLS = os.getenv("METRICS_LOGS_CURLS", None)
NUM_RETRIES = 0
HEALTH_ENDPOINT = "health"
HEALTH_ENDPOINT_USER_ID = "health"

logger = logging.getLogger(__name__)


# TODO: update middleware to not have to do this mapping at all
# signals can simply specify event type
ROUTE_MAPPING: Dict[str, MetricsMessageType] = {
    # users
    "post /v1/users true": MetricsMessageType.USER_CREATED,
    "put /v1/users/:user_id true": MetricsMessageType.USER_UPDATED,
    "delete /v1/users/:user_id true": MetricsMessageType.USER_DELETED,
    # Chat
    "post /v1/chat-stream true": MetricsMessageType.CHAT_API_SUCCESS,
    "post /v1/chat-stream false": MetricsMessageType.CHAT_API_FAIL,
    "post co.chat true": MetricsMessageType.CHAT_API_SUCCESS,
    "post co.chat false": MetricsMessageType.CHAT_API_FAIL,
    # Rerank
    "post co.rerank true": MetricsMessageType.RERANK_API_SUCCESS,
    "post co.rerank false": MetricsMessageType.RERANK_API_FAIL,
    # agents
    "post /v1/agents true": MetricsMessageType.ASSISTANT_CREATED,
    "delete /v1/agents/:agent_id true": MetricsMessageType.ASSISTANT_DELETED,
    "put /v1/agents/:agent_id true": MetricsMessageType.ASSISTANT_UPDATED,
    "get /v1/agents/:agent_id true": MetricsMessageType.ASSISTANT_ACCESSED,
}


def event_name_of(
    method: str, endpoint_name: str, is_success: bool
) -> MetricsMessageType:
    key = f"{method} {endpoint_name} {is_success}"
    key = key.lower()
    if key in ROUTE_MAPPING:
        return ROUTE_MAPPING[key]
    return MetricsMessageType.UNKNOWN_SIGNAL


class MetricsMiddleware(BaseHTTPMiddleware):
    async def dispatch(self, request: Request, call_next: Callable):
        request.state.trace_id = str(uuid.uuid4())
        request.state.agent = None
        request.state.user = None

        start_time = time.perf_counter()
        response = await call_next(request)
        duration_ms = time.perf_counter() - start_time

        data = self.get_event_data(request.scope, response, request, duration_ms)
        await run_loop(data)
        return response

    def get_event_data(self, scope, response, request, duration_ms) -> MetricsData:
        data = {}
        if scope["type"] != "http":
            return None
        method = self.get_method(scope)
        endpoint_name = self.get_endpoint_name(scope, request)
        is_success = self.get_success(response)
        message_type = event_name_of(method, endpoint_name, is_success)

        if message_type == MetricsMessageType.UNKNOWN_SIGNAL:
            logger.warning(
                f"cannot determine message type: {endpoint_name} | {method} | {is_success}"
            )
            return None

        try:
            user_id = get_header_user_id(request)
        except:
            logger.warning(f"Failed to get user id - {endpoint_name}")
            return None

        agent = self.get_agent(request)
        agent_id = agent.id if agent else None
        user = self.get_user(request)
        object_ids = self.get_object_ids(request)
        event_id = str(uuid.uuid4())

        return MetricsData(
            id=event_id,
            user_id=user_id,
            user=user,
            message_type=message_type,
            trace_id=request.state.trace_id,
            object_ids=object_ids,
            assistant=agent,
            assistant_id=agent_id,
            duration_ms=duration_ms,
        )

    def get_method(self, scope: dict) -> str:
        try:
            return scope["method"].lower()
        except KeyError:
            return "unknown"
        except Exception as e:
            logger.warning(f"Failed to get method:  {e}")
            return "unknown"

    def get_endpoint_name(self, scope: dict, request: Request) -> str:
        try:
            path = scope["path"]
            # Replace path parameters with their names
            for key, value in request.path_params.items():
                path = path.replace(value, f":{key}")

            path = path[:-1] if path.endswith("/") else path
            return path.lower()
        except KeyError:
            return "unknown"
        except Exception as e:
            logger.warning(f"Failed to get endpoint name: {e}")
            return "unknown"

    def get_success(self, response: Response) -> bool:
        try:
            return 200 <= response.status_code < 300
        except Exception as e:
            logger.warning(f"Failed to get success: {e}")
            return False

    def get_user_id(self, request: Request) -> Union[str, None]:
        try:
            user_id = request.headers.get("User-Id", None)

            if not user_id:
                user_id = (
                    request.state.user.id
                    if hasattr(request.state, "user") and request.state.user
                    else None
                )

            # Health check does not have a user id - use a placeholder
            if not user_id and HEALTH_ENDPOINT in request.url.path:
                return HEALTH_ENDPOINT_USER_ID

            return user_id
        except Exception as e:
            logger.warning(f"Failed to get user id: {e}")
            return None

    def get_user(self, request: Request) -> Union[MetricsUser, None]:
        if not hasattr(request.state, "user") or not request.state.user:
            return None

        try:
            return MetricsUser(
                id=request.state.user.id,
                fullname=request.state.user.fullname,
                email=request.state.user.email,
            )
        except Exception as e:
            logger.warning(f"Failed to get user: {e}")
            return None

    def get_object_ids(self, request: Request) -> Dict[str, str]:
        object_ids = {}
        try:
            for key, value in request.path_params.items():
                object_ids[key] = value

            for key, value in request.query_params.items():
                object_ids[key] = value

            return object_ids
        except Exception as e:
            logger.warning(f"Failed to get object ids: {e}")
            return {}

    def get_agent(self, request: Request) -> Union[MetricsAgent, None]:
        if not hasattr(request.state, "agent") or not request.state.agent:
            return None
        return request.state.agent


async def report_metrics(data: MetricsData | None) -> None:
    if not data:
        raise ValueError("No metrics data to report")

    data = attach_secret(data)
    signal = MetricsSignal(signal=data)
    if METRICS_LOGS_CURLS == "true":
        log_signal_curl(signal)

    if not REPORT_SECRET:
        logger.error("No report secret set")
        return

    if not REPORT_ENDPOINT:
        logger.error("No report endpoint set")
        return

    if not isinstance(signal, dict):
        signal = to_dict(signal)
    transport = AsyncHTTPTransport(retries=NUM_RETRIES)
    try:
        async with AsyncClient(transport=transport) as client:
            await client.post(REPORT_ENDPOINT, json=signal)
    except Exception as e:
        logger.error(f"Failed to report metrics: {e}")


def attach_secret(data: MetricsData) -> MetricsData:
    if not REPORT_SECRET:
        return data
    data.secret = REPORT_SECRET
    return data


# TODO: remove the logging once metrics are configured correctly
def log_signal_curl(signal: MetricsSignal) -> None:
    s = to_dict(signal)
    s["signal"]["secret"] = "'$SECRET'"
    json_signal = json.dumps(s)
    # just general curl commands to test the endpoint for now
    logger.info(
        f"\n\ncurl -X POST -H \"Content-Type: application/json\" -d '{json_signal}' $ENDPOINT\n\n"
    )


async def run_loop(metrics_data: MetricsData) -> None:
    async def task_exception_handler(task: asyncio.Task):
        try:
            await task
        except Exception as e:
            logger.error(f"Failed to execute report_metrics task: {e}")

    try:
        loop = asyncio.get_running_loop()
    except RuntimeError:
        loop = asyncio.new_event_loop()
        asyncio.set_event_loop(loop)

    task = loop.create_task(report_metrics(metrics_data))

    async def callback_wrapper():
        await task_exception_handler(task)

    loop.create_task(callback_wrapper())


# DECORATORS
def collect_metrics_chat(func: Callable) -> Callable:
    @wraps(func)
    async def wrapper(self, chat_request: CohereChatRequest, **kwargs: Any) -> Any:
        start_time = time.perf_counter()
        metrics_data = initialize_sdk_metrics_data("chat", chat_request, **kwargs)

        response_dict = {}
        try:
            response = func(self, chat_request, **kwargs)
            response_dict = to_dict(response)
        except Exception as e:
            metrics_data = handle_error(metrics_data, e)
            logger.warning(f"error logging metrics during stream: {e}")
        finally:
            (
                metrics_data.input_tokens,
                metrics_data.output_tokens,
            ) = get_input_output_tokens(response_dict)
            metrics_data.duration_ms = time.perf_counter() - start_time
            await run_loop(metrics_data)

            return response_dict

    return wrapper


def collect_metrics_chat_stream(func: Callable) -> Callable:
    @wraps(func)
    async def wrapper(self, chat_request: CohereChatRequest, **kwargs: Any) -> Any:
        start_time = time.perf_counter()
        metrics_data, kwargs = initialize_sdk_metrics_data(
            "chat", chat_request, **kwargs
        )

        stream = func(self, chat_request, **kwargs)

        try:
<<<<<<< HEAD
            async for event in stream:
                event_dict = to_dict(event)
=======
            async with AsyncGeneratorContextManager(stream) as stream:
                async for event in stream:
                    event_dict = to_dict(event)
>>>>>>> b04b9d23

                    if is_event_end_with_error(event_dict):
                        metrics_data.success = False
                        metrics_data.error = event_dict.get("error")

<<<<<<< HEAD
                if event_dict.get("event_type") == StreamEvent.STREAM_END:
                    (
                        metrics_data.input_nb_tokens,
                        metrics_data.output_nb_tokens,
                    ) = get_input_output_tokens(event_dict.get("response"))
=======
                    if event_dict.get("event_type") == StreamEvent.STREAM_END:
                        (
                            metrics_data.input_nb_tokens,
                            metrics_data.output_nb_tokens,
                        ) = get_input_output_tokens(event_dict.get("response"))
>>>>>>> b04b9d23

                    yield event_dict
        except Exception as e:
            metrics_data = handle_error(metrics_data, e)
            logger.warning(f"error logging metrics during stream: {e}")
        finally:
            metrics_data.duration_ms = time.perf_counter() - start_time
            await run_loop(metrics_data)

    return wrapper


def collect_metrics_rerank(func: Callable) -> Callable:
    @wraps(func)
    async def wrapper(
        self, query: str, documents: Dict[str, Any], **kwargs: Any
    ) -> Any:
        start_time = time.perf_counter()
        metrics_data, kwargs = initialize_sdk_metrics_data("rerank", None, **kwargs)

        response_dict = {}
        try:
            response = await func(self, query, documents, **kwargs)
            response_dict = to_dict(response)
            metrics_data.search_units = get_search_units(response_dict)
        except Exception as e:
            metrics_data = handle_error(metrics_data, e)
            logger.warning(f"error logging metrics during stream: {e}")
        finally:
            metrics_data.duration_ms = time.perf_counter() - start_time
            await run_loop(metrics_data)
            return response_dict

    return wrapper


def initialize_sdk_metrics_data(
    func_name: str, chat_request: CohereChatRequest, **kwargs: Any
) -> tuple[MetricsData, Any]:

    method = "POST"
    endpoint_name = f"co.{func_name}"
    is_success = True
    message_type = event_name_of(method, endpoint_name, is_success)

    return (
        MetricsData(
            id=str(uuid.uuid4()),
            message_type=message_type,
<<<<<<< HEAD
            trace_id=kwargs.pop("trace_id", None),
            user_id=kwargs.pop("user_id", None),
            assistant_id=kwargs.pop("agent_id", None),
=======
            trace_id=kwargs.get("trace_id", None),
            user_id=kwargs.get("user_id", None),
            assistant_id=kwargs.get("agent_id", None),
>>>>>>> b04b9d23
            model=chat_request.model if chat_request else None,
        ),
        kwargs,
    )


def get_input_output_tokens(response_dict: dict) -> tuple[int, int]:
    if response_dict is None:
        return None, None

    input_tokens = (
        response_dict.get("meta", {}).get("billed_units", {}).get("input_tokens")
    )
    output_tokens = (
        response_dict.get("meta", {}).get("billed_units", {}).get("output_tokens")
    )
    return input_tokens, output_tokens


def get_search_units(response_dict: dict) -> int:
    return response_dict.get("meta", {}).get("billed_units", {}).get("search_units")


def is_event_end_with_error(event_dict: dict) -> bool:
    return (
        event_dict.get("event_type") == StreamEvent.STREAM_END
        and event_dict.get("finish_reason") != "COMPLETE"
        and event_dict.get("finish_reason") != "MAX_TOKENS"
    )


def handle_error(metrics_data: MetricsData, e: Exception) -> None:
    metrics_data.success = False
    metrics_data.error = str(e)
    if isinstance(e, ApiError):
        metrics_data.status_code = e.status_code
    return metrics_data<|MERGE_RESOLUTION|>--- conflicted
+++ resolved
@@ -25,10 +25,7 @@
     MetricsUser,
 )
 from backend.services.auth.utils import get_header_user_id
-<<<<<<< HEAD
-=======
 from backend.services.generators import AsyncGeneratorContextManager
->>>>>>> b04b9d23
 
 REPORT_ENDPOINT = os.getenv("REPORT_ENDPOINT", None)
 REPORT_SECRET = os.getenv("REPORT_SECRET", None)
@@ -315,32 +312,19 @@
         stream = func(self, chat_request, **kwargs)
 
         try:
-<<<<<<< HEAD
-            async for event in stream:
-                event_dict = to_dict(event)
-=======
             async with AsyncGeneratorContextManager(stream) as stream:
                 async for event in stream:
                     event_dict = to_dict(event)
->>>>>>> b04b9d23
 
                     if is_event_end_with_error(event_dict):
                         metrics_data.success = False
                         metrics_data.error = event_dict.get("error")
 
-<<<<<<< HEAD
-                if event_dict.get("event_type") == StreamEvent.STREAM_END:
-                    (
-                        metrics_data.input_nb_tokens,
-                        metrics_data.output_nb_tokens,
-                    ) = get_input_output_tokens(event_dict.get("response"))
-=======
                     if event_dict.get("event_type") == StreamEvent.STREAM_END:
                         (
                             metrics_data.input_nb_tokens,
                             metrics_data.output_nb_tokens,
                         ) = get_input_output_tokens(event_dict.get("response"))
->>>>>>> b04b9d23
 
                     yield event_dict
         except Exception as e:
@@ -390,15 +374,9 @@
         MetricsData(
             id=str(uuid.uuid4()),
             message_type=message_type,
-<<<<<<< HEAD
-            trace_id=kwargs.pop("trace_id", None),
-            user_id=kwargs.pop("user_id", None),
-            assistant_id=kwargs.pop("agent_id", None),
-=======
             trace_id=kwargs.get("trace_id", None),
             user_id=kwargs.get("user_id", None),
             assistant_id=kwargs.get("agent_id", None),
->>>>>>> b04b9d23
             model=chat_request.model if chat_request else None,
         ),
         kwargs,

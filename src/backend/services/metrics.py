--- conflicted
+++ resolved
@@ -42,13 +42,6 @@
 
 class MetricsMiddleware(BaseHTTPMiddleware):
     async def dispatch(self, request: Request, call_next: Callable):
-<<<<<<< HEAD
-        if not REPORT_SECRET:
-            logger.warning("[Metrics] No report secret set.")
-        if not REPORT_ENDPOINT:
-            logger.warning("[Metrics] No report endpoint set.")
-=======
->>>>>>> b3eaad7d
 
         self.confirm_env()
         self.init_req_state(request)
@@ -70,9 +63,9 @@
 
     def confirm_env(self):
         if not REPORT_SECRET:
-            logger.warning("No report secret set")
+            logger.warning("[Metrics] No report secret set")
         if not REPORT_ENDPOINT:
-            logger.warning("No report endpoint set")
+            logger.warning("[Metrics] No report endpoint set")
 
     def send_signal(
         self, request: Request, response: Response, duration_ms: float
@@ -92,14 +85,6 @@
         message_type = request.state.event_type
         if not message_type:
             return None
-<<<<<<< HEAD
-        try:
-            user_id = get_header_user_id(request)
-        except:
-            logger.warning(f"[Metrics] No user id in request")
-            return None
-=======
->>>>>>> b3eaad7d
 
         user = self.get_user(request)
         # when user is created, user_id is not in the header
@@ -129,32 +114,9 @@
             signal = MetricsSignal(signal=data)
             return signal
         except Exception as e:
-            logger.warning(f"[Metrics] Error processing event data: {e}")
-            return None
-
-<<<<<<< HEAD
-    def get_user_id(self, request: Request) -> Union[str, None]:
-        try:
-            user_id = request.headers.get("User-Id", None)
-
-            if not user_id:
-                user_id = (
-                    request.state.user.id
-                    if hasattr(request.state, "user") and request.state.user
-                    else None
-                )
-
-            # Health check does not have a user id - use a placeholder
-            if not user_id and HEALTH_ENDPOINT in request.url.path:
-                return HEALTH_ENDPOINT_USER_ID
-
-            return user_id
-        except Exception as e:
-            logger.warning(f"[Metrics] No user id in request: {e}")
-            return None
-
-=======
->>>>>>> b3eaad7d
+            logger.warning(f"[Metrics] Failed to process event data: {e}")
+            return None
+
     def get_user(self, request: Request) -> Union[MetricsUser, None]:
         if not hasattr(request.state, "user") or not request.state.user:
             return None
@@ -169,32 +131,11 @@
             logger.warning(f"[Metrics] Error getting user: {e}")
             return None
 
-<<<<<<< HEAD
-    def get_object_ids(self, request: Request) -> Dict[str, str]:
-        object_ids = {}
-        try:
-            for key, value in request.path_params.items():
-                object_ids[key] = value
-
-            for key, value in request.query_params.items():
-                object_ids[key] = value
-
-            return object_ids
-        except Exception as e:
-            logger.warning(f"[Metrics] Error requesting object IDs: {e}")
-            return {}
-
-    def get_agent(self, request: Request) -> Union[MetricsAgent, None]:
-        if not hasattr(request.state, "agent") or not request.state.agent:
-            return None
-        return request.state.agent
-=======
     def attach_secret(self, data: MetricsData) -> MetricsData:
         if not REPORT_SECRET:
             return data
         data.secret = REPORT_SECRET
         return data
->>>>>>> b3eaad7d
 
 
 async def report_metrics(signal: MetricsSignal) -> None:
@@ -297,15 +238,10 @@
         asyncio.create_task(report_metrics(signal))
 
     except Exception as e:
-<<<<<<< HEAD
-        logger.warning(f"[Metrics] Error preprocessing event data: {e}")
-        return None
-=======
-        logger.error(f"Failed to report streaming event: {e}")
+        logger.error(f"[Metrics] Error preprocessing event data: {e}")
 
 
 def get_agent(request: Request) -> Union[MetricsAgent, None]:
     if not hasattr(request.state, "agent") or not request.state.agent:
         return None
-    return request.state.agent
->>>>>>> b3eaad7d
+    return request.state.agent
--- conflicted
+++ resolved
@@ -125,23 +125,6 @@
             logger.warning(f"[Metrics] Failed to process event data: {e}")
             return None
 
-<<<<<<< HEAD
-=======
-    def _get_user(self, request: Request) -> Union[MetricsUser, None]:
-        if not hasattr(request.state, "user") or not request.state.user:
-            return None
-
-        try:
-            return MetricsUser(
-                id=request.state.user.id,
-                fullname=request.state.user.fullname,
-                email=request.state.user.email,
-            )
-        except Exception as e:
-            logger.warning(f"[Metrics] Error getting user: {e}")
-            return None
-
->>>>>>> 37faef76
     def _attach_secret(self, data: MetricsData) -> MetricsData:
         if not REPORT_SECRET:
             return data

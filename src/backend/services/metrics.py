--- conflicted
+++ resolved
@@ -349,11 +349,6 @@
         except Exception as e:
             logger.error(f"Failed to report streaming event: {e}")
 
-<<<<<<< HEAD
-    except Exception as e:
-        logger.error(f"[Metrics] Error preprocessing event data: {e}")
-=======
->>>>>>> 0f0acdf6
 
 class RerankMetricsHelper:
     # DO NOT THROW EXPCEPTIONS IN THIS FUNCTION
@@ -396,11 +391,10 @@
                 timestamp=time.time(),
                 duration_ms=duration_ms,
             )
-
             signal = MetricsSignal(signal=metrics_data)
             asyncio.create_task(report_metrics(signal))
         except Exception as e:
-            logger.error(f"Failed to report rerank metrics: {e}")
+            logger.error(f"[Metrics] Error reporting rerank metrics: {e}")
 
     @staticmethod
     def report_rerank_failed_metrics(

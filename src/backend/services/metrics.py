--- conflicted
+++ resolved
@@ -25,11 +25,7 @@
     MetricsSignal,
 )
 from backend.services.context import get_context
-<<<<<<< HEAD
 from backend.services.logger.utils import LoggerFactory
-=======
-from backend.services.logger.utils import logger
->>>>>>> 6521f6ff
 
 REPORT_ENDPOINT = os.getenv("REPORT_ENDPOINT", None)
 REPORT_SECRET = os.getenv("REPORT_SECRET", None)
@@ -115,17 +111,11 @@
     def _send_signal(
         self, request: Request, response: Response, duration_ms: float, ctx: Context
     ) -> None:
-<<<<<<< HEAD
-        signal = self._get_event_signal(request, response, duration_ms, ctx)
-        if ctx.get_event_type() and signal:
-            response.background = BackgroundTask(report_metrics, signal, ctx)
-=======
         signal = self._get_event_signal(request, duration_ms, ctx)
         event_type = ctx.get_event_type()
         if self._should_send_signal(signal, event_type, response):
             # signal is being checked in the condition above
-            response.background = BackgroundTask(report_metrics, signal)  # type: ignore
->>>>>>> 6521f6ff
+            response.background = BackgroundTask(report_metrics, signal, ctx)  # type: ignore
 
     def _get_event_signal(
         self, request: Request, duration_ms: float, ctx: Context

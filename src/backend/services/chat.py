--- conflicted
+++ resolved
@@ -8,6 +8,7 @@
 from fastapi.encoders import jsonable_encoder
 from langchain_core.agents import AgentActionMessageLog
 from langchain_core.runnables.utils import AddableDict
+from starlette.exceptions import HTTPException
 from pydantic import ValidationError
 
 from backend.chat.collate import to_dict
@@ -94,17 +95,7 @@
 
     if agent_id is not None:
         agent = agent_crud.get_agent_by_id(session, agent_id)
-
-        # TODO: @Scott Validation error still needs to be fixed here
-        # ROD: error count: <built-in method error_count of pydantic_core._pydantic_core.ValidationError object at 0xffff703f08b0>
-
-        try:
-            add_agent_to_request_state(request, agent)
-        except ValidationError as exc:
-            print(f"Validation error count: {exc.error_count()}")
-            for err in exc.errors():
-                print(f"ROD: error: {repr(err)}")
-
+        add_agent_to_request_state(request, agent)
         if agent is None:
             raise HTTPException(
                 status_code=404, detail=f"Agent with ID {agent_id} not found."
@@ -127,11 +118,8 @@
                 session, agent, deployment_name
             ).deployment_config
 
-<<<<<<< HEAD
         # TODO Eugene: refactor this to use the DB Tools when ready
         tool_names = [tool.name for tool in chat_request.tools]
-=======
->>>>>>> 16c780be
         if chat_request.tools:
             for tool in chat_request.tools:
                 if tool.name not in agent.tools:

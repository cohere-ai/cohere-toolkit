import json
<<<<<<< HEAD
import logging
from copy import deepcopy
=======
>>>>>>> 7db9a4a0
from typing import Any, AsyncGenerator, Generator, List, Union
from uuid import uuid4

from cohere.types import StreamedChatResponse
from fastapi import Depends, HTTPException, Request
from fastapi.encoders import jsonable_encoder
from langchain_core.agents import AgentActionMessageLog
from langchain_core.runnables.utils import AddableDict
from pydantic import ValidationError

from backend.chat.collate import to_dict
from backend.chat.enums import StreamEvent
from backend.config.tools import AVAILABLE_TOOLS
from backend.crud import agent as agent_crud
from backend.crud import conversation as conversation_crud
from backend.crud import file as file_crud
from backend.crud import message as message_crud
from backend.crud import tool_call as tool_call_crud
from backend.database_models.citation import Citation
from backend.database_models.conversation import Conversation
from backend.database_models.database import DBSessionDep
from backend.database_models.document import Document
from backend.database_models.message import (
    Message,
    MessageAgent,
    MessageFileAssociation,
)
from backend.database_models.tool_call import ToolCall as ToolCallModel
from backend.schemas.agent import Agent
from backend.schemas.chat import (
    BaseChatRequest,
    ChatMessage,
    ChatResponseEvent,
    ChatRole,
    NonStreamedChatResponse,
    StreamCitationGeneration,
    StreamEnd,
    StreamEventType,
    StreamSearchQueriesGeneration,
    StreamSearchResults,
    StreamStart,
    StreamTextGeneration,
    StreamToolCallsChunk,
    StreamToolCallsGeneration,
    StreamToolInput,
    StreamToolResult,
    ToolInputType,
)
from backend.schemas.cohere_chat import CohereChatRequest
from backend.schemas.context import Context
from backend.schemas.conversation import UpdateConversationRequest
from backend.schemas.search_query import SearchQuery
from backend.schemas.tool import Tool, ToolCall, ToolCallDelta
from backend.services.file import get_file_service
from backend.services.generators import AsyncGeneratorContextManager


def process_chat(
    session: DBSessionDep,
    chat_request: BaseChatRequest,
    request: Request,
    ctx: Context = Context(),
) -> tuple[
    DBSessionDep, BaseChatRequest, Union[list[str], None], Message, str, str, dict
]:
    """
    Process a chat request.

    Args:
        chat_request (BaseChatRequest): Chat request data.
        session (DBSessionDep): Database session.
        request (Request): Request object.
        ctx (Context): Context object.

    Returns:
        Tuple: Tuple containing necessary data to construct the responses.
    """
    user_id = ctx.get_user_id()
    ctx.with_deployment_config()
    agent_id = ctx.get_agent_id()

    if agent_id is not None:
        agent = agent_crud.get_agent_by_id(session, agent_id)
        ctx.with_agent(agent)

        if agent is None:
            raise HTTPException(
                status_code=404, detail=f"Agent with ID {agent_id} not found."
            )

        if chat_request.tools:
            for tool in chat_request.tools:
                if tool.name not in agent.tools:
                    raise HTTPException(
                        status_code=400,
                        detail=f"Tool {tool.name} not found in agent {agent.id}",
                    )

        # Set the agent settings in the chat request
        chat_request.preamble = agent.preamble
        chat_request.tools = [Tool(name=tool) for tool in agent.tools]
        # NOTE TEMPORARY: we do not set a the model for now and just use the default model
        chat_request.model = None
        # chat_request.model = agent.model

    should_store = chat_request.chat_history is None and not is_custom_tool_call(
        chat_request
    )
    conversation = get_or_create_conversation(
        session, chat_request, user_id, should_store, agent_id, chat_request.message
    )

    ctx.with_conversation_id(conversation.id)

    # Get position to put next message in
    next_message_position = get_next_message_position(conversation)
    user_message = create_message(
        session,
        chat_request,
        conversation.id,
        user_id,
        next_message_position,
        chat_request.message,
        MessageAgent.USER,
        should_store,
        id=str(uuid4()),
    )
    chatbot_message = create_message(
        session,
        chat_request,
        conversation.id,
        user_id,
        next_message_position,
        "",
        MessageAgent.CHATBOT,
        False,
        id=str(uuid4()),
    )

    file_paths = None
    if isinstance(chat_request, CohereChatRequest):
        file_paths = handle_file_retrieval(session, user_id, chat_request.file_ids)
        if should_store:
            attach_files_to_messages(
                session,
                user_id,
                user_message.id,
                chat_request.file_ids,
            )

    chat_history = create_chat_history(
        conversation, next_message_position, chat_request
    )

    # co.chat expects either chat_history or conversation_id, not both
    chat_request.chat_history = chat_history
    chat_request.conversation_id = ""

    tools = chat_request.tools
    managed_tools = (
        len([tool.name for tool in tools if tool.name in AVAILABLE_TOOLS]) > 0
    )

    return (
        session,
        chat_request,
        file_paths,
        chatbot_message,
        should_store,
        managed_tools,
        next_message_position,
        ctx,
    )


def is_custom_tool_call(chat_response: BaseChatRequest) -> bool:
    """
    Check if the chat request is called with custom tools

    Args:
        chat_response (BaseChatRequest): Chat request data.

    Returns:
        bool: Whether the chat request is called with custom tools.
    """
    if chat_response.tools is None or len(chat_response.tools) == 0:
        return False

    # check if any of the tools is not in the available tools
    for tool in chat_response.tools:
        if tool.name not in AVAILABLE_TOOLS:
            return True

    return False


def get_or_create_conversation(
    session: DBSessionDep,
    chat_request: BaseChatRequest,
    user_id: str,
    should_store: bool,
    agent_id: str | None = None,
    user_message: str = "",
) -> Conversation:
    """
    Gets or creates a Conversation based on the chat request.

    Args:
        session (DBSessionDep): Database session.
        chat_request (BaseChatRequest): Chat request data.
        user_id (str): User ID.
        should_store (bool): Whether to store the conversation in the database.

    Returns:
        Conversation: Conversation object.
    """
    conversation_id = chat_request.conversation_id or ""
    conversation = conversation_crud.get_conversation(session, conversation_id, user_id)

    if conversation is None:
        # Get the first 5 words of the user message as the title
        title = " ".join(user_message.split()[:5])

        conversation = Conversation(
            user_id=user_id,
            id=chat_request.conversation_id,
            agent_id=agent_id,
            title=title,
        )

        if should_store:
            conversation_crud.create_conversation(session, conversation)

    return conversation


def get_next_message_position(conversation: Conversation) -> int:
    """
    Gets message position to create next messages.

    Args:
        conversation (Conversation): current Conversation.

    Returns:
        int: Position to save new messages with
    """

    # Message starts the conversation
    if len(conversation.messages) == 0:
        return 0

    # Get current max position from existing Messages
    current_active_position = max(
        [message.position for message in conversation.messages if message.is_active]
    )

    return current_active_position + 1


def create_message(
    session: DBSessionDep,
    chat_request: BaseChatRequest,
    conversation_id: str,
    user_id: str,
    user_message_position: int,
    text: str | None = None,
    agent: MessageAgent = MessageAgent.USER,
    should_store: bool = True,
    id: str | None = None,
    tool_plan: str | None = None,
) -> Message:
    """
    Create a message object and store it in the database.

    Args:
        session (DBSessionDep): Database session.
        chat_request (BaseChatRequest): Chat request data.
        conversation_id (str): Conversation ID.
        user_id (str): User ID.
        user_message_position (int): User message position.
        id (str): Message ID.
        text (str): Message text.
        agent (MessageAgent): Message agent.
        should_store (bool): Whether to store the message in the database.

    Returns:
        Message: Message object.
    """
    if not id:
        id = str(uuid4())

    message = Message(
        id=id,
        user_id=user_id,
        conversation_id=conversation_id,
        text=text,
        position=user_message_position,
        is_active=True,
        agent=agent,
        tool_plan=tool_plan,
    )

    if should_store:
        return message_crud.create_message(session, message)
    return message


def handle_file_retrieval(
    session: DBSessionDep, user_id: str, file_ids: List[str] | None = None
) -> list[str] | None:
    """
    Retrieve file paths from the database.

    Args:
        session (DBSessionDep): Database session.
        user_id (str): User ID.
        file_ids (List): List of File IDs.

    Returns:
        list[str] | None: List of file paths or None.
    """
    file_paths = None
    # Use file_ids if provided
    if file_ids is not None:
        files = get_file_service().get_files_by_ids(session, file_ids, user_id)
        file_paths = [file.file_path for file in files]

    return file_paths


def attach_files_to_messages(
    session: DBSessionDep,
    user_id: str,
    message_id: str,
    file_ids: List[str] | None = None,
) -> None:
    """
    Attach Files to Message if the message file association does not exists with the file ID

    Args:
        session (DBSessionDep): Database session.
        user_id (str): User ID.
        message_id (str): Message ID to attach to if needed.
        file_ids (List): List of File IDs.

    Returns:
        None
    """
    if file_ids is not None:
        for file_id in file_ids:
            message_file_association = (
                message_crud.get_message_file_association_by_file_id(
                    session, file_id, user_id
                )
            )

            # If the file is not associated with a file yet, create the association
            if message_file_association is None:
                message_crud.create_message_file_association(
                    session,
                    MessageFileAssociation(
                        message_id=message_id, user_id=user_id, file_id=file_id
                    ),
                )


def create_chat_history(
    conversation: Conversation,
    user_message_position: int,
    chat_request: BaseChatRequest,
) -> list[ChatMessage]:
    """
    Create chat history from conversation messages or request.

    Args:
        conversation (Conversation): Conversation object.
        user_message_position (int): User message position.
        chat_request (BaseChatRequest): Chat request data.

    Returns:
        list[ChatMessage]: List of chat messages.
    """
    if chat_request.chat_history is not None:
        return chat_request.chat_history

    if conversation.messages is None:
        return []

    # Don't include the user message that was just sent
    text_messages = [
        message
        for message in conversation.messages
        if message.position < user_message_position
    ]
    return [
        ChatMessage(
            role=ChatRole(message.agent.value.upper()),
            message=message.text,
        )
        for message in text_messages
    ]


def update_conversation_after_turn(
    session: DBSessionDep,
    response_message: Message,
    conversation_id: str,
    final_message_text: str,
    user_id: str,
) -> None:
    """
    After the last message in a conversation, updates the conversation description with that message's text

    Args:
        session (DBSessionDep): Database session.
        response_message (Message): Response message object.
        conversation_id (str): Conversation ID.
        final_message_text (str): Final message text.
    """
    message_crud.create_message(session, response_message)

    # Update conversation description with final message
    conversation = conversation_crud.get_conversation(session, conversation_id, user_id)
    new_conversation = UpdateConversationRequest(
        description=final_message_text,
        user_id=conversation.user_id,
    )
    conversation_crud.update_conversation(session, conversation, new_conversation)


def save_tool_calls_message(
    session: DBSessionDep,
    tool_calls: List[ToolCall],
    text: str,
    user_id: str,
    position: int,
    conversation_id: str,
) -> None:
    """
    Save tool calls to the database.

    Args:
        session (DBSessionDep): Database session.
        tool_calls (List[ToolCall]): List of ToolCall objects.
        message (str): Message text.
        position (int): Message position.
    """
    # Save message to the database
    message = create_message(
        session,
        chat_request=None,
        conversation_id=conversation_id,
        user_id=user_id,
        user_message_position=position,
        text=text,
        tool_plan=text,
        agent=MessageAgent.CHATBOT,
        should_store=True,
    )

    # Save tool calls to the database
    for tool_call in tool_calls:
        tool_call = ToolCallModel(
            name=tool_call.name,
            parameters=to_dict(tool_call.parameters),
            message_id=message.id,
        )
        tool_call_crud.create_tool_call(session, tool_call)


async def generate_chat_response(
    session: DBSessionDep,
    model_deployment_stream: Generator[StreamedChatResponse, None, None],
    response_message: Message,
    should_store: bool = True,
    ctx: Context = Context(),
    **kwargs: Any,
) -> NonStreamedChatResponse:
    """
    Generate chat response from model deployment non streaming response.
    Use the stream to generate the response and all the intermediate steps, then
    return only the final step as a non-streamed response.

    Args:
        session (DBSessionDep): Database session.
        model_deployment_stream (Generator[StreamResponse, None, None]): Model deployment stream.
        response_message (Message): Response message object.
        should_store (bool): Whether to store the conversation in the database.
        ctx (Context): Context object.
        **kwargs (Any): Additional keyword arguments.

    Yields:
        bytes: Byte representation of chat response event.
    """
    stream = generate_chat_stream(
        session,
        model_deployment_stream,
        response_message,
        should_store,
        ctx,
        **kwargs,
    )

    non_streamed_chat_response = None
    async for event in stream:
        event = json.loads(event)
        if event["event"] == StreamEvent.STREAM_END:
            data = event["data"]
            response_id = ctx.get_trace_id()
            generation_id = response_message.generation_id if response_message else None

            non_streamed_chat_response = NonStreamedChatResponse(
                text=data.get("text", ""),
                response_id=response_id,
                generation_id=generation_id,
                chat_history=data.get("chat_history", []),
                finish_reason=data.get("finish_reason", ""),
                citations=data.get("citations", []),
                search_queries=data.get("search_queries", []),
                documents=data.get("documents", []),
                search_results=data.get("search_results", []),
                event_type=StreamEvent.NON_STREAMED_CHAT_RESPONSE,
                conversation_id=ctx.get_conversation_id(),
                tool_calls=data.get("tool_calls", []),
            )

    return non_streamed_chat_response


async def generate_chat_stream(
    session: DBSessionDep,
    model_deployment_stream: AsyncGenerator[Any, Any],
    response_message: Message,
    should_store: bool = True,
    ctx: Context = Context(),
    **kwargs: Any,
) -> AsyncGenerator[Any, Any]:
    """
    Generate chat stream from model deployment stream.

    Args:
        session (DBSessionDep): Database session.
        model_deployment_stream (AsyncGenerator[Any, Any]): Model deployment stream.
        response_message (Message): Response message object.
        conversation_id (str): Conversation ID.
        user_id (str): User ID.
        should_store (bool): Whether to store the conversation in the database.
        ctx (Context): Context object.
        **kwargs (Any): Additional keyword arguments.

    Yields:
        bytes: Byte representation of chat response event.
    """
    conversation_id = ctx.get_conversation_id()
    user_id = ctx.get_user_id()

    stream_end_data = {
        "conversation_id": conversation_id,
        "response_id": ctx.get_trace_id(),
        "text": "",
        "citations": [],
        "documents": [],
        "search_results": [],
        "search_queries": [],
        "tool_calls": [],
        "tool_results": [],
    }

    # Map the user facing document_ids field returned from model to storage ID for document model
    document_ids_to_document = {}

    stream_event = None
    async for event in model_deployment_stream:
        (
            stream_event,
            stream_end_data,
            response_message,
            document_ids_to_document,
        ) = handle_stream_event(
            event,
            conversation_id,
            stream_end_data,
            response_message,
            document_ids_to_document,
            session=session,
            should_store=should_store,
            user_id=user_id,
            next_message_position=kwargs.get("next_message_position", 0),
        )

        yield json.dumps(
            jsonable_encoder(
                ChatResponseEvent(
                    event=stream_event.event_type.value,
                    data=stream_event,
                )
            )
        )

    if should_store:
        update_conversation_after_turn(
            session, response_message, conversation_id, stream_end_data["text"], user_id
        )


def handle_stream_event(
    event: dict[str, Any],
    conversation_id: str,
    stream_end_data: dict[str, Any],
    response_message: Message,
    document_ids_to_document: dict[str, Document] = {},
    session: DBSessionDep = None,
    should_store: bool = True,
    user_id: str = "",
    next_message_position: int = 0,
) -> tuple[StreamEventType, dict[str, Any], Message, dict[str, Document]]:
    handlers = {
        StreamEvent.STREAM_START: handle_stream_start,
        StreamEvent.TEXT_GENERATION: handle_stream_text_generation,
        StreamEvent.SEARCH_RESULTS: handle_stream_search_results,
        StreamEvent.SEARCH_QUERIES_GENERATION: handle_stream_search_queries_generation,
        StreamEvent.TOOL_CALLS_GENERATION: handle_stream_tool_calls_generation,
        StreamEvent.CITATION_GENERATION: handle_stream_citation_generation,
        StreamEvent.TOOL_CALLS_CHUNK: handle_stream_tool_calls_chunk,
        StreamEvent.STREAM_END: handle_stream_end,
    }
    event_type = event["event_type"]

    if event_type not in handlers.keys():
        logger.warning(
            event=f"[Chat] Error handling stream event: Event type {event_type} not supported"
        )
        return None, stream_end_data, response_message, document_ids_to_document

    return handlers[event_type](
        event,
        conversation_id,
        stream_end_data,
        response_message,
        document_ids_to_document,
        session=session,
        should_store=should_store,
        user_id=user_id,
        next_message_position=next_message_position,
    )


def handle_stream_start(
    event: dict[str, Any],
    conversation_id: str,
    stream_end_data: dict[str, Any],
    response_message: Message,
    document_ids_to_document: dict[str, Document],
    **kwargs: Any,
) -> tuple[StreamStart, dict[str, Any], Message, dict[str, Document]]:
    event["conversation_id"] = conversation_id
    stream_event = StreamStart.model_validate(event)
    if response_message:
        response_message.generation_id = event["generation_id"]
    stream_end_data["generation_id"] = event["generation_id"]
    return stream_event, stream_end_data, response_message, document_ids_to_document


def handle_stream_text_generation(
    event: dict[str, Any],
    _: str,
    stream_end_data: dict[str, Any],
    response_message: Message,
    document_ids_to_document: dict[str, Document],
    **kwargs: Any,
) -> tuple[StreamTextGeneration, dict[str, Any], Message, dict[str, Document]]:
    stream_end_data["text"] += event["text"]
    stream_event = StreamTextGeneration.model_validate(event)
    return stream_event, stream_end_data, response_message, document_ids_to_document


def handle_stream_search_results(
    event: dict[str, Any],
    _: str,
    stream_end_data: dict[str, Any],
    response_message: Message,
    document_ids_to_document: dict[str, Document],
    **kwargs: Any,
) -> tuple[StreamSearchResults, dict[str, Any], Message, dict[str, Document]]:
    for document in event["documents"]:
        storage_document = Document(
            document_id=document.get("id", ""),
            text=document.get("text", ""),
            title=document.get("title", ""),
            url=document.get("url", ""),
            tool_name=document.get("tool_name", ""),
            # all document fields except for id, tool_name and text
            fields={
                k: v
                for k, v in document.items()
                if k not in ["id", "tool_name", "text"]
            },
            user_id=response_message.user_id,
            conversation_id=response_message.conversation_id,
            message_id=response_message.id,
        )
        document_ids_to_document[document["id"]] = storage_document

    documents = list(document_ids_to_document.values())
    response_message.documents = documents

    stream_end_data["documents"].extend(documents)
    if "search_results" not in event or event["search_results"] is None:
        event["search_results"] = []

    stream_event = StreamSearchResults(
        **event
        | {
            "documents": documents,
            "search_results": event["search_results"],
        },
    )
    stream_end_data["search_results"].extend(event["search_results"])
    return stream_event, stream_end_data, response_message, document_ids_to_document


def handle_stream_search_queries_generation(
    event: dict[str, Any],
    _: str,
    stream_end_data: dict[str, Any],
    response_message: Message,
    document_ids_to_document: dict[str, Document],
    **kwargs: Any,
) -> tuple[StreamSearchQueriesGeneration, dict[str, Any], Message, dict[str, Document]]:
    search_queries = []
    for search_query in event["search_queries"]:
        search_queries.append(
            SearchQuery(
                text=search_query.get("text", ""),
                generation_id=search_query.get("generation_id", ""),
            )
        )
    stream_event = StreamSearchQueriesGeneration(
        **event | {"search_queries": search_queries}
    )
    stream_end_data["search_queries"] = search_queries
    return stream_event, stream_end_data, response_message, document_ids_to_document


def handle_stream_tool_calls_generation(
    event: dict[str, Any],
    conversation_id: str,
    stream_end_data: dict[str, Any],
    response_message: Message,
    document_ids_to_document: dict[str, Document],
    session: DBSessionDep,
    should_store: bool,
    user_id: str,
    next_message_position: int,
) -> tuple[StreamToolCallsGeneration, dict[str, Any], Message, dict[str, Document]]:
    tool_calls = []
    tool_calls_event = event.get("tool_calls", [])
    for tool_call in tool_calls_event:
        tool_calls.append(
            ToolCall(
                name=tool_call.get("name"),
                parameters=tool_call.get("parameters"),
            )
        )
    stream_event = StreamToolCallsGeneration(**event | {"tool_calls": tool_calls})
    stream_end_data["tool_calls"].extend(tool_calls)

    if should_store:
        save_tool_calls_message(
            session,
            tool_calls,
            event.get("text", ""),
            user_id,
            next_message_position,
            conversation_id,
        )

    return stream_event, stream_end_data, response_message, document_ids_to_document


def handle_stream_citation_generation(
    event: dict[str, Any],
    _: str,
    stream_end_data: dict[str, Any],
    response_message: Message,
    document_ids_to_document: dict[str, Document],
    **kwargs: Any,
) -> tuple[StreamCitationGeneration, dict[str, Any], Message, dict[str, Document]]:
    citations = []
    for event_citation in event["citations"]:
        citation = Citation(
            text=event_citation.get("text"),
            user_id=response_message.user_id,
            start=event_citation.get("start"),
            end=event_citation.get("end"),
        )

        document_ids = event_citation.get("document_ids")
        for document_id in document_ids:
            document = document_ids_to_document.get(document_id, None)
            if document is not None:
                citation.documents.append(document)

        # Populates CitationDocuments table
        citations.append(citation)
    stream_event = StreamCitationGeneration(**event | {"citations": citations})
    stream_end_data["citations"].extend(citations)
    return stream_event, stream_end_data, response_message, document_ids_to_document


def handle_stream_tool_calls_chunk(
    event: dict[str, Any],
    _: str,
    stream_end_data: dict[str, Any],
    response_message: Message,
    document_ids_to_document: dict[str, Document],
    **kwargs: Any,
) -> tuple[StreamToolCallsChunk, dict[str, Any], Message, dict[str, Document]]:
    event["text"] = event.get("text", "")
    tool_call_delta = event.get("tool_call_delta", None)
    if tool_call_delta:
        tool_call = ToolCallDelta(
            name=tool_call_delta.get("name"),
            index=tool_call_delta.get("index"),
            parameters=tool_call_delta.get("parameters"),
        )
        event["tool_call_delta"] = tool_call

    stream_event = StreamToolCallsChunk.model_validate(event)
    return stream_event, stream_end_data, response_message, document_ids_to_document


def handle_stream_end(
    event: dict[str, Any],
    _: str,
    stream_end_data: dict[str, Any],
    response_message: Message,
    document_ids_to_document: dict[str, Document],
    **kwargs: Any,
) -> tuple[StreamEnd, dict[str, Any], Message, dict[str, Document]]:
    if response_message:
        response_message.citations = stream_end_data["citations"]
        response_message.text = stream_end_data["text"]

    stream_end_data["chat_history"] = (
        to_dict(event).get("response", {}).get("chat_history", [])
    )
    stream_end = StreamEnd.model_validate(event | stream_end_data)
    stream_event = stream_end
    return stream_event, stream_end_data, response_message, document_ids_to_document


def generate_langchain_chat_stream(
    session: DBSessionDep,
    model_deployment_stream: Generator[Any, None, None],
    response_message: Message,
    conversation_id: str,
    user_id: str,
    should_store: bool,
    **kwargs: Any,
):
    final_message_text = ""

    # send stream start event
    yield json.dumps(
        jsonable_encoder(
            ChatResponseEvent(
                event=StreamEvent.STREAM_START,
                data=StreamStart(
                    conversation_id=conversation_id,
                ),
            )
        )
    )
    for event in model_deployment_stream:
        stream_event = None
        if isinstance(event, AddableDict):
            # Generate tool queries
            if event.get("actions"):
                actions = [
                    action
                    for action in event.get("actions", [])
                    if isinstance(action, AgentActionMessageLog)
                ]
                for action in actions:
                    tool_name = action.tool

                    tool_input = ""
                    if isinstance(action.tool_input, str):
                        tool_input = action.tool_input
                    elif isinstance(action.tool_input, dict):
                        tool_input = "".join(
                            [str(val) for val in action.tool_input.values()]
                        )
                    content = (
                        action.message_log[0].content
                        if len(action.message_log) > 0
                        and isinstance(action.message_log[0].content, str)
                        else ""
                    )
                    # only take the first part of content before the newline
                    content = content.split("\n")[0]

                    # shape: "Plan: I will search for tips on writing an essay and fun facts about the Roman Empire. I will then write an answer using the information I find.\nAction: ```json\n[\n    {\n        \"tool_name\": \"internet_search\",\n        \"parameters\": {\n            \"query\": \"tips for writing an essay\"\n        }\n    },\n    {\n        \"tool_name\": \"internet_search\",\n        \"parameters\": {\n            \"query\": \"fun facts about the roman empire\"\n        }\n
                    stream_event = StreamToolInput(
                        # TODO: switch to diff types
                        input_type=ToolInputType.CODE,
                        tool_name=tool_name,
                        input=tool_input,
                        text=content,
                    )
            # Generate documents / call tool
            if steps := event.get("steps"):
                step = steps[0] if len(steps) > 0 else None

                if not step:
                    continue

                result = step.observation
                # observation can be a dictionary for python interpreter or a list of docs for web search

                """
                internet search results
                "observation": [
                    {
                        "url": "https://www.businessinsider.com/billionaire-bill-gates-net-worth-spending-2018-8?op=1",
                        "content": "Source: Business Inside"
                    }...
                ]
                """
                if isinstance(result, list):
                    stream_event = StreamToolResult(
                        tool_name=step.action.tool,
                        result=result,
                        documents=[],
                    )

                """
                Python interpreter output
                "observation": {
                    "output_files": [],
                    "sucess": true,
                    "std_out": "20572000000000\n",
                    "std_err": "",
                    "code_runtime": 1181
                }
                """
                if isinstance(result, dict):
                    stream_event = StreamToolResult(
                        tool_name=step.action.tool,
                        result=result,
                        documents=[],
                    )

            # final output
            if event.get("output", "") and event.get("citations", []):
                final_message_text = event.get("output", "")
                stream_event = StreamEnd(
                    conversation_id=conversation_id,
                    text=event.get("output", ""),
                    # WARNING: Citations are not yet supported in langchain
                    citations=[],
                    documents=[],
                    search_results=[],
                    finish_reason="COMPLETE",
                )

            if stream_event:
                yield json.dumps(
                    jsonable_encoder(
                        ChatResponseEvent(
                            event=stream_event.event_type,
                            data=stream_event,
                        )
                    )
                )
    if should_store:
        update_conversation_after_turn(
            session, response_message, conversation_id, final_message_text, user_id
        )<|MERGE_RESOLUTION|>--- conflicted
+++ resolved
@@ -1,9 +1,4 @@
 import json
-<<<<<<< HEAD
-import logging
-from copy import deepcopy
-=======
->>>>>>> 7db9a4a0
 from typing import Any, AsyncGenerator, Generator, List, Union
 from uuid import uuid4
 
@@ -59,6 +54,9 @@
 from backend.schemas.tool import Tool, ToolCall, ToolCallDelta
 from backend.services.file import get_file_service
 from backend.services.generators import AsyncGeneratorContextManager
+from backend.services.logger import get_logger
+
+logger = get_logger()
 
 
 def process_chat(

--- conflicted
+++ resolved
@@ -87,32 +87,9 @@
     agent_id = ctx.get_agent_id()
 
     if agent_id is not None:
-<<<<<<< HEAD
         chat_request = process_agent(ctx, session, chat_request)
     else: 
         ctx.with_metrics_agent(DEFAULT_METRICS_AGENT)
-=======
-        agent = validate_agent_exists(session, agent_id, user_id)
-        agent_schema = Agent.model_validate(agent)
-        ctx.with_agent(agent_schema)
-
-        if agent is None:
-            raise HTTPException(
-                status_code=404, detail=f"Agent with ID {agent_id} not found."
-            )
-
-        if chat_request.tools:
-            for tool in chat_request.tools:
-                if tool.name not in agent.tools:
-                    raise HTTPException(
-                        status_code=404,
-                        detail=f"Tool {tool.name} not found in agent {agent.id}",
-                    )
-
-        # Set the agent settings in the chat request
-        chat_request.preamble = agent.preamble
-        chat_request.tools = [Tool(name=tool) for tool in agent.tools]
->>>>>>> 6e7f7914
 
     should_store = chat_request.chat_history is None and not is_custom_tool_call(
         chat_request
@@ -187,7 +164,9 @@
     ctx: Context,
     chat_request: BaseChatRequest,
     session: DBSessionDep):
+
     agent_id = ctx.get_agent_id()
+    user_id = ctx.get_user_id() 
 
     agent = agent_crud.get_agent_by_id(session, agent_id)
     agent_schema = Agent.model_validate(agent)
@@ -203,7 +182,7 @@
     ctx.with_agent_tool_metadata(agent_tool_metadata_schema)
 
     ctx.with_metrics_agent(agent_to_metrics_agent(agent))
-    agent = agent_crud.get_agent_by_id(session, agent_id)
+    agent = validate_agent_exists(session, agent_id, user_id)
     agent_schema = Agent.model_validate(agent)
     ctx.with_agent(agent_schema)
 

--- conflicted
+++ resolved
@@ -54,12 +54,7 @@
     ToolInputType,
 )
 from backend.schemas.cohere_chat import CohereChatRequest
-<<<<<<< HEAD
-from backend.schemas.conversation import UpdateConversation
-=======
 from backend.schemas.conversation import UpdateConversationRequest
-from backend.schemas.file import UpdateFileRequest
->>>>>>> 1ed8f294
 from backend.schemas.search_query import SearchQuery
 from backend.schemas.tool import Tool, ToolCall, ToolCallDelta
 from backend.services.auth.utils import get_header_user_id
@@ -385,7 +380,6 @@
         None
     """
     if file_ids is not None:
-<<<<<<< HEAD
         for file_id in file_ids:
             message_file_association = (
                 message_crud.get_message_file_association_by_file_id(
@@ -400,13 +394,6 @@
                     MessageFileAssociation(
                         message_id=message_id, user_id=user_id, file_id=file_id
                     ),
-=======
-        files = file_crud.get_files_by_ids(session, file_ids, user_id)
-        for file in files:
-            if file.message_id is None:
-                file_crud.update_file(
-                    session, file, UpdateFileRequest(message_id=message_id)
->>>>>>> 1ed8f294
                 )
 
 

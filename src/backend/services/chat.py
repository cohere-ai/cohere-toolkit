--- conflicted
+++ resolved
@@ -85,8 +85,7 @@
                 status_code=404, detail=f"Agent with ID {agent_id} not found."
             )
 
-<<<<<<< HEAD
-=======
+
         tool_names = [tool.name for tool in chat_request.tools]
         if chat_request.tools:
             for tool in chat_request.tools:
@@ -96,7 +95,6 @@
                         detail=f"Tool {tool.name} not found in agent {agent.id}",
                     )
 
->>>>>>> eb34bf85
         # Set the agent settings in the chat request
         chat_request.preamble = agent.preamble
         chat_request.tools = [Tool(name=tool) for tool in agent.tools]

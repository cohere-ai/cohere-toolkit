import json
from typing import Any, AsyncGenerator, Generator, List, Union
from uuid import uuid4

from cohere.types import StreamedChatResponse
from fastapi import HTTPException, Request
from fastapi.encoders import jsonable_encoder
from langchain_core.agents import AgentActionMessageLog
from langchain_core.runnables.utils import AddableDict

from backend.chat.collate import to_dict
from backend.chat.enums import StreamEvent
from backend.config.tools import AVAILABLE_TOOLS
from backend.crud import conversation as conversation_crud
from backend.crud import message as message_crud
from backend.crud import tool_call as tool_call_crud
from backend.database_models.citation import Citation
from backend.database_models.conversation import Conversation
from backend.database_models.database import DBSessionDep
from backend.database_models.document import Document
from backend.database_models.message import (
    Message,
    MessageAgent,
    MessageFileAssociation,
)
from backend.database_models.tool_call import ToolCall as ToolCallModel
from backend.schemas.agent import Agent
from backend.schemas.chat import (
    BaseChatRequest,
    ChatMessage,
    ChatResponseEvent,
    ChatRole,
    NonStreamedChatResponse,
    StreamCitationGeneration,
    StreamEnd,
    StreamEventType,
    StreamSearchQueriesGeneration,
    StreamSearchResults,
    StreamStart,
    StreamTextGeneration,
    StreamToolCallsChunk,
    StreamToolCallsGeneration,
    StreamToolInput,
    StreamToolResult,
    ToolInputType,
)
from backend.schemas.cohere_chat import CohereChatRequest
from backend.schemas.context import Context
from backend.schemas.conversation import UpdateConversationRequest
from backend.schemas.search_query import SearchQuery
from backend.schemas.tool import Tool, ToolCall, ToolCallDelta
from backend.services.agent import validate_agent_exists


def process_chat(
    session: DBSessionDep,
    chat_request: BaseChatRequest,
    request: Request,
    ctx: Context,
) -> tuple[
    DBSessionDep, BaseChatRequest, Union[list[str], None], Message, str, str, dict
]:
    """
    Process a chat request.

    Args:
        chat_request (BaseChatRequest): Chat request data.
        session (DBSessionDep): Database session.
        request (Request): Request object.
        ctx (Context): Context object.

    Returns:
        Tuple: Tuple containing necessary data to construct the responses.
    """
    user_id = ctx.get_user_id()
    ctx.with_deployment_config()
    agent_id = ctx.get_agent_id()

    if agent_id is not None:
        agent = validate_agent_exists(session, agent_id, user_id)
        agent_schema = Agent.model_validate(agent)
        ctx.with_agent(agent_schema)

        if agent is None:
            raise HTTPException(
                status_code=404, detail=f"Agent with ID {agent_id} not found."
            )

        if chat_request.tools:
            for tool in chat_request.tools:
                if tool.name not in agent.tools:
                    raise HTTPException(
                        status_code=404,
                        detail=f"Tool {tool.name} not found in agent {agent.id}",
                    )

        # Set the agent settings in the chat request
        chat_request.preamble = agent.preamble
        chat_request.tools = [Tool(name=tool) for tool in agent.tools]

    should_store = chat_request.chat_history is None and not is_custom_tool_call(
        chat_request
    )
    conversation = get_or_create_conversation(
        session, chat_request, user_id, should_store, agent_id, chat_request.message
    )

    ctx.with_conversation_id(conversation.id)

    # Get position to put next message in
    next_message_position = get_next_message_position(conversation)
    user_message = create_message(
        session,
        chat_request,
        conversation.id,
        user_id,
        next_message_position,
        chat_request.message,
        MessageAgent.USER,
        should_store,
        id=str(uuid4()),
    )
    chatbot_message = create_message(
        session,
        chat_request,
        conversation.id,
        user_id,
        next_message_position,
        "",
        MessageAgent.CHATBOT,
        False,
        id=str(uuid4()),
    )

<<<<<<< HEAD
    if should_store:
        attach_files_to_messages(
            session,
            user_id,
            user_message.id,
            chat_request.file_ids
        )
=======
    if isinstance(chat_request, CohereChatRequest):
        if should_store:
            attach_files_to_messages(
                session,
                user_id,
                user_message.id,
                chat_request.file_ids,
            )
>>>>>>> 99de6a9c

    chat_history = create_chat_history(
        conversation, next_message_position, chat_request
    )

    # co.chat expects either chat_history or conversation_id, not both
    chat_request.chat_history = chat_history
    chat_request.conversation_id = ""

    tools = chat_request.tools
    managed_tools = (
        len([tool.name for tool in tools if tool.name in AVAILABLE_TOOLS]) > 0
    )

    return (
        session,
        chat_request,
        chatbot_message,
        should_store,
        managed_tools,
        next_message_position,
        ctx,
    )


def is_custom_tool_call(chat_response: BaseChatRequest) -> bool:
    """
    Check if the chat request is called with custom tools

    Args:
        chat_response (BaseChatRequest): Chat request data.

    Returns:
        bool: Whether the chat request is called with custom tools.
    """
    if chat_response.tools is None or len(chat_response.tools) == 0:
        return False

    # check if any of the tools is not in the available tools
    for tool in chat_response.tools:
        if tool.name not in AVAILABLE_TOOLS:
            return True

    return False


def get_or_create_conversation(
    session: DBSessionDep,
    chat_request: BaseChatRequest,
    user_id: str,
    should_store: bool,
    agent_id: str | None = None,
    user_message: str = "",
) -> Conversation:
    """
    Gets or creates a Conversation based on the chat request.

    Args:
        session (DBSessionDep): Database session.
        chat_request (BaseChatRequest): Chat request data.
        user_id (str): User ID.
        should_store (bool): Whether to store the conversation in the database.

    Returns:
        Conversation: Conversation object.
    """
    conversation_id = chat_request.conversation_id or ""
    conversation = conversation_crud.get_conversation(session, conversation_id, user_id)
    if conversation is None:
        # Get the first 5 words of the user message as the title
        title = " ".join(user_message.split()[:5])

        conversation = Conversation(
            user_id=user_id,
            id=chat_request.conversation_id,
            agent_id=agent_id,
            title=title,
        )

        if should_store:
            conversation_crud.create_conversation(session, conversation)

    return conversation


def get_next_message_position(conversation: Conversation) -> int:
    """
    Gets message position to create next messages.

    Args:
        conversation (Conversation): current Conversation.

    Returns:
        int: Position to save new messages with
    """

    # Message starts the conversation
    if len(conversation.messages) == 0:
        return 0

    # Get current max position from existing Messages
    current_active_position = max(
        [message.position for message in conversation.messages if message.is_active]
    )

    return current_active_position + 1


def create_message(
    session: DBSessionDep,
    chat_request: BaseChatRequest,
    conversation_id: str,
    user_id: str,
    user_message_position: int,
    text: str | None = None,
    agent: MessageAgent = MessageAgent.USER,
    should_store: bool = True,
    id: str | None = None,
    tool_plan: str | None = None,
) -> Message:
    """
    Create a message object and store it in the database.

    Args:
        session (DBSessionDep): Database session.
        chat_request (BaseChatRequest): Chat request data.
        conversation_id (str): Conversation ID.
        user_id (str): User ID.
        user_message_position (int): User message position.
        id (str): Message ID.
        text (str): Message text.
        agent (MessageAgent): Message agent.
        should_store (bool): Whether to store the message in the database.

    Returns:
        Message: Message object.
    """
    if not id:
        id = str(uuid4())

    message = Message(
        id=id,
        user_id=user_id,
        conversation_id=conversation_id,
        text=text,
        position=user_message_position,
        is_active=True,
        agent=agent,
        tool_plan=tool_plan,
    )

    if should_store:
        return message_crud.create_message(session, message)
    return message


def attach_files_to_messages(
    session: DBSessionDep,
    user_id: str,
    message_id: str,
    file_ids: List[str] | None = None,
) -> None:
    """
    Attach Files to Message if the message file association does not exists with the file ID

    Args:
        session (DBSessionDep): Database session.
        user_id (str): User ID.
        message_id (str): Message ID to attach to if needed.
        file_ids (List): List of File IDs.

    Returns:
        None
    """
    if file_ids is not None:
        for file_id in file_ids:
            message_file_association = (
                message_crud.get_message_file_association_by_file_id(
                    session, file_id, user_id
                )
            )

            # If the file is not associated with a file yet, create the association
            if message_file_association is None:
                message_crud.create_message_file_association(
                    session,
                    MessageFileAssociation(
                        message_id=message_id, user_id=user_id, file_id=file_id
                    ),
                )


def create_chat_history(
    conversation: Conversation,
    user_message_position: int,
    chat_request: BaseChatRequest,
) -> list[ChatMessage]:
    """
    Create chat history from conversation messages or request.

    Args:
        conversation (Conversation): Conversation object.
        user_message_position (int): User message position.
        chat_request (BaseChatRequest): Chat request data.

    Returns:
        list[ChatMessage]: List of chat messages.
    """
    if chat_request.chat_history is not None:
        return chat_request.chat_history

    if conversation.messages is None:
        return []

    # Don't include the user message that was just sent
    text_messages = [
        message
        for message in conversation.messages
        if message.position < user_message_position
    ]
    return [
        ChatMessage(
            role=ChatRole(message.agent.value.upper()),
            message=message.text,
        )
        for message in text_messages
    ]


def update_conversation_after_turn(
    session: DBSessionDep,
    response_message: Message,
    conversation_id: str,
    final_message_text: str,
    user_id: str,
) -> None:
    """
    After the last message in a conversation, updates the conversation description with that message's text

    Args:
        session (DBSessionDep): Database session.
        response_message (Message): Response message object.
        conversation_id (str): Conversation ID.
        final_message_text (str): Final message text.
    """
    message_crud.create_message(session, response_message)

    # Update conversation description with final message
    conversation = conversation_crud.get_conversation(session, conversation_id, user_id)
    new_conversation = UpdateConversationRequest(
        description=final_message_text,
        user_id=conversation.user_id,
    )
    conversation_crud.update_conversation(session, conversation, new_conversation)


def save_tool_calls_message(
    session: DBSessionDep,
    tool_calls: List[ToolCall],
    text: str,
    user_id: str,
    position: int,
    conversation_id: str,
) -> None:
    """
    Save tool calls to the database.

    Args:
        session (DBSessionDep): Database session.
        tool_calls (List[ToolCall]): List of ToolCall objects.
        message (str): Message text.
        position (int): Message position.
    """
    # Save message to the database
    message = create_message(
        session,
        chat_request=None,
        conversation_id=conversation_id,
        user_id=user_id,
        user_message_position=position,
        text=text,
        tool_plan=text,
        agent=MessageAgent.CHATBOT,
        should_store=True,
    )

    # Save tool calls to the database
    for tool_call in tool_calls:
        tool_call = ToolCallModel(
            name=tool_call.name,
            parameters=to_dict(tool_call.parameters),
            message_id=message.id,
        )
        tool_call_crud.create_tool_call(session, tool_call)


async def generate_chat_response(
    session: DBSessionDep,
    model_deployment_stream: Generator[StreamedChatResponse, None, None],
    response_message: Message,
    should_store: bool = True,
    ctx: Context = Context(),
    **kwargs: Any,
) -> NonStreamedChatResponse:
    """
    Generate chat response from model deployment non streaming response.
    Use the stream to generate the response and all the intermediate steps, then
    return only the final step as a non-streamed response.

    Args:
        session (DBSessionDep): Database session.
        model_deployment_stream (Generator[StreamResponse, None, None]): Model deployment stream.
        response_message (Message): Response message object.
        should_store (bool): Whether to store the conversation in the database.
        ctx (Context): Context object.
        **kwargs (Any): Additional keyword arguments.

    Yields:
        bytes: Byte representation of chat response event.
    """
    stream = generate_chat_stream(
        session,
        model_deployment_stream,
        response_message,
        should_store,
        ctx,
        **kwargs,
    )

    non_streamed_chat_response = None
    async for event in stream:
        event = json.loads(event)
        if event["event"] == StreamEvent.STREAM_END:
            data = event["data"]
            response_id = ctx.get_trace_id()
            generation_id = response_message.generation_id if response_message else None

            non_streamed_chat_response = NonStreamedChatResponse(
                text=data.get("text", ""),
                response_id=response_id,
                generation_id=generation_id,
                chat_history=data.get("chat_history", []),
                finish_reason=data.get("finish_reason", ""),
                citations=data.get("citations", []),
                search_queries=data.get("search_queries", []),
                documents=data.get("documents", []),
                search_results=data.get("search_results", []),
                event_type=StreamEvent.NON_STREAMED_CHAT_RESPONSE,
                conversation_id=ctx.get_conversation_id(),
                tool_calls=data.get("tool_calls", []),
                error=data.get("error", None),
            )

    return non_streamed_chat_response


async def generate_chat_stream(
    session: DBSessionDep,
    model_deployment_stream: AsyncGenerator[Any, Any],
    response_message: Message,
    should_store: bool = True,
    ctx: Context = Context(),
    **kwargs: Any,
) -> AsyncGenerator[Any, Any]:
    """
    Generate chat stream from model deployment stream.

    Args:
        session (DBSessionDep): Database session.
        model_deployment_stream (AsyncGenerator[Any, Any]): Model deployment stream.
        response_message (Message): Response message object.
        conversation_id (str): Conversation ID.
        user_id (str): User ID.
        should_store (bool): Whether to store the conversation in the database.
        ctx (Context): Context object.
        **kwargs (Any): Additional keyword arguments.

    Yields:
        bytes: Byte representation of chat response event.
    """
    conversation_id = ctx.get_conversation_id()
    user_id = ctx.get_user_id()

    stream_end_data = {
        "conversation_id": conversation_id,
        "response_id": ctx.get_trace_id(),
        "text": "",
        "citations": [],
        "documents": [],
        "search_results": [],
        "search_queries": [],
        "tool_calls": [],
        "tool_results": [],
    }

    # Map the user facing document_ids field returned from model to storage ID for document model
    document_ids_to_document = {}

    stream_event = None
    async for event in model_deployment_stream:
        (
            stream_event,
            stream_end_data,
            response_message,
            document_ids_to_document,
        ) = handle_stream_event(
            event,
            conversation_id,
            stream_end_data,
            response_message,
            ctx,
            document_ids_to_document,
            session=session,
            should_store=should_store,
            user_id=user_id,
            next_message_position=kwargs.get("next_message_position", 0),
        )

        yield json.dumps(
            jsonable_encoder(
                ChatResponseEvent(
                    event=stream_event.event_type.value,
                    data=stream_event,
                )
            )
        )

    if should_store:
        update_conversation_after_turn(
            session, response_message, conversation_id, stream_end_data["text"], user_id
        )


def handle_stream_event(
    event: dict[str, Any],
    conversation_id: str,
    stream_end_data: dict[str, Any],
    response_message: Message,
    ctx: Context,
    document_ids_to_document: dict[str, Document] = {},
    session: DBSessionDep = None,
    should_store: bool = True,
    user_id: str = "",
    next_message_position: int = 0,
) -> tuple[StreamEventType, dict[str, Any], Message, dict[str, Document]]:
    logger = ctx.get_logger()

    handlers = {
        StreamEvent.STREAM_START: handle_stream_start,
        StreamEvent.TEXT_GENERATION: handle_stream_text_generation,
        StreamEvent.SEARCH_RESULTS: handle_stream_search_results,
        StreamEvent.SEARCH_QUERIES_GENERATION: handle_stream_search_queries_generation,
        StreamEvent.TOOL_CALLS_GENERATION: handle_stream_tool_calls_generation,
        StreamEvent.CITATION_GENERATION: handle_stream_citation_generation,
        StreamEvent.TOOL_CALLS_CHUNK: handle_stream_tool_calls_chunk,
        StreamEvent.STREAM_END: handle_stream_end,
    }
    event_type = event["event_type"]

    if event_type not in handlers.keys():
        logger.warning(
            event=f"[Chat] Error handling stream event: Event type {event_type} not supported"
        )
        return None, stream_end_data, response_message, document_ids_to_document

    return handlers[event_type](
        event,
        conversation_id,
        stream_end_data,
        response_message,
        document_ids_to_document,
        session=session,
        should_store=should_store,
        user_id=user_id,
        next_message_position=next_message_position,
    )


def handle_stream_start(
    event: dict[str, Any],
    conversation_id: str,
    stream_end_data: dict[str, Any],
    response_message: Message,
    document_ids_to_document: dict[str, Document],
    **kwargs: Any,
) -> tuple[StreamStart, dict[str, Any], Message, dict[str, Document]]:
    event["conversation_id"] = conversation_id
    stream_event = StreamStart.model_validate(event)
    if response_message:
        response_message.generation_id = event["generation_id"]
    stream_end_data["generation_id"] = event["generation_id"]
    return stream_event, stream_end_data, response_message, document_ids_to_document


def handle_stream_text_generation(
    event: dict[str, Any],
    _: str,
    stream_end_data: dict[str, Any],
    response_message: Message,
    document_ids_to_document: dict[str, Document],
    **kwargs: Any,
) -> tuple[StreamTextGeneration, dict[str, Any], Message, dict[str, Document]]:
    stream_end_data["text"] += event["text"]
    stream_event = StreamTextGeneration.model_validate(event)
    return stream_event, stream_end_data, response_message, document_ids_to_document


def handle_stream_search_results(
    event: dict[str, Any],
    _: str,
    stream_end_data: dict[str, Any],
    response_message: Message,
    document_ids_to_document: dict[str, Document],
    **kwargs: Any,
) -> tuple[StreamSearchResults, dict[str, Any], Message, dict[str, Document]]:
    for document in event["documents"]:
        storage_document = Document(
            document_id=document.get("id", ""),
            text=document.get("text", ""),
            title=document.get("title", ""),
            url=document.get("url", ""),
            tool_name=document.get("tool_name", ""),
            # all document fields except for id, tool_name and text
            fields={
                k: v
                for k, v in document.items()
                if k not in ["id", "tool_name", "text"]
            },
            user_id=response_message.user_id,
            conversation_id=response_message.conversation_id,
            message_id=response_message.id,
        )
        document_ids_to_document[document["id"]] = storage_document

    documents = list(document_ids_to_document.values())
    response_message.documents = documents

    stream_end_data["documents"].extend(documents)
    if "search_results" not in event or event["search_results"] is None:
        event["search_results"] = []

    stream_event = StreamSearchResults(
        **event
        | {
            "documents": documents,
            "search_results": event["search_results"],
        },
    )
    stream_end_data["search_results"].extend(event["search_results"])
    return stream_event, stream_end_data, response_message, document_ids_to_document


def handle_stream_search_queries_generation(
    event: dict[str, Any],
    _: str,
    stream_end_data: dict[str, Any],
    response_message: Message,
    document_ids_to_document: dict[str, Document],
    **kwargs: Any,
) -> tuple[StreamSearchQueriesGeneration, dict[str, Any], Message, dict[str, Document]]:
    search_queries = []
    for search_query in event["search_queries"]:
        search_queries.append(
            SearchQuery(
                text=search_query.get("text", ""),
                generation_id=search_query.get("generation_id", ""),
            )
        )
    stream_event = StreamSearchQueriesGeneration(
        **event | {"search_queries": search_queries}
    )
    stream_end_data["search_queries"] = search_queries
    return stream_event, stream_end_data, response_message, document_ids_to_document


def handle_stream_tool_calls_generation(
    event: dict[str, Any],
    conversation_id: str,
    stream_end_data: dict[str, Any],
    response_message: Message,
    document_ids_to_document: dict[str, Document],
    session: DBSessionDep,
    should_store: bool,
    user_id: str,
    next_message_position: int,
) -> tuple[StreamToolCallsGeneration, dict[str, Any], Message, dict[str, Document]]:
    tool_calls = []
    tool_calls_event = event.get("tool_calls", [])
    for tool_call in tool_calls_event:
        tool_calls.append(
            ToolCall(
                name=tool_call.get("name"),
                parameters=tool_call.get("parameters"),
            )
        )
    stream_event = StreamToolCallsGeneration(**event | {"tool_calls": tool_calls})
    stream_end_data["tool_calls"].extend(tool_calls)

    if should_store:
        save_tool_calls_message(
            session,
            tool_calls,
            event.get("text", ""),
            user_id,
            next_message_position,
            conversation_id,
        )

    return stream_event, stream_end_data, response_message, document_ids_to_document


def handle_stream_citation_generation(
    event: dict[str, Any],
    _: str,
    stream_end_data: dict[str, Any],
    response_message: Message,
    document_ids_to_document: dict[str, Document],
    **kwargs: Any,
) -> tuple[StreamCitationGeneration, dict[str, Any], Message, dict[str, Document]]:
    citations = []
    for event_citation in event["citations"]:
        citation = Citation(
            text=event_citation.get("text"),
            user_id=response_message.user_id,
            start=event_citation.get("start"),
            end=event_citation.get("end"),
        )

        document_ids = event_citation.get("document_ids")
        for document_id in document_ids:
            document = document_ids_to_document.get(document_id, None)
            if document is not None:
                citation.documents.append(document)

        # Populates CitationDocuments table
        citations.append(citation)
    stream_event = StreamCitationGeneration(**event | {"citations": citations})
    stream_end_data["citations"].extend(citations)
    return stream_event, stream_end_data, response_message, document_ids_to_document


def handle_stream_tool_calls_chunk(
    event: dict[str, Any],
    _: str,
    stream_end_data: dict[str, Any],
    response_message: Message,
    document_ids_to_document: dict[str, Document],
    **kwargs: Any,
) -> tuple[StreamToolCallsChunk, dict[str, Any], Message, dict[str, Document]]:
    event["text"] = event.get("text", "")
    tool_call_delta = event.get("tool_call_delta", None)
    if tool_call_delta:
        tool_call = ToolCallDelta(
            name=tool_call_delta.get("name"),
            index=tool_call_delta.get("index"),
            parameters=tool_call_delta.get("parameters"),
        )
        event["tool_call_delta"] = tool_call

    stream_event = StreamToolCallsChunk.model_validate(event)
    return stream_event, stream_end_data, response_message, document_ids_to_document


def handle_stream_end(
    event: dict[str, Any],
    _: str,
    stream_end_data: dict[str, Any],
    response_message: Message,
    document_ids_to_document: dict[str, Document],
    **kwargs: Any,
) -> tuple[StreamEnd, dict[str, Any], Message, dict[str, Document]]:
    if response_message:
        response_message.citations = stream_end_data["citations"]
        response_message.text = stream_end_data["text"]

    stream_end_data["chat_history"] = (
        to_dict(event).get("response", {}).get("chat_history", [])
    )
    stream_end = StreamEnd.model_validate(event | stream_end_data)
    stream_event = stream_end
    return stream_event, stream_end_data, response_message, document_ids_to_document


def generate_langchain_chat_stream(
    session: DBSessionDep,
    model_deployment_stream: Generator[Any, None, None],
    response_message: Message,
    conversation_id: str,
    user_id: str,
    should_store: bool,
    **kwargs: Any,
):
    final_message_text = ""

    # send stream start event
    yield json.dumps(
        jsonable_encoder(
            ChatResponseEvent(
                event=StreamEvent.STREAM_START,
                data=StreamStart(
                    conversation_id=conversation_id,
                ),
            )
        )
    )
    for event in model_deployment_stream:
        stream_event = None
        if isinstance(event, AddableDict):
            # Generate tool queries
            if event.get("actions"):
                actions = [
                    action
                    for action in event.get("actions", [])
                    if isinstance(action, AgentActionMessageLog)
                ]
                for action in actions:
                    tool_name = action.tool

                    tool_input = ""
                    if isinstance(action.tool_input, str):
                        tool_input = action.tool_input
                    elif isinstance(action.tool_input, dict):
                        tool_input = "".join(
                            [str(val) for val in action.tool_input.values()]
                        )
                    content = (
                        action.message_log[0].content
                        if len(action.message_log) > 0
                        and isinstance(action.message_log[0].content, str)
                        else ""
                    )
                    # only take the first part of content before the newline
                    content = content.split("\n")[0]

                    # shape: "Plan: I will search for tips on writing an essay and fun facts about the Roman Empire. I will then write an answer using the information I find.\nAction: ```json\n[\n    {\n        \"tool_name\": \"internet_search\",\n        \"parameters\": {\n            \"query\": \"tips for writing an essay\"\n        }\n    },\n    {\n        \"tool_name\": \"internet_search\",\n        \"parameters\": {\n            \"query\": \"fun facts about the roman empire\"\n        }\n
                    stream_event = StreamToolInput(
                        # TODO: switch to diff types
                        input_type=ToolInputType.CODE,
                        tool_name=tool_name,
                        input=tool_input,
                        text=content,
                    )
            # Generate documents / call tool
            if steps := event.get("steps"):
                step = steps[0] if len(steps) > 0 else None

                if not step:
                    continue

                result = step.observation
                # observation can be a dictionary for python interpreter or a list of docs for web search

                """
                internet search results
                "observation": [
                    {
                        "url": "https://www.businessinsider.com/billionaire-bill-gates-net-worth-spending-2018-8?op=1",
                        "content": "Source: Business Inside"
                    }...
                ]
                """
                if isinstance(result, list):
                    stream_event = StreamToolResult(
                        tool_name=step.action.tool,
                        result=result,
                        documents=[],
                    )

                """
                Python interpreter output
                "observation": {
                    "output_files": [],
                    "sucess": true,
                    "std_out": "20572000000000\n",
                    "std_err": "",
                    "code_runtime": 1181
                }
                """
                if isinstance(result, dict):
                    stream_event = StreamToolResult(
                        tool_name=step.action.tool,
                        result=result,
                        documents=[],
                    )

            # final output
            if event.get("output", "") and event.get("citations", []):
                final_message_text = event.get("output", "")
                stream_event = StreamEnd(
                    conversation_id=conversation_id,
                    text=event.get("output", ""),
                    # WARNING: Citations are not yet supported in langchain
                    citations=[],
                    documents=[],
                    search_results=[],
                    finish_reason="COMPLETE",
                )

            if stream_event:
                yield json.dumps(
                    jsonable_encoder(
                        ChatResponseEvent(
                            event=stream_event.event_type,
                            data=stream_event,
                        )
                    )
                )
    if should_store:
        update_conversation_after_turn(
            session, response_message, conversation_id, final_message_text, user_id
        )<|MERGE_RESOLUTION|>--- conflicted
+++ resolved
@@ -44,7 +44,6 @@
     StreamToolResult,
     ToolInputType,
 )
-from backend.schemas.cohere_chat import CohereChatRequest
 from backend.schemas.context import Context
 from backend.schemas.conversation import UpdateConversationRequest
 from backend.schemas.search_query import SearchQuery
@@ -132,7 +131,6 @@
         id=str(uuid4()),
     )
 
-<<<<<<< HEAD
     if should_store:
         attach_files_to_messages(
             session,
@@ -140,16 +138,6 @@
             user_message.id,
             chat_request.file_ids
         )
-=======
-    if isinstance(chat_request, CohereChatRequest):
-        if should_store:
-            attach_files_to_messages(
-                session,
-                user_id,
-                user_message.id,
-                chat_request.file_ids,
-            )
->>>>>>> 99de6a9c
 
     chat_history = create_chat_history(
         conversation, next_message_position, chat_request

import json
from typing import Any, AsyncGenerator, Generator, List, Union
from uuid import uuid4

from cohere.types import StreamedChatResponse
from fastapi import HTTPException, Request
from fastapi.encoders import jsonable_encoder
from langchain_core.agents import AgentActionMessageLog
from langchain_core.runnables.utils import AddableDict

from backend.chat.collate import to_dict
from backend.chat.enums import StreamEvent
from backend.config.tools import AVAILABLE_TOOLS
from backend.crud import agent as agent_crud
from backend.crud import conversation as conversation_crud
from backend.crud import deployment as deployment_crud
from backend.crud import message as message_crud
from backend.crud import tool_call as tool_call_crud
from backend.database_models.citation import Citation
from backend.database_models.conversation import Conversation
from backend.database_models.database import DBSessionDep
from backend.database_models.document import Document
from backend.database_models.message import (
    Message,
    MessageAgent,
    MessageFileAssociation,
)
from backend.database_models.tool_call import ToolCall as ToolCallModel
from backend.schemas.agent import Agent
from backend.schemas.chat import (
    BaseChatRequest,
    ChatMessage,
    ChatResponseEvent,
    ChatRole,
    NonStreamedChatResponse,
    StreamCitationGeneration,
    StreamEnd,
    StreamEventType,
    StreamSearchQueriesGeneration,
    StreamSearchResults,
    StreamStart,
    StreamTextGeneration,
    StreamToolCallsChunk,
    StreamToolCallsGeneration,
    StreamToolInput,
    StreamToolResult,
    ToolInputType,
)
from backend.schemas.cohere_chat import CohereChatRequest
from backend.schemas.context import Context
from backend.schemas.conversation import UpdateConversationRequest
from backend.schemas.search_query import SearchQuery
from backend.schemas.tool import Tool, ToolCall, ToolCallDelta
from backend.services.file import get_file_service


def process_chat(
    session: DBSessionDep,
    chat_request: BaseChatRequest,
    request: Request,
    ctx: Context,
) -> tuple[
    DBSessionDep, BaseChatRequest, Union[list[str], None], Message, str, str, dict
]:
    """
    Process a chat request.

    Args:
        chat_request (BaseChatRequest): Chat request data.
        session (DBSessionDep): Database session.
        request (Request): Request object.
        ctx (Context): Context object.

    Returns:
        Tuple: Tuple containing necessary data to construct the responses.
    """
    user_id = ctx.get_user_id()
    ctx.with_deployment_config()
    agent_id = ctx.get_agent_id()
<<<<<<< HEAD
    # deployment_name = request.headers.get("Deployment-Name", "")
    deployment_name = "Cohere Platform"
    deployment_config = {}
    # Deployment config is the settings for the model deployment per request
    # It is a string of key value pairs separated by semicolons
    # For example: "azure_key1=value1;azure_key2=value2"
    # TODO Eugene: Confirm it with Scott - header deployment config has priority over the deployment config in the DB,
    # but agent deployment config has priority over both if it is set
    if request.headers.get("Deployment-Config", "") != "":
        ctx.with_deployment_config()
    else:
        deployment = deployment_crud.get_deployment_by_name(session, deployment_name)
        if deployment is not None and deployment.is_available:
            ctx.with_deployment_config(deployment.default_deployment_config)
=======
>>>>>>> 966f77c7

    if agent_id is not None:
        agent = agent_crud.get_agent_by_id(session, agent_id)
        agent_schema = Agent.model_validate(agent)
        ctx.with_agent(agent_schema)

        if agent is None:
            raise HTTPException(
                status_code=404, detail=f"Agent with ID {agent_id} not found."
            )

        if chat_request.tools:
            for tool in chat_request.tools:
                if tool.name not in agent.tools:
                    raise HTTPException(
                        status_code=404,
                        detail=f"Tool {tool.name} not found in agent {agent.id}",
                    )

        # Set the agent settings in the chat request
        chat_request.preamble = agent.preamble
        chat_request.tools = [Tool(name=tool) for tool in agent.tools]

    should_store = chat_request.chat_history is None and not is_custom_tool_call(
        chat_request
    )
    conversation = get_or_create_conversation(
        session, chat_request, user_id, should_store, agent_id, chat_request.message
    )

    ctx.with_conversation_id(conversation.id)

    # Get position to put next message in
    next_message_position = get_next_message_position(conversation)
    user_message = create_message(
        session,
        chat_request,
        conversation.id,
        user_id,
        next_message_position,
        chat_request.message,
        MessageAgent.USER,
        should_store,
        id=str(uuid4()),
    )
    chatbot_message = create_message(
        session,
        chat_request,
        conversation.id,
        user_id,
        next_message_position,
        "",
        MessageAgent.CHATBOT,
        False,
        id=str(uuid4()),
    )

    file_paths = None
    if isinstance(chat_request, CohereChatRequest):
        file_paths = handle_file_retrieval(session, user_id, chat_request.file_ids)
        if should_store:
            attach_files_to_messages(
                session,
                user_id,
                user_message.id,
                chat_request.file_ids,
            )

    chat_history = create_chat_history(
        conversation, next_message_position, chat_request
    )

    # co.chat expects either chat_history or conversation_id, not both
    chat_request.chat_history = chat_history
    chat_request.conversation_id = ""

    tools = chat_request.tools
    managed_tools = (
        len([tool.name for tool in tools if tool.name in AVAILABLE_TOOLS]) > 0
    )

    return (
        session,
        chat_request,
        file_paths,
        chatbot_message,
        should_store,
        managed_tools,
        next_message_position,
        ctx,
    )


def is_custom_tool_call(chat_response: BaseChatRequest) -> bool:
    """
    Check if the chat request is called with custom tools

    Args:
        chat_response (BaseChatRequest): Chat request data.

    Returns:
        bool: Whether the chat request is called with custom tools.
    """
    if chat_response.tools is None or len(chat_response.tools) == 0:
        return False

    # check if any of the tools is not in the available tools
    for tool in chat_response.tools:
        if tool.name not in AVAILABLE_TOOLS:
            return True

    return False


def get_or_create_conversation(
    session: DBSessionDep,
    chat_request: BaseChatRequest,
    user_id: str,
    should_store: bool,
    agent_id: str | None = None,
    user_message: str = "",
) -> Conversation:
    """
    Gets or creates a Conversation based on the chat request.

    Args:
        session (DBSessionDep): Database session.
        chat_request (BaseChatRequest): Chat request data.
        user_id (str): User ID.
        should_store (bool): Whether to store the conversation in the database.

    Returns:
        Conversation: Conversation object.
    """
    conversation_id = chat_request.conversation_id or ""
    conversation = conversation_crud.get_conversation(session, conversation_id, user_id)

    if conversation is None:
        # Get the first 5 words of the user message as the title
        title = " ".join(user_message.split()[:5])

        conversation = Conversation(
            user_id=user_id,
            id=chat_request.conversation_id,
            agent_id=agent_id,
            title=title,
        )

        if should_store:
            conversation_crud.create_conversation(session, conversation)

    return conversation


def get_next_message_position(conversation: Conversation) -> int:
    """
    Gets message position to create next messages.

    Args:
        conversation (Conversation): current Conversation.

    Returns:
        int: Position to save new messages with
    """

    # Message starts the conversation
    if len(conversation.messages) == 0:
        return 0

    # Get current max position from existing Messages
    current_active_position = max(
        [message.position for message in conversation.messages if message.is_active]
    )

    return current_active_position + 1


def create_message(
    session: DBSessionDep,
    chat_request: BaseChatRequest,
    conversation_id: str,
    user_id: str,
    user_message_position: int,
    text: str | None = None,
    agent: MessageAgent = MessageAgent.USER,
    should_store: bool = True,
    id: str | None = None,
    tool_plan: str | None = None,
) -> Message:
    """
    Create a message object and store it in the database.

    Args:
        session (DBSessionDep): Database session.
        chat_request (BaseChatRequest): Chat request data.
        conversation_id (str): Conversation ID.
        user_id (str): User ID.
        user_message_position (int): User message position.
        id (str): Message ID.
        text (str): Message text.
        agent (MessageAgent): Message agent.
        should_store (bool): Whether to store the message in the database.

    Returns:
        Message: Message object.
    """
    if not id:
        id = str(uuid4())

    message = Message(
        id=id,
        user_id=user_id,
        conversation_id=conversation_id,
        text=text,
        position=user_message_position,
        is_active=True,
        agent=agent,
        tool_plan=tool_plan,
    )

    if should_store:
        return message_crud.create_message(session, message)
    return message


def handle_file_retrieval(
    session: DBSessionDep, user_id: str, file_ids: List[str] | None = None
) -> list[str] | None:
    """
    Retrieve file paths from the database.

    Args:
        session (DBSessionDep): Database session.
        user_id (str): User ID.
        file_ids (List): List of File IDs.

    Returns:
        list[str] | None: List of file paths or None.
    """
    file_paths = None
    # Use file_ids if provided
    if file_ids is not None:
        files = get_file_service().get_files_by_ids(session, file_ids, user_id)
        file_paths = [file.file_path for file in files]

    return file_paths


def attach_files_to_messages(
    session: DBSessionDep,
    user_id: str,
    message_id: str,
    file_ids: List[str] | None = None,
) -> None:
    """
    Attach Files to Message if the message file association does not exists with the file ID

    Args:
        session (DBSessionDep): Database session.
        user_id (str): User ID.
        message_id (str): Message ID to attach to if needed.
        file_ids (List): List of File IDs.

    Returns:
        None
    """
    if file_ids is not None:
        for file_id in file_ids:
            message_file_association = (
                message_crud.get_message_file_association_by_file_id(
                    session, file_id, user_id
                )
            )

            # If the file is not associated with a file yet, create the association
            if message_file_association is None:
                message_crud.create_message_file_association(
                    session,
                    MessageFileAssociation(
                        message_id=message_id, user_id=user_id, file_id=file_id
                    ),
                )


def create_chat_history(
    conversation: Conversation,
    user_message_position: int,
    chat_request: BaseChatRequest,
) -> list[ChatMessage]:
    """
    Create chat history from conversation messages or request.

    Args:
        conversation (Conversation): Conversation object.
        user_message_position (int): User message position.
        chat_request (BaseChatRequest): Chat request data.

    Returns:
        list[ChatMessage]: List of chat messages.
    """
    if chat_request.chat_history is not None:
        return chat_request.chat_history

    if conversation.messages is None:
        return []

    # Don't include the user message that was just sent
    text_messages = [
        message
        for message in conversation.messages
        if message.position < user_message_position
    ]
    return [
        ChatMessage(
            role=ChatRole(message.agent.value.upper()),
            message=message.text,
        )
        for message in text_messages
    ]


def update_conversation_after_turn(
    session: DBSessionDep,
    response_message: Message,
    conversation_id: str,
    final_message_text: str,
    user_id: str,
) -> None:
    """
    After the last message in a conversation, updates the conversation description with that message's text

    Args:
        session (DBSessionDep): Database session.
        response_message (Message): Response message object.
        conversation_id (str): Conversation ID.
        final_message_text (str): Final message text.
    """
    message_crud.create_message(session, response_message)

    # Update conversation description with final message
    conversation = conversation_crud.get_conversation(session, conversation_id, user_id)
    new_conversation = UpdateConversationRequest(
        description=final_message_text,
        user_id=conversation.user_id,
    )
    conversation_crud.update_conversation(session, conversation, new_conversation)


def save_tool_calls_message(
    session: DBSessionDep,
    tool_calls: List[ToolCall],
    text: str,
    user_id: str,
    position: int,
    conversation_id: str,
) -> None:
    """
    Save tool calls to the database.

    Args:
        session (DBSessionDep): Database session.
        tool_calls (List[ToolCall]): List of ToolCall objects.
        message (str): Message text.
        position (int): Message position.
    """
    # Save message to the database
    message = create_message(
        session,
        chat_request=None,
        conversation_id=conversation_id,
        user_id=user_id,
        user_message_position=position,
        text=text,
        tool_plan=text,
        agent=MessageAgent.CHATBOT,
        should_store=True,
    )

    # Save tool calls to the database
    for tool_call in tool_calls:
        tool_call = ToolCallModel(
            name=tool_call.name,
            parameters=to_dict(tool_call.parameters),
            message_id=message.id,
        )
        tool_call_crud.create_tool_call(session, tool_call)


async def generate_chat_response(
    session: DBSessionDep,
    model_deployment_stream: Generator[StreamedChatResponse, None, None],
    response_message: Message,
    should_store: bool = True,
    ctx: Context = Context(),
    **kwargs: Any,
) -> NonStreamedChatResponse:
    """
    Generate chat response from model deployment non streaming response.
    Use the stream to generate the response and all the intermediate steps, then
    return only the final step as a non-streamed response.

    Args:
        session (DBSessionDep): Database session.
        model_deployment_stream (Generator[StreamResponse, None, None]): Model deployment stream.
        response_message (Message): Response message object.
        should_store (bool): Whether to store the conversation in the database.
        ctx (Context): Context object.
        **kwargs (Any): Additional keyword arguments.

    Yields:
        bytes: Byte representation of chat response event.
    """
    stream = generate_chat_stream(
        session,
        model_deployment_stream,
        response_message,
        should_store,
        ctx,
        **kwargs,
    )

    non_streamed_chat_response = None
    async for event in stream:
        event = json.loads(event)
        if event["event"] == StreamEvent.STREAM_END:
            data = event["data"]
            response_id = ctx.get_trace_id()
            generation_id = response_message.generation_id if response_message else None

            non_streamed_chat_response = NonStreamedChatResponse(
                text=data.get("text", ""),
                response_id=response_id,
                generation_id=generation_id,
                chat_history=data.get("chat_history", []),
                finish_reason=data.get("finish_reason", ""),
                citations=data.get("citations", []),
                search_queries=data.get("search_queries", []),
                documents=data.get("documents", []),
                search_results=data.get("search_results", []),
                event_type=StreamEvent.NON_STREAMED_CHAT_RESPONSE,
                conversation_id=ctx.get_conversation_id(),
                tool_calls=data.get("tool_calls", []),
            )

    return non_streamed_chat_response


async def generate_chat_stream(
    session: DBSessionDep,
    model_deployment_stream: AsyncGenerator[Any, Any],
    response_message: Message,
    should_store: bool = True,
    ctx: Context = Context(),
    **kwargs: Any,
) -> AsyncGenerator[Any, Any]:
    """
    Generate chat stream from model deployment stream.

    Args:
        session (DBSessionDep): Database session.
        model_deployment_stream (AsyncGenerator[Any, Any]): Model deployment stream.
        response_message (Message): Response message object.
        conversation_id (str): Conversation ID.
        user_id (str): User ID.
        should_store (bool): Whether to store the conversation in the database.
        ctx (Context): Context object.
        **kwargs (Any): Additional keyword arguments.

    Yields:
        bytes: Byte representation of chat response event.
    """
    conversation_id = ctx.get_conversation_id()
    user_id = ctx.get_user_id()

    stream_end_data = {
        "conversation_id": conversation_id,
        "response_id": ctx.get_trace_id(),
        "text": "",
        "citations": [],
        "documents": [],
        "search_results": [],
        "search_queries": [],
        "tool_calls": [],
        "tool_results": [],
    }

    # Map the user facing document_ids field returned from model to storage ID for document model
    document_ids_to_document = {}

    stream_event = None
    async for event in model_deployment_stream:
        (
            stream_event,
            stream_end_data,
            response_message,
            document_ids_to_document,
        ) = handle_stream_event(
            event,
            conversation_id,
            stream_end_data,
            response_message,
            ctx,
            document_ids_to_document,
            session=session,
            should_store=should_store,
            user_id=user_id,
            next_message_position=kwargs.get("next_message_position", 0),
        )

        yield json.dumps(
            jsonable_encoder(
                ChatResponseEvent(
                    event=stream_event.event_type.value,
                    data=stream_event,
                )
            )
        )

    if should_store:
        update_conversation_after_turn(
            session, response_message, conversation_id, stream_end_data["text"], user_id
        )


def handle_stream_event(
    event: dict[str, Any],
    conversation_id: str,
    stream_end_data: dict[str, Any],
    response_message: Message,
    ctx: Context,
    document_ids_to_document: dict[str, Document] = {},
    session: DBSessionDep = None,
    should_store: bool = True,
    user_id: str = "",
    next_message_position: int = 0,
) -> tuple[StreamEventType, dict[str, Any], Message, dict[str, Document]]:
    logger = ctx.get_logger()

    handlers = {
        StreamEvent.STREAM_START: handle_stream_start,
        StreamEvent.TEXT_GENERATION: handle_stream_text_generation,
        StreamEvent.SEARCH_RESULTS: handle_stream_search_results,
        StreamEvent.SEARCH_QUERIES_GENERATION: handle_stream_search_queries_generation,
        StreamEvent.TOOL_CALLS_GENERATION: handle_stream_tool_calls_generation,
        StreamEvent.CITATION_GENERATION: handle_stream_citation_generation,
        StreamEvent.TOOL_CALLS_CHUNK: handle_stream_tool_calls_chunk,
        StreamEvent.STREAM_END: handle_stream_end,
    }
    event_type = event["event_type"]

    if event_type not in handlers.keys():
        logger.warning(
            event=f"[Chat] Error handling stream event: Event type {event_type} not supported"
        )
        return None, stream_end_data, response_message, document_ids_to_document

    return handlers[event_type](
        event,
        conversation_id,
        stream_end_data,
        response_message,
        document_ids_to_document,
        session=session,
        should_store=should_store,
        user_id=user_id,
        next_message_position=next_message_position,
    )


def handle_stream_start(
    event: dict[str, Any],
    conversation_id: str,
    stream_end_data: dict[str, Any],
    response_message: Message,
    document_ids_to_document: dict[str, Document],
    **kwargs: Any,
) -> tuple[StreamStart, dict[str, Any], Message, dict[str, Document]]:
    event["conversation_id"] = conversation_id
    stream_event = StreamStart.model_validate(event)
    if response_message:
        response_message.generation_id = event["generation_id"]
    stream_end_data["generation_id"] = event["generation_id"]
    return stream_event, stream_end_data, response_message, document_ids_to_document


def handle_stream_text_generation(
    event: dict[str, Any],
    _: str,
    stream_end_data: dict[str, Any],
    response_message: Message,
    document_ids_to_document: dict[str, Document],
    **kwargs: Any,
) -> tuple[StreamTextGeneration, dict[str, Any], Message, dict[str, Document]]:
    stream_end_data["text"] += event["text"]
    stream_event = StreamTextGeneration.model_validate(event)
    return stream_event, stream_end_data, response_message, document_ids_to_document


def handle_stream_search_results(
    event: dict[str, Any],
    _: str,
    stream_end_data: dict[str, Any],
    response_message: Message,
    document_ids_to_document: dict[str, Document],
    **kwargs: Any,
) -> tuple[StreamSearchResults, dict[str, Any], Message, dict[str, Document]]:
    for document in event["documents"]:
        storage_document = Document(
            document_id=document.get("id", ""),
            text=document.get("text", ""),
            title=document.get("title", ""),
            url=document.get("url", ""),
            tool_name=document.get("tool_name", ""),
            # all document fields except for id, tool_name and text
            fields={
                k: v
                for k, v in document.items()
                if k not in ["id", "tool_name", "text"]
            },
            user_id=response_message.user_id,
            conversation_id=response_message.conversation_id,
            message_id=response_message.id,
        )
        document_ids_to_document[document["id"]] = storage_document

    documents = list(document_ids_to_document.values())
    response_message.documents = documents

    stream_end_data["documents"].extend(documents)
    if "search_results" not in event or event["search_results"] is None:
        event["search_results"] = []

    stream_event = StreamSearchResults(
        **event
        | {
            "documents": documents,
            "search_results": event["search_results"],
        },
    )
    stream_end_data["search_results"].extend(event["search_results"])
    return stream_event, stream_end_data, response_message, document_ids_to_document


def handle_stream_search_queries_generation(
    event: dict[str, Any],
    _: str,
    stream_end_data: dict[str, Any],
    response_message: Message,
    document_ids_to_document: dict[str, Document],
    **kwargs: Any,
) -> tuple[StreamSearchQueriesGeneration, dict[str, Any], Message, dict[str, Document]]:
    search_queries = []
    for search_query in event["search_queries"]:
        search_queries.append(
            SearchQuery(
                text=search_query.get("text", ""),
                generation_id=search_query.get("generation_id", ""),
            )
        )
    stream_event = StreamSearchQueriesGeneration(
        **event | {"search_queries": search_queries}
    )
    stream_end_data["search_queries"] = search_queries
    return stream_event, stream_end_data, response_message, document_ids_to_document


def handle_stream_tool_calls_generation(
    event: dict[str, Any],
    conversation_id: str,
    stream_end_data: dict[str, Any],
    response_message: Message,
    document_ids_to_document: dict[str, Document],
    session: DBSessionDep,
    should_store: bool,
    user_id: str,
    next_message_position: int,
) -> tuple[StreamToolCallsGeneration, dict[str, Any], Message, dict[str, Document]]:
    tool_calls = []
    tool_calls_event = event.get("tool_calls", [])
    for tool_call in tool_calls_event:
        tool_calls.append(
            ToolCall(
                name=tool_call.get("name"),
                parameters=tool_call.get("parameters"),
            )
        )
    stream_event = StreamToolCallsGeneration(**event | {"tool_calls": tool_calls})
    stream_end_data["tool_calls"].extend(tool_calls)

    if should_store:
        save_tool_calls_message(
            session,
            tool_calls,
            event.get("text", ""),
            user_id,
            next_message_position,
            conversation_id,
        )

    return stream_event, stream_end_data, response_message, document_ids_to_document


def handle_stream_citation_generation(
    event: dict[str, Any],
    _: str,
    stream_end_data: dict[str, Any],
    response_message: Message,
    document_ids_to_document: dict[str, Document],
    **kwargs: Any,
) -> tuple[StreamCitationGeneration, dict[str, Any], Message, dict[str, Document]]:
    citations = []
    for event_citation in event["citations"]:
        citation = Citation(
            text=event_citation.get("text"),
            user_id=response_message.user_id,
            start=event_citation.get("start"),
            end=event_citation.get("end"),
        )

        document_ids = event_citation.get("document_ids")
        for document_id in document_ids:
            document = document_ids_to_document.get(document_id, None)
            if document is not None:
                citation.documents.append(document)

        # Populates CitationDocuments table
        citations.append(citation)
    stream_event = StreamCitationGeneration(**event | {"citations": citations})
    stream_end_data["citations"].extend(citations)
    return stream_event, stream_end_data, response_message, document_ids_to_document


def handle_stream_tool_calls_chunk(
    event: dict[str, Any],
    _: str,
    stream_end_data: dict[str, Any],
    response_message: Message,
    document_ids_to_document: dict[str, Document],
    **kwargs: Any,
) -> tuple[StreamToolCallsChunk, dict[str, Any], Message, dict[str, Document]]:
    event["text"] = event.get("text", "")
    tool_call_delta = event.get("tool_call_delta", None)
    if tool_call_delta:
        tool_call = ToolCallDelta(
            name=tool_call_delta.get("name"),
            index=tool_call_delta.get("index"),
            parameters=tool_call_delta.get("parameters"),
        )
        event["tool_call_delta"] = tool_call

    stream_event = StreamToolCallsChunk.model_validate(event)
    return stream_event, stream_end_data, response_message, document_ids_to_document


def handle_stream_end(
    event: dict[str, Any],
    _: str,
    stream_end_data: dict[str, Any],
    response_message: Message,
    document_ids_to_document: dict[str, Document],
    **kwargs: Any,
) -> tuple[StreamEnd, dict[str, Any], Message, dict[str, Document]]:
    if response_message:
        response_message.citations = stream_end_data["citations"]
        response_message.text = stream_end_data["text"]

    stream_end_data["chat_history"] = (
        to_dict(event).get("response", {}).get("chat_history", [])
    )
    stream_end = StreamEnd.model_validate(event | stream_end_data)
    stream_event = stream_end
    return stream_event, stream_end_data, response_message, document_ids_to_document


def generate_langchain_chat_stream(
    session: DBSessionDep,
    model_deployment_stream: Generator[Any, None, None],
    response_message: Message,
    conversation_id: str,
    user_id: str,
    should_store: bool,
    **kwargs: Any,
):
    final_message_text = ""

    # send stream start event
    yield json.dumps(
        jsonable_encoder(
            ChatResponseEvent(
                event=StreamEvent.STREAM_START,
                data=StreamStart(
                    conversation_id=conversation_id,
                ),
            )
        )
    )
    for event in model_deployment_stream:
        stream_event = None
        if isinstance(event, AddableDict):
            # Generate tool queries
            if event.get("actions"):
                actions = [
                    action
                    for action in event.get("actions", [])
                    if isinstance(action, AgentActionMessageLog)
                ]
                for action in actions:
                    tool_name = action.tool

                    tool_input = ""
                    if isinstance(action.tool_input, str):
                        tool_input = action.tool_input
                    elif isinstance(action.tool_input, dict):
                        tool_input = "".join(
                            [str(val) for val in action.tool_input.values()]
                        )
                    content = (
                        action.message_log[0].content
                        if len(action.message_log) > 0
                        and isinstance(action.message_log[0].content, str)
                        else ""
                    )
                    # only take the first part of content before the newline
                    content = content.split("\n")[0]

                    # shape: "Plan: I will search for tips on writing an essay and fun facts about the Roman Empire. I will then write an answer using the information I find.\nAction: ```json\n[\n    {\n        \"tool_name\": \"internet_search\",\n        \"parameters\": {\n            \"query\": \"tips for writing an essay\"\n        }\n    },\n    {\n        \"tool_name\": \"internet_search\",\n        \"parameters\": {\n            \"query\": \"fun facts about the roman empire\"\n        }\n
                    stream_event = StreamToolInput(
                        # TODO: switch to diff types
                        input_type=ToolInputType.CODE,
                        tool_name=tool_name,
                        input=tool_input,
                        text=content,
                    )
            # Generate documents / call tool
            if steps := event.get("steps"):
                step = steps[0] if len(steps) > 0 else None

                if not step:
                    continue

                result = step.observation
                # observation can be a dictionary for python interpreter or a list of docs for web search

                """
                internet search results
                "observation": [
                    {
                        "url": "https://www.businessinsider.com/billionaire-bill-gates-net-worth-spending-2018-8?op=1",
                        "content": "Source: Business Inside"
                    }...
                ]
                """
                if isinstance(result, list):
                    stream_event = StreamToolResult(
                        tool_name=step.action.tool,
                        result=result,
                        documents=[],
                    )

                """
                Python interpreter output
                "observation": {
                    "output_files": [],
                    "sucess": true,
                    "std_out": "20572000000000\n",
                    "std_err": "",
                    "code_runtime": 1181
                }
                """
                if isinstance(result, dict):
                    stream_event = StreamToolResult(
                        tool_name=step.action.tool,
                        result=result,
                        documents=[],
                    )

            # final output
            if event.get("output", "") and event.get("citations", []):
                final_message_text = event.get("output", "")
                stream_event = StreamEnd(
                    conversation_id=conversation_id,
                    text=event.get("output", ""),
                    # WARNING: Citations are not yet supported in langchain
                    citations=[],
                    documents=[],
                    search_results=[],
                    finish_reason="COMPLETE",
                )

            if stream_event:
                yield json.dumps(
                    jsonable_encoder(
                        ChatResponseEvent(
                            event=stream_event.event_type,
                            data=stream_event,
                        )
                    )
                )
    if should_store:
        update_conversation_after_turn(
            session, response_message, conversation_id, final_message_text, user_id
        )<|MERGE_RESOLUTION|>--- conflicted
+++ resolved
@@ -13,7 +13,6 @@
 from backend.config.tools import AVAILABLE_TOOLS
 from backend.crud import agent as agent_crud
 from backend.crud import conversation as conversation_crud
-from backend.crud import deployment as deployment_crud
 from backend.crud import message as message_crud
 from backend.crud import tool_call as tool_call_crud
 from backend.database_models.citation import Citation
@@ -77,23 +76,6 @@
     user_id = ctx.get_user_id()
     ctx.with_deployment_config()
     agent_id = ctx.get_agent_id()
-<<<<<<< HEAD
-    # deployment_name = request.headers.get("Deployment-Name", "")
-    deployment_name = "Cohere Platform"
-    deployment_config = {}
-    # Deployment config is the settings for the model deployment per request
-    # It is a string of key value pairs separated by semicolons
-    # For example: "azure_key1=value1;azure_key2=value2"
-    # TODO Eugene: Confirm it with Scott - header deployment config has priority over the deployment config in the DB,
-    # but agent deployment config has priority over both if it is set
-    if request.headers.get("Deployment-Config", "") != "":
-        ctx.with_deployment_config()
-    else:
-        deployment = deployment_crud.get_deployment_by_name(session, deployment_name)
-        if deployment is not None and deployment.is_available:
-            ctx.with_deployment_config(deployment.default_deployment_config)
-=======
->>>>>>> 966f77c7
 
     if agent_id is not None:
         agent = agent_crud.get_agent_by_id(session, agent_id)

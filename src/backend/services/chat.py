--- conflicted
+++ resolved
@@ -8,7 +8,6 @@
 from langchain_core.agents import AgentActionMessageLog
 from langchain_core.runnables.utils import AddableDict
 from pydantic import ValidationError
-from starlette.exceptions import HTTPException
 
 from backend.chat.collate import to_dict
 from backend.chat.enums import StreamEvent
@@ -78,8 +77,9 @@
     Returns:
         Tuple: Tuple containing necessary data to construct the responses.
     """
-<<<<<<< HEAD
-    user_id = get_header_user_id(request)
+    user_id = ctx.get_user_id()
+    ctx.with_deployment_config()
+    agent_id = ctx.get_agent_id()
     deployment_name = request.headers.get("Deployment-Name", "")
     deployment_config = {}
     # Deployment config is the settings for the model deployment per request
@@ -96,18 +96,9 @@
 
     if agent_id is not None:
         agent = agent_crud.get_agent_by_id(session, agent_id)
-        add_agent_to_request_state(request, agent)
-=======
-    user_id = ctx.get_user_id()
-    ctx.with_deployment_config()
-    agent_id = ctx.get_agent_id()
-
-    if agent_id is not None:
-        agent = agent_crud.get_agent_by_id(session, agent_id)
         agent_schema = Agent.model_validate(agent)
         ctx.with_agent(agent_schema)
 
->>>>>>> c0e68972
         if agent is None:
             raise HTTPException(
                 status_code=404, detail=f"Agent with ID {agent_id} not found."
@@ -130,8 +121,6 @@
                 session, agent, deployment_name
             ).deployment_config
 
-        # TODO Eugene: refactor this to use the DB Tools when ready
-        tool_names = [tool.name for tool in chat_request.tools]
         if chat_request.tools:
             for tool in chat_request.tools:
                 if tool.name not in agent.tools:
@@ -212,10 +201,6 @@
         chatbot_message,
         should_store,
         managed_tools,
-<<<<<<< HEAD
-        deployment_config,
-=======
->>>>>>> c0e68972
         next_message_position,
         ctx,
     )

--- conflicted
+++ resolved
@@ -75,11 +75,7 @@
     Returns:
         list[User]: List of users.
     """
-<<<<<<< HEAD
-    return db.query(User).order_by(User.fullname).offset(offset).limit(limit).all()
-=======
-    return db.query(User).filter(User.active is not False).offset(offset).limit(limit).all()
->>>>>>> a47d0c8e
+    return db.query(User).filter(User.active is not False).order_by(User.fullname).offset(offset).limit(limit).all()
 
 
 def get_external_users(db: Session, offset: int = 0, limit: int = 100) -> list[User]:

--- conflicted
+++ resolved
@@ -70,32 +70,6 @@
     )
 
 
-<<<<<<< HEAD
-=======
-@validate_transaction
-def get_files_by_conversation_id(
-    db: Session, conversation_id: str, user_id: str
-) -> list[File]:
-    """
-    List all files from a conversation.
-
-    Args:
-        db (Session): Database session.
-        conversation_id (str): Conversation ID.
-        user_id (str): User ID.
-
-    Returns:
-        list[File]: List of files from the conversation.
-    """
-    return (
-        db.query(File)
-        .filter(File.conversation_id == conversation_id, File.user_id == user_id)
-        .all()
-    )
-
-
-@validate_transaction
->>>>>>> 1ed8f294
 def get_files_by_ids(db: Session, file_ids: list[str], user_id: str) -> list[File]:
     """
     Get files by IDs.

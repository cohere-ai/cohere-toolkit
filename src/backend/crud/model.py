from sqlalchemy.orm import Session

from backend.database_models import Deployment
from backend.database_models.model import Model
from backend.schemas.deployment import DeploymentDefinition
from backend.schemas.model import ModelCreate, ModelUpdate
from backend.services.transaction import validate_transaction


@validate_transaction
def create_model(db: Session, model: ModelCreate) -> Model:
    """
    Create a new model.

    Args:
        db (Session): Database session.
        model (Model): Model data to be created.

    Returns:
        Model: Created model.
    """
    model = Model(**model.model_dump(exclude_none=True))
    db.add(model)
    db.commit()
    return model


def get_model(db: Session, model_id: str) -> Model | None:
    """
    Get a model by ID.

    Args:
        db (Session): Database session.
        model_id (str): Model ID.

    Returns:
        Model: Model with the given ID.
    """
    return db.query(Model).filter(Model.id == model_id).first()


def get_model_by_name(db: Session, model_name: str) -> Model | None:
    """
    Get a model by name.

    Args:
        db (Session): Database session.
        model_name (str): Model name.

    Returns:
        Model: Model with the given name.
    """
    return db.query(Model).filter(Model.name == model_name).first()


def get_models(db: Session, offset: int = 0, limit: int = 100) -> list[Model]:
    """
    List all models.

    Args:
        db (Session): Database session.
        offset (int): Offset to start the list.
        limit (int): Limit of models to be listed.

    Returns:
        list[Model]: List of models.
    """
    return db.query(Model).offset(offset).limit(limit).all()


def get_models_by_deployment_id(
    db: Session, deployment_id: str, offset: int = 0, limit: int = 100
) -> list[Model]:
    """
    List all models deploymrent ID.

    Args:
        db (Session): Database session.
        deployment_id (str): User ID
        offset (int): Offset to start the list.
        limit (int): Limit of models to be listed.

    Returns:
        list[Model]: List of models.
    """
    return (
        db.query(Model)
        .filter(Model.deployment_id == deployment_id)
        .order_by(Model.name)
        .limit(limit)
        .offset(offset)
        .all()
    )


@validate_transaction
def update_model(db: Session, model: Model, new_model: ModelUpdate) -> Model:
    """
    Update a model.

    Args:
        db (Session): Database session.
        model (Model): Model to be updated.
        new_model (Model): New model data.

    Returns:
        Model: Updated model.
    """
    for attr, value in new_model.model_dump(exclude_none=True).items():
        setattr(model, attr, value)
    db.commit()
    db.refresh(model)
    return model


@validate_transaction
def delete_model(db: Session, model_id: str) -> None:
    """
    Delete a model by ID.

    Args:
        db (Session): Database session.
        model_id (str): Model ID.
    """
    model = db.query(Model).filter(Model.id == model_id)
    model.delete()
    db.commit()


<<<<<<< HEAD
def get_models_by_agent_id(
    db: Session, agent_id: str, offset: int = 0, limit: int = 100
) -> list[Model]:
    """
    List all models by user id

    Args:
        db (Session): Database session.
        agent_id (str): User ID
        offset (int): Offset to start the list.
        limit (int): Limit of models to be listed.

    Returns:
        list[Model]: List of models.
    """

    return (
        db.query(Model)
        .join(
            AgentDeploymentModel,
            agent_id == AgentDeploymentModel.agent_id,
        )
        .filter(Model.deployment_id == AgentDeploymentModel.deployment_id)
        .order_by(Model.name)
        .limit(limit)
        .offset(offset)
        .all()
    )


def create_model_by_config(db: Session, deployment: Deployment, deployment_config: DeploymentDefinition, model: str) -> Model:
=======
def create_model_by_config(db: Session, deployment: Deployment, deployment_config: DeploymentSchema, model: str) -> Model:
>>>>>>> 85de86a4
    """
    Create a new model by config if present

    Args:
        db (Session): Database session.
        deployment (Deployment): Deployment data.
        deployment_config (DeploymentDefinition): Deployment config data.
        model (str): Model data.

    Returns:
        Model: Created model.
    """
    deployment_config_models = deployment_config.models
    deployment_db_models = get_models_by_deployment_id(db, deployment.id)
    model_to_return = None
    for deployment_config_model in deployment_config_models:
        model_in_db = any(record.name == deployment_config_model for record in deployment_db_models)
        if not model_in_db:
            new_model = Model(
                name=deployment_config_model,
                cohere_name=deployment_config_model,
                deployment_id=deployment.id,
            )
            db.add(new_model)
            db.commit()
            if model == new_model.name:
                model_to_return = new_model

    return model_to_return<|MERGE_RESOLUTION|>--- conflicted
+++ resolved
@@ -127,7 +127,6 @@
     db.commit()
 
 
-<<<<<<< HEAD
 def get_models_by_agent_id(
     db: Session, agent_id: str, offset: int = 0, limit: int = 100
 ) -> list[Model]:
@@ -159,9 +158,6 @@
 
 
 def create_model_by_config(db: Session, deployment: Deployment, deployment_config: DeploymentDefinition, model: str) -> Model:
-=======
-def create_model_by_config(db: Session, deployment: Deployment, deployment_config: DeploymentSchema, model: str) -> Model:
->>>>>>> 85de86a4
     """
     Create a new model by config if present
 

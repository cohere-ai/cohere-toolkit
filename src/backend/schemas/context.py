--- conflicted
+++ resolved
@@ -1,9 +1,4 @@
-<<<<<<< HEAD
-import time
 from typing import Any, Optional
-=======
-from typing import Optional
->>>>>>> ed1340ba
 
 from pydantic import BaseModel
 
@@ -169,10 +164,8 @@
     def get_agent_id(self):
         return self.agent_id
 
-<<<<<<< HEAD
     def get_logger(self) -> Any:
         return self.logger
-=======
+
     def get_agent_tool_metadata(self):
-        return self.agent_tool_metadata
->>>>>>> ed1340ba
+        return self.agent_tool_metadata
--- conflicted
+++ resolved
@@ -4,7 +4,6 @@
 from pydantic import BaseModel, Field
 
 from backend.schemas.deployment import DeploymentSimple as DeploymentSchema
-from backend.schemas.deployment import DeploymentWithModels as DeploymentFull
 from backend.schemas.deployment import ModelSimple as ModelSchema
 
 
@@ -28,13 +27,20 @@
         use_enum_values = True
 
 
-class CreateAgentToolMetadata(BaseModel):
+class AgentToolMetadataPublic(AgentToolMetadata):
+    user_id: Optional[str] = Field(exclude=True)
+
+    class Config:
+        from_attributes = True
+
+
+class CreateAgentToolMetadataRequest(BaseModel):
     id: Optional[str] = None
     tool_name: str
     artifacts: list[dict]
 
 
-class UpdateAgentToolMetadata(BaseModel):
+class UpdateAgentToolMetadataRequest(BaseModel):
     id: Optional[str] = None
     tool_name: Optional[str] = None
     artifacts: Optional[list[dict]] = None
@@ -56,7 +62,7 @@
     preamble: Optional[str]
     temperature: float
     tools: list[str]
-    tools_metadata: list[AgentToolMetadata]
+    tools_metadata: list[AgentToolMetadataPublic]
     deployments: list[DeploymentSchema]
     deployment: Optional[DeploymentSchema]
     model: Optional[ModelSchema]
@@ -72,26 +78,21 @@
     tools_metadata: Optional[list[AgentToolMetadataPublic]] = None
 
 
-class CreateAgent(BaseModel):
+class CreateAgentRequest(BaseModel):
     name: str
     version: Optional[int] = None
     description: Optional[str] = None
     preamble: Optional[str] = None
     temperature: Optional[float] = None
     tools: Optional[list[str]] = None
-    tools_metadata: Optional[list[CreateAgentToolMetadata]] = None
+    tools_metadata: Optional[list[CreateAgentToolMetadataRequest]] = None
     deployment_config: Optional[dict[str, str]] = None
     is_default_deployment: Optional[bool] = False
     # model_id or model_name
     model: str
     # deployment_id or deployment_name
     deployment: str
-<<<<<<< HEAD
     organization_id: Optional[str] = None
-=======
-    tools: Optional[list[str]] = []
-    tools_metadata: Optional[list[CreateAgentToolMetadataRequest]] = None
->>>>>>> c0e68972
 
     class Config:
         from_attributes = True
@@ -102,7 +103,7 @@
     agents: list[Agent]
 
 
-class UpdateAgent(BaseModel):
+class UpdateAgentRequest(BaseModel):
     name: Optional[str] = None
     version: Optional[int] = None
     description: Optional[str] = None
@@ -115,7 +116,7 @@
     is_default_model: Optional[bool] = False
     organization_id: Optional[str] = None
     tools: Optional[list[str]] = None
-    tools_metadata: Optional[list[UpdateAgentToolMetadata]] = None
+    tools_metadata: Optional[list[CreateAgentToolMetadataRequest]] = None
 
     class Config:
         from_attributes = True

--- conflicted
+++ resolved
@@ -27,20 +27,13 @@
         from_attributes = True
 
 
-class AgentToolMetadataPublic(AgentToolMetadata):
-    user_id: Optional[str] = Field(exclude=True)
-
-    class Config:
-        from_attributes = True
-
-
-class CreateAgentToolMetadataRequest(BaseModel):
+class CreateAgentToolMetadata(BaseModel):
     id: Optional[str] = None
     tool_name: str
     artifacts: list[dict]
 
 
-class UpdateAgentToolMetadataRequest(BaseModel):
+class UpdateAgentToolMetadata(BaseModel):
     id: Optional[str] = None
     tool_name: Optional[str] = None
     artifacts: Optional[list[dict]] = None
@@ -78,14 +71,13 @@
     tools_metadata: Optional[list[AgentToolMetadataPublic]] = None
 
 
-class CreateAgentRequest(BaseModel):
+class CreateAgent(BaseModel):
     name: str
     version: Optional[int] = None
     description: Optional[str] = None
     preamble: Optional[str] = None
     temperature: Optional[float] = None
     tools: Optional[list[str]] = None
-<<<<<<< HEAD
     tools_metadata: Optional[list[CreateAgentToolMetadata]] = None
     deployment_config: Optional[dict[str, str]] = None
     is_default_deployment: Optional[bool] = False
@@ -94,9 +86,6 @@
     # deployment_id or deployment_name
     deployment: str
     organization_id: Optional[str] = None
-=======
-    tools_metadata: Optional[list[CreateAgentToolMetadataRequest]] = None
->>>>>>> 2a8af68b
 
     class Config:
         from_attributes = True
@@ -107,7 +96,7 @@
     agents: list[Agent]
 
 
-class UpdateAgentRequest(BaseModel):
+class UpdateAgent(BaseModel):
     name: Optional[str] = None
     version: Optional[int] = None
     description: Optional[str] = None
@@ -120,11 +109,7 @@
     is_default_model: Optional[bool] = False
     organization_id: Optional[str] = None
     tools: Optional[list[str]] = None
-<<<<<<< HEAD
     tools_metadata: Optional[list[UpdateAgentToolMetadata]] = None
-=======
-    tools_metadata: Optional[list[CreateAgentToolMetadataRequest]] = None
->>>>>>> 2a8af68b
 
     class Config:
         from_attributes = True

import time
import uuid
from enum import Enum
from typing import Any

from pydantic import BaseModel


class MetricsMessageType(str, Enum):
    # users: implemented, has tests
    USER_CREATED = "user_created"
    USER_UPDATED = "user_updated"
    USER_DELETED = "user_deleted"
    # agents: implemented, has tests
    ASSISTANT_CREATED = "assistant_created"
    ASSISTANT_UPDATED = "assistant_updated"
    ASSISTANT_DELETED = "assistant_deleted"
    ASSISTANT_ACCESSED = "assistant_accessed"
    # chat: implemented
    CHAT_API_SUCCESS = "chat_api_call_success"
    CHAT_API_FAIL = "chat_api_call_failure"
    # rerank: implemented
    RERANK_API_SUCCESS = "rerank_api_call_success"
    RERANK_API_FAIL = "rerank_api_call_failure"
    # pending implementation
    ENV_LIVENESS = "env_liveness"
    COMPASS_NEW_INDEX = "compass_new_index"
    COMPASS_REMOVE_INDEX = "compass_remove_index"
    COMPASS_NEW_USER = "compass_new_user"
    COMPASS_REMOVE_USER = "compass_remove_user"
    UNKNOWN_SIGNAL = "unknown"


class MetricsDataBase(BaseModel):
    id: str
    user_id: str
    trace_id: str
    message_type: MetricsMessageType
    timestamp: float = time.time()
    secret: str = ""


class MetricsUser(BaseModel):
    id: str
    fullname: str
    email: str | None


class MetricsAgent(BaseModel):
    id: str
    version: int
    name: str
    temperature: float
    model: str
    deployment: str | None
    preamble: str | None
    description: str | None


class MetricsData(MetricsDataBase):
<<<<<<< HEAD
=======
    success: bool = False
>>>>>>> b04b9d23
    input_nb_tokens: int | None = None
    output_nb_tokens: int | None = None
    search_units: int | None = None
    model: str | None = None
    error: str | None = None
    object_ids: dict[str, str] | None = None
    duration_ms: float | None = None
    meta: dict[str, Any] | None = None
    assistant_id: str | None = None
    assistant: MetricsAgent | None = None
    user: MetricsUser | None = None


class MetricsSignal(BaseModel):
    signal: MetricsData<|MERGE_RESOLUTION|>--- conflicted
+++ resolved
@@ -58,10 +58,7 @@
 
 
 class MetricsData(MetricsDataBase):
-<<<<<<< HEAD
-=======
     success: bool = False
->>>>>>> b04b9d23
     input_nb_tokens: int | None = None
     output_nb_tokens: int | None = None
     search_units: int | None = None

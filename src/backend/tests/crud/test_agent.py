import pytest
from sqlalchemy.exc import IntegrityError

from backend.config.deployments import ModelDeploymentName
from backend.config.tools import ToolName
from backend.crud import agent as agent_crud
from backend.database_models.agent import Agent
from backend.schemas.agent import UpdateAgent
from backend.tests.factories import get_factory


def test_create_agent(session, user):
    agent_data = Agent(
        user_id=user.id,
        version=1,
        name="test",
        description="test",
        preamble="test",
        temperature=0.5,
        tools=[ToolName.Wiki_Retriever_LangChain, ToolName.Search_File],
    )

    agent = agent_crud.create_agent(session, agent_data)
    assert agent.user_id == user.id
    assert agent.version == 1
    assert agent.name == "test"
    assert agent.description == "test"
    assert agent.preamble == "test"
    assert agent.temperature == 0.5
    assert agent.tools == [ToolName.Wiki_Retriever_LangChain, ToolName.Search_File]

    agent = agent_crud.get_agent_by_id(session, agent.id)
    assert agent.user_id == user.id
    assert agent.version == 1
    assert agent.name == "test"
    assert agent.description == "test"
    assert agent.preamble == "test"
    assert agent.temperature == 0.5
    assert agent.tools == [ToolName.Wiki_Retriever_LangChain, ToolName.Search_File]


def test_create_agent_empty_non_required_fields(session, user):
    agent_data = Agent(
        user_id=user.id,
        name="test",
    )

    agent = agent_crud.create_agent(session, agent_data)
    assert agent.user_id == user.id
    assert agent.version == 1
    assert agent.name == "test"
    assert agent.description == ""
    assert agent.preamble == ""
    assert agent.temperature == 0.3
    assert agent.tools == []

    agent = agent_crud.get_agent_by_id(session, agent.id)
    assert agent.user_id == user.id
    assert agent.version == 1
    assert agent.name == "test"
    assert agent.description == ""
    assert agent.preamble == ""
    assert agent.temperature == 0.3
    assert agent.tools == []


def test_create_agent_missing_name(session, user):
    agent_data = Agent(
        user_id=user.id,
    )

    with pytest.raises(IntegrityError):
        _ = agent_crud.create_agent(session, agent_data)


def test_create_agent_duplicate_name_version(session, user):
    _ = get_factory("Agent", session).create(
        id="1", user=user, name="test_agent", version=1
    )

    agent_data = Agent(
        user_id=user.id,
        version=1,
        name="test_agent",
        description="test",
        preamble="test",
        temperature=0.5,
        tools=[ToolName.Wiki_Retriever_LangChain, ToolName.Search_File],
    )

    with pytest.raises(IntegrityError):
        _ = agent_crud.create_agent(session, agent_data)


def test_get_agent_by_id(session, user):
<<<<<<< HEAD
    _ = get_factory("Agent", session).create(id="1", name="test_agent", user=user)
=======
    _ = get_factory("Agent", session).create(id="1", name="test_agent", user_id=user.id)
>>>>>>> 16c780be
    agent = agent_crud.get_agent_by_id(session, "1")
    assert agent.id == "1"
    assert agent.name == "test_agent"


def test_get_agent_by_name(session, user):
<<<<<<< HEAD
    _ = get_factory("Agent", session).create(id="1", name="test_agent", user=user)
=======
    _ = get_factory("Agent", session).create(id="1", name="test_agent", user_id=user.id)
>>>>>>> 16c780be
    agent = agent_crud.get_agent_by_name(session, "test_agent")
    assert agent.id == "1"
    assert agent.name == "test_agent"


def test_fail_get_nonexistant_agent(session, user):
    agent = agent_crud.get_agent_by_id(session, "123")
    assert agent is None


def test_list_agents(session, user):
    # Delete default agent
    session.query(Agent).delete()
    length = 3
    for i in range(length):
        _ = get_factory("Agent", session).create(
<<<<<<< HEAD
            id=i, name=f"test_agent_{i}", user=user
=======
            id=i, name=f"test_agent_{i}", user_id=user.id
>>>>>>> 16c780be
        )

    agents = agent_crud.get_agents(session)
    assert len(agents) == length


def test_list_agents_empty(session, user):
    # Delete default agent
    session.query(Agent).delete()
    agents = agent_crud.get_agents(session)
    assert len(agents) == 0


def test_list_conversations_with_pagination(session, user):
    for i in range(10):
        get_factory("Agent", session).create(name=f"Agent {i}", user=user)

    agents = agent_crud.get_agents(session, offset=5, limit=5)
    assert len(agents) == 5


def test_update_agent(session, user):
    agent = get_factory("Agent", session).create(
        name="test_agent",
        description="This is a test agent",
        version=1,
        preamble="test",
        temperature=0.5,
        user=user,
        tools=[ToolName.Wiki_Retriever_LangChain, ToolName.Search_File],
    )

    new_agent_data = UpdateAgent(
        name="new_test_agent",
        description="This is a new test agent",
        version=2,
        preamble="new_test",
        temperature=0.6,
        tools=[ToolName.Python_Interpreter, ToolName.Calculator],
    )

    agent = agent_crud.update_agent(session, agent, new_agent_data)
    assert agent.name == new_agent_data.name
    assert agent.description == new_agent_data.description
    assert agent.version == new_agent_data.version
    assert agent.preamble == new_agent_data.preamble
    assert agent.temperature == new_agent_data.temperature
    assert agent.tools == [ToolName.Python_Interpreter, ToolName.Calculator]


def test_delete_agent(session, user):
    agent = get_factory("Agent", session).create(user=user)

    agent_crud.delete_agent(session, agent.id)

    agent = agent_crud.get_agent_by_id(session, agent.id)
    assert agent is None


def test_fail_delete_nonexistent_agent(session, user):
    agent = agent_crud.delete_agent(session, "123")
    assert agent is None


def test_get_association_by_deployment_name(session, user):
    agent = get_factory("Agent", session).create(user=user)
    deployment = get_factory("Deployment", session).create()
    model = get_factory("Model", session).create(deployment_id=deployment.id)
    new_association = get_factory("AgentDeploymentModelAssociation", session).create(
        agent=agent, deployment=deployment, model=model
    )
    association = agent_crud.get_association_by_deployment_name(
        session, agent, deployment.name
    )
    assert association.agent_id == agent.id
    assert association.deployment_id == deployment.id
    assert association.model_id == model.id
    assert new_association.deployment.name == deployment.name


def test_get_association_by_deployment_id(session, user):
    agent = get_factory("Agent", session).create(user=user)
    deployment = get_factory("Deployment", session).create()
    model = get_factory("Model", session).create(deployment_id=deployment.id)
    new_association = get_factory("AgentDeploymentModelAssociation", session).create(
        agent=agent,
        deployment=deployment,
        model=model,
        is_default_deployment=True,
        is_default_model=True,
    )
    association = agent_crud.get_association_by_deployment_id(
        session, agent, deployment.id
    )
    assert association.agent_id == agent.id
    assert association.deployment_id == deployment.id
    assert association.model_id == model.id
    assert new_association.deployment.id == deployment.id


def test_get_agents_by_user_id(session, user):
    agent = get_factory("Agent", session).create(user=user)
    deployment = get_factory("Deployment", session).create()
    model = get_factory("Model", session).create(deployment_id=deployment.id)
    new_association = get_factory("AgentDeploymentModelAssociation", session).create(
        agent=agent,
        deployment=deployment,
        model=model,
        is_default_deployment=True,
        is_default_model=True,
    )
    agents = agent_crud.get_agents(session, user_id=user.id)
    assert len(agents) == 1
    assert agents[0].user_id == user.id
    assert agents[0].id == agent.id


def test_get_agents_by_organization_id(session):
    organization = get_factory("Organization", session).create()
    user = get_factory("User", session).create()
    user.organizations.append(organization)
    agent = get_factory("Agent", session).create(user=user, organization=organization)
    deployment = get_factory("Deployment", session).create()
    model = get_factory("Model", session).create(deployment_id=deployment.id)
    new_association = get_factory("AgentDeploymentModelAssociation", session).create(
        agent=agent,
        deployment=deployment,
        model=model,
        is_default_deployment=True,
        is_default_model=True,
    )
    agents = agent_crud.get_agents(session, organization_id=organization.id)
    assert len(agents) == 1
    assert agents[0].user_id == user.id
    assert agents[0].id == agent.id


def test_get_agent_model_deployment_association(session):
    organization = get_factory("Organization", session).create()
    user = get_factory("User", session).create()
    user.organizations.append(organization)
    agent = get_factory("Agent", session).create(user=user, organization=organization)
    deployment = get_factory("Deployment", session).create()
    model = get_factory("Model", session).create(deployment_id=deployment.id)
    new_association = get_factory("AgentDeploymentModelAssociation", session).create(
        agent=agent,
        deployment=deployment,
        model=model,
        is_default_deployment=True,
        is_default_model=True,
    )
    association = agent_crud.get_agent_model_deployment_association(
        session, agent, model.id, deployment.id
    )

    assert association.id == new_association.id


def test_delete_agent_model_deployment_association(session):
    organization = get_factory("Organization", session).create()
    user = get_factory("User", session).create()
    user.organizations.append(organization)
    agent = get_factory("Agent", session).create(user=user, organization=organization)
    deployment = get_factory("Deployment", session).create()
    model = get_factory("Model", session).create(deployment_id=deployment.id)
    new_association = get_factory("AgentDeploymentModelAssociation", session).create(
        agent=agent,
        deployment=deployment,
        model=model,
        is_default_deployment=True,
        is_default_model=True,
    )
    agent_crud.delete_agent_model_deployment_association(
        session, agent, model.id, deployment.id
    )

    association = agent_crud.get_agent_model_deployment_association(
        session, agent, model.id, deployment.id
    )

    assert association is None


def test_assign_model_deployment_to_agent(session):
    organization = get_factory("Organization", session).create()
    user = get_factory("User", session).create()
    user.organizations.append(organization)
    agent = get_factory("Agent", session).create(user=user, organization=organization)
    deployment = get_factory("Deployment", session).create()
    model = get_factory("Model", session).create(deployment_id=deployment.id)

    agent_crud.assign_model_deployment_to_agent(session, agent, model.id, deployment.id)

    association = agent_crud.get_agent_model_deployment_association(
        session, agent, model.id, deployment.id
    )

    assert association.agent_id == agent.id
    assert association.deployment_id == deployment.id
    assert association.model_id == model.id<|MERGE_RESOLUTION|>--- conflicted
+++ resolved
@@ -93,22 +93,14 @@
 
 
 def test_get_agent_by_id(session, user):
-<<<<<<< HEAD
     _ = get_factory("Agent", session).create(id="1", name="test_agent", user=user)
-=======
-    _ = get_factory("Agent", session).create(id="1", name="test_agent", user_id=user.id)
->>>>>>> 16c780be
     agent = agent_crud.get_agent_by_id(session, "1")
     assert agent.id == "1"
     assert agent.name == "test_agent"
 
 
 def test_get_agent_by_name(session, user):
-<<<<<<< HEAD
     _ = get_factory("Agent", session).create(id="1", name="test_agent", user=user)
-=======
-    _ = get_factory("Agent", session).create(id="1", name="test_agent", user_id=user.id)
->>>>>>> 16c780be
     agent = agent_crud.get_agent_by_name(session, "test_agent")
     assert agent.id == "1"
     assert agent.name == "test_agent"
@@ -125,11 +117,7 @@
     length = 3
     for i in range(length):
         _ = get_factory("Agent", session).create(
-<<<<<<< HEAD
             id=i, name=f"test_agent_{i}", user=user
-=======
-            id=i, name=f"test_agent_{i}", user_id=user.id
->>>>>>> 16c780be
         )
 
     agents = agent_crud.get_agents(session)

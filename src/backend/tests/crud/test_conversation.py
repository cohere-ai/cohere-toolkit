from backend.crud import citation as citation_crud
from backend.crud import conversation as conversation_crud
from backend.crud import document as document_crud
from backend.crud import message as message_crud
<<<<<<< HEAD
from backend.database_models.conversation import (
    Conversation,
    ConversationFileAssociation,
)
from backend.schemas.conversation import UpdateConversation
=======
from backend.database_models.conversation import Conversation
from backend.schemas.conversation import UpdateConversationRequest
>>>>>>> 1ed8f294
from backend.tests.factories import get_factory


def test_create_conversation(session, user):
    conversation_data = Conversation(
        user_id=user.id,
        title="Hello, World!",
        description="This is a test",
    )

    conversation = conversation_crud.create_conversation(session, conversation_data)
    assert conversation.user_id == conversation_data.user_id
    assert conversation.title == conversation_data.title
    assert conversation.description == conversation_data.description

    conversation = conversation_crud.get_conversation(session, conversation.id, user.id)
    assert conversation.user_id == conversation_data.user_id
    assert conversation.title == conversation_data.title
    assert conversation.description == conversation_data.description


def test_create_conversation_same_id_different_user(session, user):
    user2 = get_factory("User", session).create(id=f"new_{user.id}")
    conversation_data = Conversation(
        user_id=user.id,
        title="Hello, World!",
        description="This is a test",
    )

    conversation = conversation_crud.create_conversation(session, conversation_data)
    assert conversation.user_id == conversation_data.user_id
    assert conversation.title == conversation_data.title
    assert conversation.description == conversation_data.description

    conversation_data = Conversation(
        id=conversation.id,
        user_id=user2.id,
        title="Hello, World!",
        description="This is a test",
    )

    conversation = conversation_crud.create_conversation(session, conversation_data)
    assert conversation.user_id == conversation_data.user_id
    assert conversation.title == conversation_data.title
    assert conversation.description == conversation_data.description


def test_get_conversation(session, user):
    _ = get_factory("Conversation", session).create(
        id="1", title="Hello, World!", user_id=user.id
    )

    conversation = conversation_crud.get_conversation(session, "1", user.id)
    assert conversation.title == "Hello, World!"
    assert conversation.id == "1"


def test_fail_get_nonexistent_conversation(session, user):
    conversation = conversation_crud.get_conversation(session, "123", user_id=user.id)
    assert conversation is None


def test_list_conversations(session, user):
    _ = get_factory("Conversation", session).create(
        title="Hello, World!", user_id=user.id
    )

    conversations = conversation_crud.get_conversations(session, user.id)
    assert len(conversations) == 1
    assert conversations[0].title == "Hello, World!"


def test_list_conversations_empty(session, user):
    conversations = conversation_crud.get_conversations(session, user.id)
    assert len(conversations) == 0


def test_list_conversations_with_pagination(session, user):
    for i in range(10):
        get_factory("Conversation", session).create(
            title=f"Conversation {i}", user_id=user.id, updated_at=f"2021-01-{31-i}"
        )

    conversations = conversation_crud.get_conversations(
        session, user_id=user.id, offset=5, limit=5
    )
    assert len(conversations) == 5

    for i, conversation in enumerate(conversations):
        assert conversation.title == f"Conversation {i + 5}"


def test_list_converstions_with_agent_id_filter_and_pagination(session, user):
    agent = get_factory("Agent", session).create(
        id="agent_id", name="test agent", user_id=user.id
    )
    for i in range(10):
        get_factory("Conversation", session).create(
            title=f"Conversation {i} with agent",
            user_id=user.id,
            agent_id=agent.id,
            updated_at=f"2021-01-{31-i}",
        )

    for i in range(10):
        get_factory("Conversation", session).create(
            title=f"Conversation {i}", user_id=user.id
        )

    conversations = conversation_crud.get_conversations(
        session, user_id=user.id, agent_id="agent_id", offset=5, limit=5
    )
    assert len(conversations) == 5

    for i, conversation in enumerate(conversations):
        assert conversation.title == f"Conversation {i + 5} with agent"


def test_update_conversation(session, user):
    conversation = get_factory("Conversation", session).create(
        title="Hello, World!",
        description="This is a test",
        user_id=user.id,
    )

    new_conversation_data = UpdateConversationRequest(
        title="Hello, Universe!",
        description="This is a new test",
        user_id="1",
    )

    conversation = conversation_crud.update_conversation(
        session, conversation, new_conversation_data
    )
    assert conversation.title == new_conversation_data.title
    assert conversation.description == new_conversation_data.description


def test_delete_conversation(session, user):
    conversation = get_factory("Conversation", session).create(user_id=user.id)

    conversation_crud.delete_conversation(session, conversation.id, user.id)

    conversation = conversation_crud.get_conversation(session, conversation.id, user.id)
    assert conversation is None


def test_fail_delete_nonexistent_conversation(session, user):
    conversation = conversation_crud.delete_conversation(session, "123", user.id)
    assert conversation is None


def test_delete_conversation_cascade(session, user):
    conversation = get_factory("Conversation", session).create(user_id=user.id)
    message = get_factory("Message", session).create(
        conversation_id=conversation.id, user_id=user.id
    )
    message_id = message.id
    citation = get_factory("Citation", session).create(
        message_id=message.id, user_id=user.id
    )
    citation_id = citation.id
    document = get_factory("Document", session).create(
        conversation_id=conversation.id, message_id=message.id, user_id=user.id
    )
    document_id = document.id

    conversation_crud.delete_conversation(session, conversation.id, user.id)

    conversation = conversation_crud.get_conversation(session, conversation.id, user.id)
    assert conversation is None

    message = message_crud.get_message(session, message_id, user.id)
    assert message is None

    citation = citation_crud.get_citation(session, citation_id)
    assert citation is None

    document = document_crud.get_document(session, document_id)
    assert document is None


def test_create_conversation_file_association(session, user):
    conversation = get_factory("Conversation", session).create(user_id=user.id)
    file = get_factory("File", session).create(user_id=user.id)

    conversation_file_association = (
        conversation_crud.create_conversation_file_association(
            session,
            ConversationFileAssociation(
                conversation_id=conversation.id, file_id=file.id, user_id=user.id
            ),
        )
    )
    assert conversation_file_association.conversation_id == conversation.id
    assert conversation_file_association.file_id == file.id
    assert conversation_file_association.user_id == user.id

    conversation = conversation_crud.get_conversation(session, conversation.id, user.id)
    assert conversation.file_ids == [file.id]


def test_delete_conversation_file_association(session, user):
    conversation = get_factory("Conversation", session).create(user_id=user.id)
    file = get_factory("File", session).create(user_id=user.id)
    _ = get_factory("ConversationFileAssociation", session).create(
        conversation_id=conversation.id, file_id=file.id, user_id=user.id
    )

    conversation_crud.delete_conversation_file_association(
        session, conversation.id, file.id, user.id
    )

    conversation = conversation_crud.get_conversation(session, conversation.id, user.id)
    assert conversation.file_ids == []<|MERGE_RESOLUTION|>--- conflicted
+++ resolved
@@ -2,16 +2,11 @@
 from backend.crud import conversation as conversation_crud
 from backend.crud import document as document_crud
 from backend.crud import message as message_crud
-<<<<<<< HEAD
 from backend.database_models.conversation import (
     Conversation,
     ConversationFileAssociation,
 )
-from backend.schemas.conversation import UpdateConversation
-=======
-from backend.database_models.conversation import Conversation
 from backend.schemas.conversation import UpdateConversationRequest
->>>>>>> 1ed8f294
 from backend.tests.factories import get_factory
 
 

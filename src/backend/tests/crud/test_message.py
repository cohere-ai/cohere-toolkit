import pytest

from backend.crud import citation as citation_crud
from backend.crud import document as document_crud
from backend.crud import message as message_crud
from backend.database_models.message import Message, MessageFileAssociation
from backend.schemas.message import UpdateMessage
from backend.tests.factories import get_factory


@pytest.fixture(autouse=True)
def conversation(session, user):
    return get_factory("Conversation", session).create(id="1", user_id=user.id)


def test_create_message(session, conversation, user):
    message_data = Message(
        text="Hello, World!",
        user_id=user.id,
        conversation_id=conversation.id,
        position=1,
        agent="USER",
    )

    message = message_crud.create_message(session, message_data)
    assert message.text == message_data.text
    assert message.user_id == message_data.user_id
    assert message.conversation_id == message_data.conversation_id

    message = message_crud.get_message(session, message.id, user.id)
    assert message.text == message_data.text
    assert message.user_id == message_data.user_id
    assert message.conversation_id == message_data.conversation_id


def test_get_message(session, conversation, user):
    _ = get_factory("Message", session).create(
        id="1", text="Hello, World!", conversation_id=conversation.id, user_id=user.id
    )

    message = message_crud.get_message(session, "1", user.id)
    assert message.text == "Hello, World!"
    assert message.id == "1"


def test_fail_get_nonexistent_message(session, user):
    message = message_crud.get_message(session, "123", user.id)
    assert message is None


def test_list_messages(session, conversation, user):
    _ = get_factory("Message", session).create(
        text="Hello, World!", conversation_id=conversation.id, user_id=user.id
    )

    messages = message_crud.get_messages(session, user.id)
    assert len(messages) == 1
    assert messages[0].text == "Hello, World!"


def test_list_messages_empty(session, user):
    messages = message_crud.get_messages(session, user.id)
    assert len(messages) == 0


def test_list_messages_with_pagination(session, conversation, user):
    for i in range(10):
        _ = get_factory("Message", session).create(
            text=f"Hello, World! {i}", conversation_id=conversation.id, user_id=user.id
        )

    messages = message_crud.get_messages(session, offset=5, limit=5, user_id=user.id)
    assert len(messages) == 5
    messages.sort(key=lambda x: x.text)
    for i, message in enumerate(messages):
        assert message.text == f"Hello, World! {i + 5}"


def test_list_messages_by_conversation_id(session, conversation, user):
    for i in range(10):
        _ = get_factory("Message", session).create(
            text=f"Hello, World! {i}", conversation_id=conversation.id, user_id=user.id
        )

    messages = message_crud.get_messages_by_conversation_id(session, "1", user.id)
    messages.sort(key=lambda x: x.text)
    assert len(messages) == 10

    for i, message in enumerate(messages):
        assert message.text == f"Hello, World! {i}"
        assert message.conversation_id == "1"


def test_list_messages_by_conversation_id_empty(session, conversation, user):
    messages = message_crud.get_messages_by_conversation_id(session, "1", user.id)
    assert len(messages) == 0


def test_update_message(session, conversation, user):
    message = get_factory("Message", session).create(
        text="Hello, World!", conversation_id=conversation.id, user_id=user.id
    )

    new_message_data = UpdateMessage(
        text="Hello, Universe!",
    )

    updated_message = message_crud.update_message(session, message, new_message_data)
    assert updated_message.text == new_message_data.text
    assert updated_message.conversation_id == message.conversation_id
    assert updated_message.position == message.position
    assert updated_message.agent == message.agent


def test_delete_message(session, conversation, user):
    message = get_factory("Message", session).create(
        text="Hello, World!", conversation_id=conversation.id, user_id=user.id
    )

    message_crud.delete_message(session, message.id, user.id)

    message = message_crud.get_message(session, message.id, user.id)
    assert message is None


def test_delete_message_cascade(session, conversation, user):
    message = get_factory("Message", session).create(
        text="Hello, World!", conversation_id=conversation.id, user_id=user.id
    )
    citation = get_factory("Citation", session).create(
        message_id=message.id, user_id=user.id
    )
    citation_id = citation.id
    document = get_factory("Document", session).create(
        message_id=message.id, conversation_id=conversation.id, user_id=user.id
    )
    document_id = document.id

    message_crud.delete_message(session, message.id, user.id)

    message = message_crud.get_message(session, message.id, user.id)
    assert message is None
    assert message_crud.get_messages(session, user.id) == []
    assert message_crud.get_messages_by_conversation_id(session, "1", user.id) == []

    citation = citation_crud.get_citation(session, citation_id)
    assert citation is None
    assert citation_crud.get_citations(session) == []

    document = document_crud.get_document(session, document_id)
    assert document is None
<<<<<<< HEAD
    assert document_crud.get_documents(session) == []
=======
    assert document_crud.get_documents(session, user.id) == []


def test_create_message_file_association(session, conversation, user):
    message = get_factory("Message", session).create(
        text="Hello, World!", conversation_id=conversation.id, user_id=user.id
    )
    file = get_factory("File", session).create(user_id=user.id)

    message_file_association = message_crud.create_message_file_association(
        session,
        MessageFileAssociation(message_id=message.id, file_id=file.id, user_id=user.id),
    )
    assert message_file_association.message_id == message.id
    assert message_file_association.file_id == file.id
    assert message_file_association.user_id == user.id

    message = message_crud.get_message(session, message.id, user.id)
    assert message.file_ids == [file.id]


def test_get_message_file_association_by_file_id(session, conversation, user):
    message = get_factory("Message", session).create(
        text="Hello, World!", conversation_id=conversation.id, user_id=user.id
    )
    file = get_factory("File", session).create(user_id=user.id)
    _ = get_factory("MessageFileAssociation", session).create(
        message_id=message.id, file_id=file.id, user_id=user.id
    )

    message_file_association = message_crud.get_message_file_association_by_file_id(
        session, file.id, user.id
    )
    assert message_file_association.message_id == message.id
    assert message_file_association.file_id == file.id
    assert message_file_association.user_id == user.id


def test_delete_message_file_association(session, conversation, user):
    message = get_factory("Message", session).create(
        text="Hello, World!", conversation_id=conversation.id, user_id=user.id
    )
    file = get_factory("File", session).create(user_id=user.id)
    _ = get_factory("MessageFileAssociation", session).create(
        message_id=message.id, file_id=file.id, user_id=user.id
    )

    message_crud.delete_message_file_association(session, message.id, file.id, user.id)

    message_file_association = message_crud.get_message_file_association_by_file_id(
        session, file.id, user.id
    )
    assert message_file_association is None

    message = message_crud.get_message(session, message.id, user.id)
    assert message.file_ids == []
>>>>>>> c0e68972
<|MERGE_RESOLUTION|>--- conflicted
+++ resolved
@@ -145,13 +145,10 @@
 
     citation = citation_crud.get_citation(session, citation_id)
     assert citation is None
-    assert citation_crud.get_citations(session) == []
+    assert citation_crud.get_citations(session, user.id) == []
 
     document = document_crud.get_document(session, document_id)
     assert document is None
-<<<<<<< HEAD
-    assert document_crud.get_documents(session) == []
-=======
     assert document_crud.get_documents(session, user.id) == []
 
 
@@ -207,5 +204,4 @@
     assert message_file_association is None
 
     message = message_crud.get_message(session, message.id, user.id)
-    assert message.file_ids == []
->>>>>>> c0e68972
+    assert message.file_ids == []
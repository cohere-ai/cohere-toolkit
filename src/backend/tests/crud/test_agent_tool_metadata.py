from datetime import datetime

import pytest
from sqlalchemy.exc import IntegrityError

from backend.config.tools import ToolName
from backend.crud import agent_tool_metadata as agent_tool_metadata_crud
from backend.database_models.agent_tool_metadata import AgentToolMetadata
from backend.schemas.agent import UpdateAgentToolMetadata
from backend.tests.factories import get_factory

mock_artifact_1 = {
    "id": "1T",
    "url": "hellotesturl.com/document1",
    "name": "document-test1",
    "type": "document",
}
mock_artifact_2 = {
    "id": "2T",
    "url": "hellotesturl.com/document2",
    "name": "document-test2",
    "type": "document",
}


def test_create_agent_tool_metadata(session, user):
    agent = get_factory("Agent", session).create(
<<<<<<< HEAD
        id="1", name="test_agent", tools=[ToolName.Google_Drive], user=user
=======
        id="1", name="test_agent", tools=[ToolName.Google_Drive], user_id=user.id
>>>>>>> 16c780be
    )

    agent_tool_metadata_data = AgentToolMetadata(
        user_id=user.id,
        agent_id=agent.id,
        tool_name=ToolName.Google_Drive,
        artifacts=[mock_artifact_1],
    )
    agent_tool_metadata = agent_tool_metadata_crud.create_agent_tool_metadata(
        session, agent_tool_metadata_data
    )
    assert agent_tool_metadata.user_id == user.id
    assert agent_tool_metadata.agent_id == agent.id
    assert agent_tool_metadata.tool_name == ToolName.Google_Drive
    assert agent_tool_metadata.artifacts == [mock_artifact_1]
    assert agent_tool_metadata.artifacts[0]["type"] == "document"

    agent_tool_metadata = agent_tool_metadata_crud.get_agent_tool_metadata_by_id(
        session, agent_tool_metadata.id
    )
    assert agent_tool_metadata.user_id == user.id
    assert agent_tool_metadata.agent_id == agent.id
    assert agent_tool_metadata.tool_name == ToolName.Google_Drive
    assert agent_tool_metadata.artifacts == [mock_artifact_1]
    assert agent_tool_metadata.artifacts[0]["type"] == "document"


def test_create_agent_missing_agent_id(session, user):
    agent_tool_metadata_data = AgentToolMetadata(
        user_id=user.id,
        tool_name=ToolName.Google_Drive,
        artifacts=[mock_artifact_1],
    )
    with pytest.raises(IntegrityError):
        _ = agent_tool_metadata_crud.create_agent_tool_metadata(
            session, agent_tool_metadata_data
        )


def test_create_agent_missing_tool_name(session, user):
    agent = get_factory("Agent", session).create(
<<<<<<< HEAD
        id="1", name="test_agent", tools=[ToolName.Google_Drive], user=user
=======
        id="1", name="test_agent", tools=[ToolName.Google_Drive], user_id=user.id
>>>>>>> 16c780be
    )

    agent_tool_metadata_data = AgentToolMetadata(
        user_id=user.id,
        agent_id=agent.id,
        artifacts=[mock_artifact_1],
    )
    with pytest.raises(IntegrityError):
        _ = agent_tool_metadata_crud.create_agent_tool_metadata(
            session, agent_tool_metadata_data
        )


def test_create_agent_missing_user_id(session, user):
    agent = get_factory("Agent", session).create(
        id="1", name="test_agent", tools=[ToolName.Google_Drive], user_id=user.id
    )

    agent_tool_metadata_data = AgentToolMetadata(
        agent_id=agent.id,
        tool_name=ToolName.Google_Drive,
        artifacts=[mock_artifact_1],
    )
    with pytest.raises(IntegrityError):
        _ = agent_tool_metadata_crud.create_agent_tool_metadata(
            session, agent_tool_metadata_data
        )


def test_update_agent_tool_metadata(session, user):
    agent = get_factory("Agent", session).create(user=user)
    original_agent_tool_metadata = get_factory("AgentToolMetadata", session).create(
        user_id=user.id,
        agent_id=agent.id,
        tool_name=ToolName.Google_Drive,
        artifacts=[mock_artifact_1],
    )

    new_agent_tool_metadata_data = UpdateAgentToolMetadata(
        artifacts=[mock_artifact_1],
    )

    agent_tool_metadata = agent_tool_metadata_crud.update_agent_tool_metadata(
        session, original_agent_tool_metadata, new_agent_tool_metadata_data
    )
    assert agent_tool_metadata.user_id == original_agent_tool_metadata.user_id
    assert agent_tool_metadata.agent_id == original_agent_tool_metadata.agent_id
    assert agent_tool_metadata.tool_name == original_agent_tool_metadata.tool_name
    assert agent_tool_metadata.artifacts == new_agent_tool_metadata_data.artifacts


def test_get_agent_tool_metadata_by_id(session, user):
    agent = get_factory("Agent", session).create(user=user)
    agent_tool_metadata = get_factory("AgentToolMetadata", session).create(
        user_id=user.id,
        agent_id=agent.id,
        tool_name=ToolName.Google_Drive,
        artifacts=[mock_artifact_1, mock_artifact_2],
    )
    agent_tool_metadata = agent_tool_metadata_crud.get_agent_tool_metadata_by_id(
        session, agent_tool_metadata.id
    )
    assert agent_tool_metadata.user_id == user.id
    assert agent_tool_metadata.agent_id == agent.id
    assert agent_tool_metadata.tool_name == ToolName.Google_Drive
    assert agent_tool_metadata.artifacts == [mock_artifact_1, mock_artifact_2]


def test_get_all_agent_tool_metadata_by_agent_id(session, user):
    agent1 = get_factory("Agent", session).create(user=user)
    agent2 = get_factory("Agent", session).create(user=user)

    # Add a random entry to test
    _ = get_factory("AgentToolMetadata", session).create(
        user_id=user.id,
        agent_id=agent1.id,
        tool_name=ToolName.Google_Drive,
        artifacts=[mock_artifact_1, mock_artifact_2],
    )

    # Constraint was added preventing multiple entries for the same user + agent + tool so fixing to change the tool used
    i = 0
    for tool in ToolName:
        i += 1
        agent = get_factory("Agent", session).create(user_id=user.id)
        _ = get_factory("AgentToolMetadata", session).create(
            id=f"{i}",
            tool_name=tool.value,
            artifacts=[mock_artifact_1, mock_artifact_2],
            user_id=user.id,
            agent_id=agent2.id,
        )

    all_agent_tool_metadata = (
        agent_tool_metadata_crud.get_all_agent_tool_metadata_by_agent_id(
            session, agent_id=agent2.id
        )
    )
    assert len(all_agent_tool_metadata) == len(ToolName)


def test_delete_agent_tool_metadata_by_id(session, user):
    agent = get_factory("Agent", session).create(user=user)
    agent_tool_metadata = get_factory("AgentToolMetadata", session).create(
        user_id=user.id,
        agent_id=agent.id,
        tool_name=ToolName.Google_Drive,
        artifacts=[mock_artifact_1, mock_artifact_2],
    )

    agent_tool_metadata_crud.delete_agent_tool_metadata_by_id(
        session, agent_tool_metadata.id
    )

    agent_tool_metadata = agent_tool_metadata_crud.get_agent_tool_metadata_by_id(
        session, agent_tool_metadata.id
    )
    assert agent_tool_metadata is None<|MERGE_RESOLUTION|>--- conflicted
+++ resolved
@@ -25,11 +25,7 @@
 
 def test_create_agent_tool_metadata(session, user):
     agent = get_factory("Agent", session).create(
-<<<<<<< HEAD
         id="1", name="test_agent", tools=[ToolName.Google_Drive], user=user
-=======
-        id="1", name="test_agent", tools=[ToolName.Google_Drive], user_id=user.id
->>>>>>> 16c780be
     )
 
     agent_tool_metadata_data = AgentToolMetadata(
@@ -71,11 +67,7 @@
 
 def test_create_agent_missing_tool_name(session, user):
     agent = get_factory("Agent", session).create(
-<<<<<<< HEAD
         id="1", name="test_agent", tools=[ToolName.Google_Drive], user=user
-=======
-        id="1", name="test_agent", tools=[ToolName.Google_Drive], user_id=user.id
->>>>>>> 16c780be
     )
 
     agent_tool_metadata_data = AgentToolMetadata(
@@ -91,7 +83,7 @@
 
 def test_create_agent_missing_user_id(session, user):
     agent = get_factory("Agent", session).create(
-        id="1", name="test_agent", tools=[ToolName.Google_Drive], user_id=user.id
+        id="1", name="test_agent", tools=[ToolName.Google_Drive], user=user.id
     )
 
     agent_tool_metadata_data = AgentToolMetadata(

import pytest

from backend.crud import citation as citation_crud
from backend.database_models.citation import Citation
from backend.tests.factories import get_factory


@pytest.fixture(autouse=True)
def conversation(session, user):
    return get_factory("Conversation", session).create(id="1", user_id=user.id)


@pytest.fixture(autouse=True)
def message(session, conversation, user):
    return get_factory("Message", session).create(
        id="1", conversation_id=conversation.id, user_id=user.id
    )


@pytest.fixture(autouse=True)
def document(session, conversation, message, user):
    return get_factory("Document", session).create(
        id="1",
        conversation_id=conversation.id,
        message_id=message.id,
        user_id=user.id,
        document_id="hello",
    )


<<<<<<< HEAD
def test_create_citation(session, user):
=======
def test_create_citation(session, document):
>>>>>>> c0e68972
    citation_data = Citation(
        text="Hello, World!",
        user_id=user.id,
        start=1,
        end=2,
        message_id="1",
    )

    citation = citation_crud.create_citation(session, citation_data)
    assert citation.text == citation_data.text
    assert citation.user_id == citation_data.user_id
    assert citation.start == citation_data.start
    assert citation.end == citation_data.end
    assert citation.message_id == citation_data.message_id

    get_factory("CitationDocuments", session).create(
        left_id=document.id, right_id=citation.id
    )

    citation = citation_crud.get_citation(session, citation.id)
    assert citation.text == citation_data.text
    assert citation.user_id == citation_data.user_id
    assert citation.start == citation_data.start
    assert citation.end == citation_data.end
    assert citation.message_id == citation_data.message_id
    assert citation.document_ids == ["hello"]


def test_get_citation(session, user):
    _ = get_factory("Citation", session).create(
<<<<<<< HEAD
        id="1",
        text="Hello, World!",
        user_id=user.id,
        message_id="1",
        document_ids=["1"],
=======
        id="1", text="Hello, World!", user_id="1", message_id="1"
>>>>>>> c0e68972
    )

    citation = citation_crud.get_citation(session, "1")
    assert citation.text == "Hello, World!"
    assert citation.id == "1"


def test_fail_get_nonexistent_citation(session):
    citation = citation_crud.get_citation(session, "123")
    assert citation is None


def test_list_citations(session, user):
    _ = get_factory("Citation", session).create(
<<<<<<< HEAD
        text="Hello, World!", user_id=user.id, message_id="1", document_ids=["1"]
=======
        text="Hello, World!", user_id="1", message_id="1"
>>>>>>> c0e68972
    )

    citations = citation_crud.get_citations(session)
    assert len(citations) == 1
    assert citations[0].text == "Hello, World!"


def test_list_citations_empty(session):
    citations = citation_crud.get_citations(session)
    assert len(citations) == 0


def test_list_citations_with_pagination(session, user):
    for i in range(10):
        get_factory("Citation", session).create(
<<<<<<< HEAD
            text=f"Citation {i}", user_id=user.id, message_id="1", document_ids=["1"]
=======
            text=f"Citation {i}", user_id="1", message_id="1"
>>>>>>> c0e68972
        )

    citations = citation_crud.get_citations(session, offset=5, limit=5)
    assert len(citations) == 5

    for i, citation in enumerate(citations):
        assert citation.text == f"Citation {i + 5}"


def test_list_citations_by_message_id(session, user):
    for i in range(10):
        get_factory("Citation", session).create(
<<<<<<< HEAD
            text=f"Citation {i}", user_id=user.id, message_id="1", document_ids=["1"]
=======
            text=f"Citation {i}", user_id="1", message_id="1"
>>>>>>> c0e68972
        )

    citations = citation_crud.get_citations_by_message_id(session, "1")
    assert len(citations) == 10

    for i, citation in enumerate(citations):
        assert citation.text == f"Citation {i}"


def test_list_citations_by_message_id_empty(session):
    citations = citation_crud.get_citations_by_message_id(session, "1")
    assert len(citations) == 0


def test_delete_citation(session, user):
    citation = get_factory("Citation", session).create(
<<<<<<< HEAD
        id="1",
        text="Hello, World!",
        user_id=user.id,
        message_id="1",
        document_ids=["1"],
=======
        id="1", text="Hello, World!", user_id="1", message_id="1"
>>>>>>> c0e68972
    )

    citation_crud.delete_citation(session, "1")

    citation = citation_crud.get_citation(session, "1")
    assert citation is None


def test_delete_citation_nonexistent(session):
    citation = citation_crud.delete_citation(session, "1")
    assert citation is None<|MERGE_RESOLUTION|>--- conflicted
+++ resolved
@@ -28,14 +28,10 @@
     )
 
 
-<<<<<<< HEAD
-def test_create_citation(session, user):
-=======
 def test_create_citation(session, document):
->>>>>>> c0e68972
     citation_data = Citation(
         text="Hello, World!",
-        user_id=user.id,
+        user_id="1",
         start=1,
         end=2,
         message_id="1",
@@ -63,15 +59,10 @@
 
 def test_get_citation(session, user):
     _ = get_factory("Citation", session).create(
-<<<<<<< HEAD
         id="1",
         text="Hello, World!",
         user_id=user.id,
         message_id="1",
-        document_ids=["1"],
-=======
-        id="1", text="Hello, World!", user_id="1", message_id="1"
->>>>>>> c0e68972
     )
 
     citation = citation_crud.get_citation(session, "1")
@@ -86,11 +77,7 @@
 
 def test_list_citations(session, user):
     _ = get_factory("Citation", session).create(
-<<<<<<< HEAD
-        text="Hello, World!", user_id=user.id, message_id="1", document_ids=["1"]
-=======
-        text="Hello, World!", user_id="1", message_id="1"
->>>>>>> c0e68972
+        text="Hello, World!", user_id=user.id, message_id="1"
     )
 
     citations = citation_crud.get_citations(session)
@@ -106,11 +93,7 @@
 def test_list_citations_with_pagination(session, user):
     for i in range(10):
         get_factory("Citation", session).create(
-<<<<<<< HEAD
-            text=f"Citation {i}", user_id=user.id, message_id="1", document_ids=["1"]
-=======
-            text=f"Citation {i}", user_id="1", message_id="1"
->>>>>>> c0e68972
+            text=f"Citation {i}", user_id=user.id, message_id="1"
         )
 
     citations = citation_crud.get_citations(session, offset=5, limit=5)
@@ -123,11 +106,7 @@
 def test_list_citations_by_message_id(session, user):
     for i in range(10):
         get_factory("Citation", session).create(
-<<<<<<< HEAD
-            text=f"Citation {i}", user_id=user.id, message_id="1", document_ids=["1"]
-=======
-            text=f"Citation {i}", user_id="1", message_id="1"
->>>>>>> c0e68972
+            text=f"Citation {i}", user_id=user.id, message_id="1"
         )
 
     citations = citation_crud.get_citations_by_message_id(session, "1")
@@ -144,15 +123,10 @@
 
 def test_delete_citation(session, user):
     citation = get_factory("Citation", session).create(
-<<<<<<< HEAD
         id="1",
         text="Hello, World!",
         user_id=user.id,
-        message_id="1",
-        document_ids=["1"],
-=======
-        id="1", text="Hello, World!", user_id="1", message_id="1"
->>>>>>> c0e68972
+        message_id="1"
     )
 
     citation_crud.delete_citation(session, "1")

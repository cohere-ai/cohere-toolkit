from backend.tests.factories.agent import AgentFactory
from backend.tests.factories.agent_deployment_model_association import (
    AgentDeploymentModelAssociationFactory as AgentDeploymentModelAssociation,
)
from backend.tests.factories.agent_tool_metadata import AgentToolMetadataFactory
from backend.tests.factories.base import BaseFactory
from backend.tests.factories.blacklist import BlacklistFactory
from backend.tests.factories.citation import CitationFactory
from backend.tests.factories.conversation import ConversationFactory
from backend.tests.factories.deployment import DeploymentFactory
from backend.tests.factories.document import DocumentFactory
from backend.tests.factories.file import FileFactory
from backend.tests.factories.message import MessageFactory
from backend.tests.factories.model import ModelFactory
from backend.tests.factories.organization import OrganizationFactory
from backend.tests.factories.snapshot import (
    SnapshotAccessFactory,
    SnapshotFactory,
    SnapshotLinkFactory,
)
from backend.tests.factories.tool import ToolFactory
from backend.tests.factories.tool_call import ToolCallFactory
from backend.tests.factories.user import UserFactory

FACTORY_MAPPING = {
    "User": UserFactory,
    "Blacklist": BlacklistFactory,
    "File": FileFactory,
    "Conversation": ConversationFactory,
    "Citation": CitationFactory,
    "Message": MessageFactory,
    "Document": DocumentFactory,
    "Agent": AgentFactory,
    "Organization": OrganizationFactory,
    "ToolCall": ToolCallFactory,
    "Snapshot": SnapshotFactory,
    "SnapshotLink": SnapshotLinkFactory,
    "SnapshotAccess": SnapshotAccessFactory,
    "AgentToolMetadata": AgentToolMetadataFactory,
    "Model": ModelFactory,
    "Deployment": DeploymentFactory,
<<<<<<< HEAD
    "AgentDeploymentModelAssociation": AgentDeploymentModelAssociation,
    "Tool": ToolFactory,
=======
    "AgentDeploymentModel": AgentDeploymentModelAssociation,
>>>>>>> 53ed45f5
}


def get_factory(model_name, session=None):
    factory = FACTORY_MAPPING[model_name]
    factory._meta.sqlalchemy_session = session
    return factory<|MERGE_RESOLUTION|>--- conflicted
+++ resolved
@@ -39,12 +39,7 @@
     "AgentToolMetadata": AgentToolMetadataFactory,
     "Model": ModelFactory,
     "Deployment": DeploymentFactory,
-<<<<<<< HEAD
-    "AgentDeploymentModelAssociation": AgentDeploymentModelAssociation,
-    "Tool": ToolFactory,
-=======
     "AgentDeploymentModel": AgentDeploymentModelAssociation,
->>>>>>> 53ed45f5
 }
 
 

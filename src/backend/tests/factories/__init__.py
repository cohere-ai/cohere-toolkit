from backend.tests.factories.agent import AgentFactory
from backend.tests.factories.agent_deployment_model import AgentDeploymentModelFactory
from backend.tests.factories.agent_tool_metadata import AgentToolMetadataFactory
from backend.tests.factories.base import BaseFactory
from backend.tests.factories.blacklist import BlacklistFactory
from backend.tests.factories.citation import CitationFactory
from backend.tests.factories.citation_documents import CitationDocumentsFactory
from backend.tests.factories.conversation import (
    ConversationFactory,
    ConversationFileAssociationFactory,
)
from backend.tests.factories.deployment import DeploymentFactory
from backend.tests.factories.document import DocumentFactory
from backend.tests.factories.file import FileFactory
<<<<<<< HEAD
from backend.tests.factories.group import GroupFactory
from backend.tests.factories.message import MessageFactory
=======
from backend.tests.factories.message import (
    MessageFactory,
    MessageFileAssociationFactory,
)
from backend.tests.factories.model import ModelFactory
>>>>>>> 3924b32c
from backend.tests.factories.organization import OrganizationFactory
from backend.tests.factories.snapshot import (
    SnapshotAccessFactory,
    SnapshotFactory,
    SnapshotLinkFactory,
)
from backend.tests.factories.tool_call import ToolCallFactory
from backend.tests.factories.user import UserFactory

FACTORY_MAPPING = {
    "User": UserFactory,
    "Blacklist": BlacklistFactory,
    "File": FileFactory,
    "Conversation": ConversationFactory,
    "Citation": CitationFactory,
    "CitationDocuments": CitationDocumentsFactory,
    "Message": MessageFactory,
    "Document": DocumentFactory,
    "Agent": AgentFactory,
    "Organization": OrganizationFactory,
    "ToolCall": ToolCallFactory,
    "Snapshot": SnapshotFactory,
    "SnapshotLink": SnapshotLinkFactory,
    "SnapshotAccess": SnapshotAccessFactory,
    "AgentToolMetadata": AgentToolMetadataFactory,
<<<<<<< HEAD
    "GroupFactory": GroupFactory,
=======
    "Model": ModelFactory,
    "Deployment": DeploymentFactory,
    "AgentDeploymentModel": AgentDeploymentModelFactory,
    "ConversationFileAssociation": ConversationFileAssociationFactory,
    "MessageFileAssociation": MessageFileAssociationFactory,
>>>>>>> 3924b32c
}


def get_factory(model_name, session=None):
    factory = FACTORY_MAPPING[model_name]
    factory._meta.sqlalchemy_session = session
    return factory<|MERGE_RESOLUTION|>--- conflicted
+++ resolved
@@ -12,16 +12,11 @@
 from backend.tests.factories.deployment import DeploymentFactory
 from backend.tests.factories.document import DocumentFactory
 from backend.tests.factories.file import FileFactory
-<<<<<<< HEAD
-from backend.tests.factories.group import GroupFactory
-from backend.tests.factories.message import MessageFactory
-=======
 from backend.tests.factories.message import (
     MessageFactory,
     MessageFileAssociationFactory,
 )
 from backend.tests.factories.model import ModelFactory
->>>>>>> 3924b32c
 from backend.tests.factories.organization import OrganizationFactory
 from backend.tests.factories.snapshot import (
     SnapshotAccessFactory,
@@ -30,6 +25,7 @@
 )
 from backend.tests.factories.tool_call import ToolCallFactory
 from backend.tests.factories.user import UserFactory
+from backend.tests.factories.group import GroupFactory
 
 FACTORY_MAPPING = {
     "User": UserFactory,
@@ -47,15 +43,12 @@
     "SnapshotLink": SnapshotLinkFactory,
     "SnapshotAccess": SnapshotAccessFactory,
     "AgentToolMetadata": AgentToolMetadataFactory,
-<<<<<<< HEAD
-    "GroupFactory": GroupFactory,
-=======
     "Model": ModelFactory,
     "Deployment": DeploymentFactory,
     "AgentDeploymentModel": AgentDeploymentModelFactory,
     "ConversationFileAssociation": ConversationFileAssociationFactory,
     "MessageFileAssociation": MessageFileAssociationFactory,
->>>>>>> 3924b32c
+    "GroupFactory": GroupFactory,
 }
 
 

import factory
from factory.faker import faker

<<<<<<< HEAD
from backend.models import User
from backend.services.auth import BasicAuthentication
=======
from backend.database_models import User
>>>>>>> 47bb0f3f

from .base import BaseFactory


class UserFactory(BaseFactory):
    class Meta:
        model = User
        exclude = "password"

    fullname = factory.Faker("name")
    email = factory.Faker("email")
    password = factory.Faker("password")
    hashed_password = factory.LazyAttribute(
        lambda o: BasicAuthentication.hash_and_salt_password(o.password)
    )

    # def _create(self, *args, **kwargs):
    #     password = kwargs.pop("password", None)
    #     if not password:
    #         fake = faker.Faker()
    #         password = fake.password()

    #     kwargs["hashed_password"] = BasicAuthentication.hash_and_salt_password(password)

    #     user = super._create(*args, **kwargs)

    #     return user<|MERGE_RESOLUTION|>--- conflicted
+++ resolved
@@ -1,12 +1,7 @@
 import factory
-from factory.faker import faker
 
-<<<<<<< HEAD
-from backend.models import User
+from backend.database_models import User
 from backend.services.auth import BasicAuthentication
-=======
-from backend.database_models import User
->>>>>>> 47bb0f3f
 
 from .base import BaseFactory
 

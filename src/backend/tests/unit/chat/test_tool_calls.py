import asyncio
from typing import Any, Dict, List
from unittest.mock import patch

import pytest
from fastapi import HTTPException

from backend.chat.custom.tool_calls import async_call_tools
from backend.config.tools import Tool
from backend.schemas.tool import ToolCategory, ToolDefinition
from backend.services.context import Context
from backend.tests.unit.model_deployments.mock_deployments import MockCohereDeployment
from backend.tools.base import BaseTool


@pytest.fixture
def mock_get_available_tools():
    with patch("backend.chat.custom.tool_calls.get_available_tools") as mock:
        yield mock


def test_async_call_tools_success(mock_get_available_tools) -> None:

    class MockCalculator(BaseTool):
        ID = "toolkit_calculator"
        @classmethod
        def get_tool_definition(cls) -> ToolDefinition:
            return ToolDefinition(
                name=cls.ID,
                display_name="Calculator",
                implementation=MockCalculator,
                parameter_definitions={
                    "code": {
                        "description": "The expression for the calculator to evaluate, it should be a valid mathematical expression.",
                        "type": "str",
                        "required": True,
                    }
                },
                is_visible=False,
                is_available=True,
                category=ToolCategory.Function,
                error_message=cls.generate_error_message(),
                description="A powerful multi-purpose calculator capable of a wide array of math calculations.",
            )

        async def call(
            self, parameters: dict, ctx: Any, **kwargs: Any
        ) -> List[Dict[str, Any]]:
            return [{"result": 42}]

    ctx = Context()
    chat_history = [
        {
            "tool_calls": [
                {"name": "toolkit_calculator", "parameters": {"code": "6*7"}}
            ]
        }
    ]
    mock_get_available_tools.return_value = {Tool.Calculator.value.ID: MockCalculator.get_tool_definition()}
    results = asyncio.run(
        async_call_tools(chat_history, MockCohereDeployment(), ctx)
    )
    assert results == [
        {
            "call": {
                "name": "toolkit_calculator",
                "parameters": {"code": "6*7"},
            },
            "outputs": [{"result": 42}],
        }
    ]


def test_async_call_tools_failure(mock_get_available_tools) -> None:
    class MockCalculator(BaseTool):
        ID = "toolkit_calculator"
        @classmethod
        def get_tool_definition(cls) -> ToolDefinition:
            return ToolDefinition(
                name=cls.ID,
                display_name="Calculator",
                implementation=MockCalculator,
                parameter_definitions={
                    "code": {
                        "description": "The expression for the calculator to evaluate, it should be a valid mathematical expression.",
                        "type": "str",
                        "required": True,
                    }
                },
                is_visible=False,
                is_available=True,
                category=ToolCategory.Function,
                error_message=cls.generate_error_message(),
                description="A powerful multi-purpose calculator capable of a wide array of math calculations.",
            )

        async def call(
            self, parameters: dict, ctx: Any, **kwargs: Any
        ) -> List[Dict[str, Any]]:
            raise Exception("Calculator failed")

    ctx = Context()
    chat_history = [
        {
            "tool_calls": [
                {"name": "toolkit_calculator", "parameters": {"code": "6*7"}}
            ]
        }
    ]
    mock_get_available_tools.return_value = {Tool.Calculator.value.ID: MockCalculator.get_tool_definition()}
    results = asyncio.run(
        async_call_tools(chat_history, MockCohereDeployment(), ctx)
    )
    assert results == [
        {
            "call": {
                "name": "toolkit_calculator",
                "parameters": {"code": "6*7"},
            },
            "outputs": [{'type': 'other', 'success': False, 'text': 'Calculator failed', 'details': ''}],
        },
    ]


@patch("backend.chat.custom.tool_calls.TIMEOUT_SECONDS", 1)
def test_async_call_tools_timeout(mock_get_available_tools) -> None:
    class MockCalculator(BaseTool):
        ID = "toolkit_calculator"
        @classmethod
        def get_tool_definition(cls) -> ToolDefinition:
            return ToolDefinition(
                name=cls.ID,
                display_name="Calculator",
                implementation=MockCalculator,
                parameter_definitions={
                    "code": {
                        "description": "The expression for the calculator to evaluate, it should be a valid mathematical expression.",
                        "type": "str",
                        "required": True,
                    }
                },
                is_visible=False,
                is_available=True,
                category=ToolCategory.Function,
                error_message=cls.generate_error_message(),
                description="A powerful multi-purpose calculator capable of a wide array of math calculations.",
            )

        async def call(
            self, parameters: dict, ctx: Any, **kwargs: Any
        ) -> List[Dict[str, Any]]:
            await asyncio.sleep(3)
            return [{"result": 42}]

    ctx = Context()
    chat_history = [
        {
            "tool_calls": [
                {"name": "toolkit_calculator", "parameters": {"code": "6*7"}}
            ]
        }
    ]
    mock_get_available_tools.return_value = {Tool.Calculator.value.ID: MockCalculator.get_tool_definition()}

    with pytest.raises(HTTPException) as excinfo:
        asyncio.run(async_call_tools(chat_history, MockCohereDeployment(), ctx))
    assert str(excinfo.value.status_code) == "500"
    assert (
        str(excinfo.value.detail) == "Timeout while calling tools with timeout: 1"
        )


def test_async_call_tools_failure_and_success(mock_get_available_tools) -> None:
    class MockWebScrape(BaseTool):
        ID = "web_scrape"

        @classmethod
        def get_tool_definition(cls) -> ToolDefinition:
            return ToolDefinition(
                name=cls.ID,
                display_name="Web Scrape",
                implementation=MockWebScrape,
                parameter_definitions={
                    "url": {
                        "description": "The url to scrape.",
                        "type": "str",
                        "required": True,
                    },
                    "query": {
                        "description": "The query to use to select the most relevant passages to return. Using an empty string will return the passages in the order they appear on the webpage",
                        "type": "str",
                        "required": False,
                    },
                },
                is_visible=False,
                is_available=True,
                error_message=cls.generate_error_message(),
                category=ToolCategory.DataLoader,
                description="Scrape and returns the textual contents of a webpage as a list of passages for a given url.",
            )
        async def call(
            self, parameters: dict, ctx: Any, **kwargs: Any
        ) -> List[Dict[str, Any]]:
            raise Exception("Web scrape failed")

    class MockCalculator(BaseTool):
        ID = "toolkit_calculator"

        @classmethod
        def get_tool_definition(cls) -> ToolDefinition:
            return ToolDefinition(
                name=cls.ID,
                display_name="Calculator",
                implementation=MockCalculator,
                parameter_definitions={
                    "code": {
                        "description": "The expression for the calculator to evaluate, it should be a valid mathematical expression.",
                        "type": "str",
                        "required": True,
                    }
                },
                is_visible=False,
                is_available=True,
                category=ToolCategory.Function,
                error_message=cls.generate_error_message(),
                description="A powerful multi-purpose calculator capable of a wide array of math calculations.",
            )

        async def call(
            self, parameters: dict, ctx: Any, **kwargs: Any
        ) -> List[Dict[str, Any]]:
            return [{"result": 42}]

    ctx = Context()
    chat_history = [
        {
            "tool_calls": [
                {"name": "web_scrape", "parameters": {"code": "6*7"}},
                {"name": "toolkit_calculator", "parameters": {"code": "6*7"}},
            ]
        }
    ]
    mock_get_available_tools.return_value = {
        Tool.Calculator.value.ID: MockCalculator.get_tool_definition(),
        Tool.Web_Scrape.value.ID: MockWebScrape.get_tool_definition(),
    }

    results = asyncio.run(
        async_call_tools(chat_history, MockCohereDeployment(), ctx)
    )

    assert {
        "call": {"name": "web_scrape", "parameters": {"code": "6*7"}},
<<<<<<< HEAD
        "outputs": [
            {"error": "Model didn't pass required parameter: url", "status_code": 500, "success": False}
        ],
=======
        "outputs": [{"type": "other", 'success': False, 'text': 'Web scrape failed', 'details': ''}],
>>>>>>> 5502d8d1
    } in results
    assert {
        "call": {"name": "toolkit_calculator", "parameters": {"code": "6*7"}},
        "outputs": [{"result": 42}],
    } in results


def test_tools_params_checker_invalid_param(mock_get_available_tools) -> None:
    class MockCalculator(BaseTool):
        ID = "toolkit_calculator"

        @classmethod
        def get_tool_definition(cls) -> ToolDefinition:
            return ToolDefinition(
                name=cls.ID,
                display_name="Calculator",
                implementation=MockCalculator,
                parameter_definitions={
                    "code": {
                        "description": "The expression for the calculator to evaluate, it should be a valid mathematical expression.",
                        "type": "str",
                        "required": True,
                    }
                },
                is_visible=False,
                is_available=True,
                category=ToolCategory.Function,
                error_message=cls.generate_error_message(),
                description="A powerful multi-purpose calculator capable of a wide array of math calculations.",
            )

        async def call(
            self, parameters: dict, ctx: Any, **kwargs: Any
        ) -> List[Dict[str, Any]]:
            return [{"result": 42}]

    ctx = Context()
    chat_history = [
        {
            "tool_calls": [
                {"name": "toolkit_calculator", "parameters": {"invalid_param": "6*7"}},
            ]
        }
    ]
    mock_get_available_tools.return_value = {Tool.Calculator.value.ID: MockCalculator.get_tool_definition()}
    results = asyncio.run(
        async_call_tools(chat_history, MockCohereDeployment(), ctx)
    )
    assert {
               "call": {"name": "toolkit_calculator", "parameters": {"invalid_param": "6*7"}},
               "outputs": [
                   {"error": "Model didn't pass required parameter: code", "status_code": 500, "success": False}
               ],
           } in results

def test_tools_params_checker_invalid_param_type(mock_get_available_tools) -> None:
    class MockCalculator(BaseTool):
        ID = "toolkit_calculator"
        @classmethod
        def get_tool_definition(cls) -> ToolDefinition:
            return ToolDefinition(
                name=cls.ID,
                display_name="Calculator",
                implementation=MockCalculator,
                parameter_definitions={
                    "code": {
                        "description": "The expression for the calculator to evaluate, it should be a valid mathematical expression.",
                        "type": "str",
                        "required": True,
                    }
                },
                is_visible=False,
                is_available=True,
                category=ToolCategory.Function,
                error_message=cls.generate_error_message(),
                description="A powerful multi-purpose calculator capable of a wide array of math calculations.",
            )

        async def call(
            self, parameters: dict, ctx: Any, **kwargs: Any
        ) -> List[Dict[str, Any]]:
            return [{"result": 42}]

    ctx = Context()
    chat_history = [
        {
            "tool_calls": [
                {"name": "toolkit_calculator", "parameters": {"code": 6}},
            ]
        }
    ]
    mock_get_available_tools.return_value = {Tool.Calculator.value.ID: MockCalculator.get_tool_definition()}
    results = asyncio.run(
        async_call_tools(chat_history, MockCohereDeployment(), ctx)
    )
    assert {
               "call": {"name": "toolkit_calculator", "parameters": {"code": 6}},
               "outputs": [
                   {"error": "Model passed invalid parameter. Parameter 'code' must be of type str, but got int", "status_code": 500, "success": False}
               ],
           } in results

def test_tools_params_checker_required_param_empty(mock_get_available_tools) -> None:
    class MockCalculator(BaseTool):
        ID = "toolkit_calculator"
        @classmethod
        def get_tool_definition(cls) -> ToolDefinition:
            return ToolDefinition(
                name=cls.ID,
                display_name="Calculator",
                implementation=MockCalculator,
                parameter_definitions={
                    "code": {
                        "description": "The expression for the calculator to evaluate, it should be a valid mathematical expression.",
                        "type": "str",
                        "required": True,
                    }
                },
                is_visible=False,
                is_available=True,
                category=ToolCategory.Function,
                error_message=cls.generate_error_message(),
                description="A powerful multi-purpose calculator capable of a wide array of math calculations.",
            )

        async def call(
            self, parameters: dict, ctx: Any, **kwargs: Any
        ) -> List[Dict[str, Any]]:
            return [{"result": 42}]

    ctx = Context()
    chat_history = [
        {
            "tool_calls": [
                {"name": "toolkit_calculator", "parameters": {"code": ""}},
            ]
        }
    ]
    mock_get_available_tools.return_value = {Tool.Calculator.value.ID: MockCalculator.get_tool_definition()}
    results = asyncio.run(
        async_call_tools(chat_history, MockCohereDeployment(), ctx)
    )
    assert {
               "call": {"name": "toolkit_calculator", "parameters": {"code": ""}},
               "outputs": [
                   {"error": "Model passed empty value for required parameter: code", "status_code": 500, "success": False}
               ],
           } in results<|MERGE_RESOLUTION|>--- conflicted
+++ resolved
@@ -20,7 +20,6 @@
 
 
 def test_async_call_tools_success(mock_get_available_tools) -> None:
-
     class MockCalculator(BaseTool):
         ID = "toolkit_calculator"
         @classmethod
@@ -251,13 +250,9 @@
 
     assert {
         "call": {"name": "web_scrape", "parameters": {"code": "6*7"}},
-<<<<<<< HEAD
         "outputs": [
             {"error": "Model didn't pass required parameter: url", "status_code": 500, "success": False}
         ],
-=======
-        "outputs": [{"type": "other", 'success': False, 'text': 'Web scrape failed', 'details': ''}],
->>>>>>> 5502d8d1
     } in results
     assert {
         "call": {"name": "toolkit_calculator", "parameters": {"code": "6*7"}},

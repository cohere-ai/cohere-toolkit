--- conflicted
+++ resolved
@@ -305,11 +305,7 @@
     session_client: TestClient, session: Session, user
 ) -> None:
     agent = get_factory("Agent", session).create(name="test agent", user_id=user.id)
-<<<<<<< HEAD
-    _ = get_factory("AgentToolMetadata", session).create(
-=======
     get_factory("AgentToolMetadata", session).create(
->>>>>>> fbc042cd
         user_id=user.id,
         agent_id=agent.id,
         tool_name=ToolName.Google_Drive,

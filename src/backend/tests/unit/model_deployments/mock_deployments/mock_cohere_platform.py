--- conflicted
+++ resolved
@@ -6,13 +6,9 @@
 from backend.chat.enums import StreamEvent
 from backend.schemas.cohere_chat import CohereChatRequest
 from backend.schemas.context import Context
-<<<<<<< HEAD
-from backend.services.conversation import SEARCH_RELEVANCE_THRESHOLD
-=======
 from backend.tests.unit.model_deployments.mock_deployments.mock_base import (
     MockDeployment,
 )
->>>>>>> 802c2324
 
 
 class MockCohereDeployment(MockDeployment):
@@ -23,8 +19,6 @@
     def __init__(self, **kwargs: Any):
         pass
 
-<<<<<<< HEAD
-=======
     @classmethod
     def name(cls) -> str:
         return "Cohere Platform"
@@ -33,7 +27,6 @@
     def env_vars(cls) -> List[str]:
         return ["COHERE_API_KEY"]
 
->>>>>>> 802c2324
     @property
     def rerank_enabled(self) -> bool:
         return True
@@ -46,18 +39,12 @@
     def is_available() -> bool:
         return True
 
-<<<<<<< HEAD
-    async def invoke_chat(
-        self, chat_request: CohereChatRequest, **kwargs: Any
-=======
     @classmethod
     def config(cls) -> Dict[str, Any]:
         return {"COHERE_API_KEY": "fake-api-key"}
 
-
     def invoke_chat(
-        self, chat_request: CohereChatRequest, ctx: Context, **kwargs: Any
->>>>>>> 802c2324
+        self, chat_request: CohereChatRequest, **kwargs: Any
     ) -> Generator[StreamedChatResponse, None, None]:
         event = {
             "text": "Hi! Hello there! How's it going?",

from unittest.mock import patch

import pytest
from fastapi.testclient import TestClient
from sqlalchemy.orm import Session

from backend.config.deployments import ModelDeploymentName
from backend.config.tools import ToolName
from backend.crud import agent as agent_crud
from backend.crud import tool as tool_crud
from backend.database_models.agent import Agent
from backend.database_models.agent_tool_metadata import AgentToolMetadata
from backend.schemas.metrics import MetricsData, MetricsMessageType
from backend.services.metrics import report_metrics
from backend.tests.factories import get_factory


async def test_create_agent_mertic(
    session_client: TestClient, session: Session
) -> None:
    user = get_factory("User", session).create(fullname="John Doe")
    request_json = {
        "name": "test agent",
        "version": 1,
        "description": "test description",
        "preamble": "test preamble",
        "temperature": 0.5,
        "model": "command-r-plus",
        "deployment": ModelDeploymentName.CoherePlatform,
        "tools": [ToolName.Calculator, ToolName.Search_File, ToolName.Read_File],
    }

    with patch(
        "backend.services.metrics.report_metrics",
        return_value=None,
    ) as mock_metrics:
        response = session_client.post(
            "/v1/agents", json=request_json, headers={"User-Id": user.id}
        )
        assert response.status_code == 200
        m_args: MetricsData = mock_metrics.await_args.args[0].signal
        assert m_args.user_id == user.id
        assert m_args.message_type == MetricsMessageType.ASSISTANT_CREATED
        assert m_args.assistant.name == request_json["name"]
        assert m_args.user.fullname == user.fullname


def test_create_agent(session_client: TestClient, session: Session, user) -> None:
    request_json = {
        "name": "test agent",
        "version": 1,
        "description": "test description",
        "preamble": "test preamble",
        "temperature": 0.5,
        "model": "command-r-plus",
        "deployment": ModelDeploymentName.CoherePlatform,
        "tools": [ToolName.Calculator, ToolName.Search_File, ToolName.Read_File],
    }

    response = session_client.post(
        "/v1/agents", json=request_json, headers={"User-Id": user.id}
    )
    assert response.status_code == 200
    response_agent = response.json()

    assert response_agent["name"] == request_json["name"]
    assert response_agent["version"] == request_json["version"]
    assert response_agent["description"] == request_json["description"]
    assert response_agent["preamble"] == request_json["preamble"]
    assert response_agent["temperature"] == request_json["temperature"]
<<<<<<< HEAD
    assert response_agent["model"]["name"] == request_json["model"]
    assert response_agent["deployment"]["name"] == request_json["deployment"]
=======
    assert response_agent["model"] == request_json["model"]
    assert response_agent["deployment"] == request_json["deployment"]
    assert response_agent["tools"] == request_json["tools"]
>>>>>>> e81e377f

    agent = session.get(Agent, response_agent["id"])
    assert agent is not None
    assert agent.name == request_json["name"]
    assert agent.version == request_json["version"]
    assert agent.description == request_json["description"]
    assert agent.preamble == request_json["preamble"]
    assert agent.temperature == request_json["temperature"]
<<<<<<< HEAD
    assert agent.model.name == request_json["model"]
    assert agent.deployment.name == request_json["deployment"]
    assert len(agent.tools) == 3
=======
    assert agent.model == request_json["model"]
    assert agent.deployment == request_json["deployment"]
    assert agent.tools == request_json["tools"]
>>>>>>> e81e377f


def test_create_agent_with_tool_metadata(
    session_client: TestClient, session: Session, user
) -> None:
    request_json = {
        "name": "test agent",
        "version": 1,
        "description": "test description",
        "preamble": "test preamble",
        "temperature": 0.5,
        "model": "command-r-plus",
        "deployment": ModelDeploymentName.CoherePlatform,
        "tools": [ToolName.Google_Drive, ToolName.Search_File],
        "tools_metadata": [
            {
                "tool_name": ToolName.Google_Drive,
                "artifacts": [
                    {
                        "name": "/folder",
                        "ids": "folder1",
                        "type": "folder_ids",
                    }
                ],
            },
            {
                "tool_name": ToolName.Search_File,
                "artifacts": [
                    {
                        "name": "file.txt",
                        "ids": "file1",
                        "type": "file_ids",
                    }
                ],
            },
        ],
    }

    response = session_client.post(
        "/v1/agents", json=request_json, headers={"User-Id": user.id}
    )
    assert response.status_code == 200
    response_agent = response.json()

    tool_metadata = (
        session.query(AgentToolMetadata)
        .filter(AgentToolMetadata.agent_id == response_agent["id"])
        .all()
    )
    assert len(tool_metadata) == 2
    assert tool_metadata[0].tool_name == ToolName.Google_Drive
    assert tool_metadata[0].artifacts == [
        {"name": "/folder", "ids": "folder1", "type": "folder_ids"},
    ]
    assert tool_metadata[1].tool_name == ToolName.Search_File
    assert tool_metadata[1].artifacts == [
        {"name": "file.txt", "ids": "file1", "type": "file_ids"}
    ]


def test_create_agent_missing_name(
    session_client: TestClient, session: Session, user
) -> None:
    request_json = {
        "description": "test description",
        "preamble": "test preamble",
        "temperature": 0.5,
        "model": "command-r-plus",
        "deployment": ModelDeploymentName.CoherePlatform,
    }
    response = session_client.post(
        "/v1/agents", json=request_json, headers={"User-Id": user.id}
    )
    assert response.status_code == 400
    assert response.json() == {"detail": "Name, model, and deployment are required."}


def test_create_agent_missing_model(
    session_client: TestClient, session: Session, user
) -> None:
    request_json = {
        "name": "test agent",
        "description": "test description",
        "preamble": "test preamble",
        "temperature": 0.5,
        "deployment": ModelDeploymentName.CoherePlatform,
    }
    response = session_client.post(
        "/v1/agents", json=request_json, headers={"User-Id": user.id}
    )
    assert response.status_code == 400
    assert response.json() == {"detail": "Name, model, and deployment are required."}


def test_create_agent_missing_deployment(
    session_client: TestClient, session: Session, user
) -> None:
    request_json = {
        "name": "test agent",
        "description": "test description",
        "preamble": "test preamble",
        "temperature": 0.5,
        "model": "command-r-plus",
    }
    response = session_client.post(
        "/v1/agents", json=request_json, headers={"User-Id": user.id}
    )
    assert response.status_code == 400
    assert response.json() == {"detail": "Name, model, and deployment are required."}


def test_create_agent_missing_user_id_header(
    session_client: TestClient, session: Session, user
) -> None:
    request_json = {
        "name": "test agent",
        "model": "command-r-plus",
        "deployment": ModelDeploymentName.CoherePlatform,
    }
    response = session_client.post("/v1/agents", json=request_json)
    assert response.status_code == 401


def test_create_agent_missing_non_required_fields(
    session_client: TestClient, session: Session, user
) -> None:
    request_json = {
        "name": "test agent",
        "model": "command-r-plus",
        "deployment": ModelDeploymentName.CoherePlatform,
    }

    response = session_client.post(
        "/v1/agents", json=request_json, headers={"User-Id": user.id}
    )
    assert response.status_code == 200
    response_agent = response.json()

    assert response_agent["name"] == request_json["name"]
    assert response_agent["version"] == 1
    assert response_agent["description"] == ""
    assert response_agent["preamble"] == ""
    assert response_agent["temperature"] == 0.3
    assert response_agent["model"] == request_json["model"]

    agent = session.get(Agent, response_agent["id"])
    assert agent is not None
    assert agent.name == request_json["name"]
    assert agent.version == 1
    assert agent.description == ""
    assert agent.preamble == ""
    assert agent.temperature == 0.3
    assert agent.model == request_json["model"]


def test_create_agent_invalid_deployment(
    session_client: TestClient, session: Session, user
) -> None:
    request_json = {
        "name": "test agent",
        "version": 1,
        "description": "test description",
        "preamble": "test preamble",
        "temperature": 0.5,
        "model": "command-r-plus",
        "deployment": "not a real deployment",
    }

    response = session_client.post(
        "/v1/agents", json=request_json, headers={"User-Id": user.id}
    )
    assert response.status_code == 400
    assert response.json() == {
        "detail": "Deployment not a real deployment not found or is not available in the Database."
    }


def test_create_agent_invalid_tool(
    session_client: TestClient, session: Session, user
) -> None:
    request_json = {
        "name": "test agent",
        "model": "command-r-plus",
        "deployment": ModelDeploymentName.CoherePlatform,
        "tools": [ToolName.Calculator, "not a real tool"],
    }

    response = session_client.post(
        "/v1/agents", json=request_json, headers={"User-Id": user.id}
    )
    assert response.status_code == 400
    assert response.json() == {"detail": "Tool not a real tool not found."}


def test_create_existing_agent(
    session_client: TestClient, session: Session, user
) -> None:
    agent = get_factory("Agent", session).create(name="test agent")
    request_json = {
        "name": agent.name,
    }

    response = session_client.post(
        "/v1/agents", json=request_json, headers={"User-Id": user.id}
    )
    assert response.status_code == 400
    assert response.json() == {"detail": "Agent test agent already exists."}


def test_list_agents_empty(session_client: TestClient, session: Session) -> None:
    # Delete default agent
    session.query(Agent).delete()
    response = session_client.get("/v1/agents", headers={"User-Id": "123"})
    assert response.status_code == 200
    response_agents = response.json()
    assert len(response_agents) == 0


def test_list_agents(session_client: TestClient, session: Session, user) -> None:
    session.query(Agent).delete()
    for _ in range(3):
        _ = get_factory("Agent", session).create(user=user)

    response = session_client.get("/v1/agents", headers={"User-Id": user.id})
    assert response.status_code == 200
    response_agents = response.json()
    assert len(response_agents) == 3


def test_list_agent_deployments(
    session_client: TestClient, session: Session, user
) -> None:
    agent = get_factory("Agent", session).create(user=user)
    for i in range(3):
        deployment = get_factory("Deployment", session).create(
            name=f"test deployment {i}"
        )
        model = get_factory("Model", session).create(
            deployment=deployment, name=f"test r+ ({i})", cohere_name="command-r-plus"
        )
        agent_crud.assign_model_deployment_to_agent(
            session,
            agent,
            model.id,
            deployment.id,
            deployment_config=deployment.default_deployment_config,
        )
        model1 = get_factory("Model", session).create(
            deployment=deployment, name=f"test r ({i})", cohere_name="command-r"
        )
        agent_crud.assign_model_deployment_to_agent(
            session,
            agent,
            model1.id,
            deployment.id,
            deployment_config=deployment.default_deployment_config,
        )

    response = session_client.get(
        f"/v1/agents/{agent.id}/deployments", headers={"User-Id": user.id}
    )
    assert response.status_code == 200
    response_deployments = response.json()
    assert len(response_deployments) == 3


def test_list_agents_with_pagination(
    session_client: TestClient, session: Session, user
) -> None:
    for _ in range(5):
        _ = get_factory("Agent", session).create(user=user)

    response = session_client.get(
        "/v1/agents?limit=3&offset=2", headers={"User-Id": user.id}
    )
    assert response.status_code == 200
    response_agents = response.json()
    assert len(response_agents) == 3

    response = session_client.get(
        "/v1/agents?limit=2&offset=4", headers={"User-Id": user.id}
    )
    assert response.status_code == 200
    response_agents = response.json()
    assert len(response_agents) == 2


@pytest.mark.asyncio
async def test_get_agent_mertic(
    session_client: TestClient, session: Session, user
) -> None:
    agent = get_factory("Agent", session).create(name="test agent", user_id=user.id)
    tool = get_factory("Tool", session).create(name="Test Tool")
    agent_tool_metadata = get_factory("AgentToolMetadata", session).create(
        user_id=user.id,
        agent_id=agent.id,
        tool_id=tool.id,
        artifacts=[
            {
                "name": "/folder1",
                "ids": "folder1",
                "type": "folder_id",
            },
            {
                "name": "file1.txt",
                "ids": "file1",
                "type": "file_id",
            },
        ],
    )

    with patch(
        "backend.services.metrics.report_metrics",
        return_value=None,
    ) as mock_metrics:
        response = session_client.get(
            f"/v1/agents/{agent.id}", headers={"User-Id": user.id}
        )
        assert response.status_code == 200
        m_args: MetricsData = mock_metrics.await_args.args[0].signal
        assert m_args.message_type == MetricsMessageType.ASSISTANT_ACCESSED
        assert m_args.assistant.name == agent.name


@pytest.mark.asyncio
async def test_get_default_agent_mertic(
    session_client: TestClient, session: Session, user
) -> None:

    with patch(
        "backend.services.metrics.report_metrics",
        return_value=None,
    ) as mock_metrics:
        response = session_client.get(
            f"/v1/default_agent", headers={"User-Id": user.id}
        )
        assert response.status_code == 200
        m_args: MetricsData = mock_metrics.await_args.args[0].signal
        assert m_args.message_type == MetricsMessageType.ASSISTANT_ACCESSED
        assert m_args.assistant.name == "Default Agent"


def test_get_agent(session_client: TestClient, session: Session, user) -> None:
<<<<<<< HEAD
    agent = get_factory("Agent", session).create(name="test agent", user=user)
    tool = get_factory("Tool", session).create(name="Test Tool")
    agent_tool_metadata = get_factory("AgentToolMetadata", session).create(
        user_id=user.id,
        agent_id=agent.id,
        tool_id=tool.id,
=======
    agent = get_factory("Agent", session).create(name="test agent", user_id=user.id)
    agent_tool_metadata = get_factory("AgentToolMetadata", session).create(
        user_id=user.id,
        agent_id=agent.id,
        tool_name=ToolName.Google_Drive,
>>>>>>> e81e377f
        artifacts=[
            {
                "name": "/folder1",
                "ids": "folder1",
                "type": "folder_id",
            },
            {
                "name": "file1.txt",
                "ids": "file1",
                "type": "file_id",
            },
        ],
    )

    response = session_client.get(
        f"/v1/agents/{agent.id}", headers={"User-Id": user.id}
    )
    assert response.status_code == 200
    response_agent = response.json()
    assert response_agent["name"] == agent.name
    assert response_agent["tools_metadata"][0]["tool_name"] == "Test Tool"
    assert (
        response_agent["tools_metadata"][0]["artifacts"]
        == agent_tool_metadata.artifacts
    )


def test_get_nonexistent_agent(
    session_client: TestClient, session: Session, user
) -> None:
    response = session_client.get("/v1/agents/456", headers={"User-Id": user.id})
    assert response.status_code == 404
    assert response.json() == {"detail": "Agent with ID: 456 not found."}


def test_update_agent(session_client: TestClient, session: Session, user) -> None:
    agent = get_factory("Agent", session).create(
        name="test agent",
        version=1,
        description="test description",
        preamble="test preamble",
        temperature=0.5,
        user=user,
    )

    request_json = {
        "name": "updated name",
        "version": 2,
        "description": "updated description",
        "preamble": "updated preamble",
        "temperature": 0.7,
        "model": "command-r",
        "deployment": ModelDeploymentName.CoherePlatform,
    }

    response = session_client.put(
        f"/v1/agents/{agent.id}",
        json=request_json,
        headers={"User-Id": user.id},
    )

    assert response.status_code == 200
    updated_agent = response.json()
    assert updated_agent["name"] == "updated name"
    assert updated_agent["version"] == 2
    assert updated_agent["description"] == "updated description"
    assert updated_agent["preamble"] == "updated preamble"
    assert updated_agent["temperature"] == 0.7
    assert updated_agent["model"] == "command-r"
    assert updated_agent["deployment"] == ModelDeploymentName.CoherePlatform


def test_partial_update_agent(session_client: TestClient, session: Session) -> None:
    user = get_factory("User", session).create(id="123")
    agent = get_factory("Agent", session).create(
        name="test agent",
        version=1,
        description="test description",
        preamble="test preamble",
        temperature=0.5,
        user=user,
    )

    request_json = {
        "name": "updated name",
        "tools": [ToolName.Search_File, ToolName.Read_File],
    }

    response = session_client.put(
        f"/v1/agents/{agent.id}",
        json=request_json,
        headers={"User-Id": user.id},
    )
    assert response.status_code == 200
    updated_agent = response.json()
    assert updated_agent["name"] == "updated name"
    assert updated_agent["version"] == 1
    assert updated_agent["description"] == "test description"
    assert updated_agent["preamble"] == "test preamble"
    assert updated_agent["temperature"] == 0.5
    assert updated_agent["tools"] == [ToolName.Search_File, ToolName.Read_File]


def test_update_agent_with_tool_metadata(
    session_client: TestClient, session: Session
) -> None:
    user = get_factory("User", session).create(id="123")
    agent = get_factory("Agent", session).create(
        name="test agent",
        version=1,
        description="test description",
        preamble="test preamble",
        temperature=0.5,
        user=user,
    )
    tool = get_factory("Tool", session).create(name="Test Tool")
    agent.associated_tools.append(tool)
    agent_tool_metadata = get_factory("AgentToolMetadata", session).create(
        user_id=user.id,
        agent_id=agent.id,
        tool_id=tool.id,
        artifacts=[
            {
                "url": "test",
                "name": "test",
                "type": "folder",
            },
        ],
    )

    request_json = {
        "tools_metadata": [
            {
                "user_id": user.id,
                "organization_id": None,
                "id": agent_tool_metadata.id,
                "tool_id": tool.id,
                "artifacts": [
                    {
                        "url": "test",
                        "name": "test",
                        "type": "folder",
                    }
                ],
            }
        ],
    }

    response = session_client.put(
        f"/v1/agents/{agent.id}",
        json=request_json,
        headers={"User-Id": user.id},
    )

    assert response.status_code == 200
    updated_agent = response.json()

    tool_metadata = (
        session.query(AgentToolMetadata)
        .filter(AgentToolMetadata.agent_id == agent.id)
        .all()
    )
    assert len(tool_metadata) == 1
    assert tool_metadata[0].tool_name == "Test Tool"
    assert tool_metadata[0].artifacts == [
        {"url": "test", "name": "test", "type": "folder"}
    ]


def test_update_agent_with_tool_metadata_and_new_tool_metadata(
    session_client: TestClient, session: Session
) -> None:
    user = get_factory("User", session).create(id="123")
    agent = get_factory("Agent", session).create(
        name="test agent",
        version=1,
        description="test description",
        preamble="test preamble",
        temperature=0.5,
        user=user,
    )
    tool = get_factory("Tool", session).create(name="Test Tool")
    tool_search_file = tool_crud.get_tool_by_name(session, ToolName.Search_File)
    agent.associated_tools.append(tool)
    agent.associated_tools.append(tool_search_file)
    agent_tool_metadata = get_factory("AgentToolMetadata", session).create(
        user_id=user.id,
        agent_id=agent.id,
        tool_id=tool.id,
        artifacts=[
            {
                "url": "test",
                "name": "test",
                "type": "folder",
            },
        ],
    )

    request_json = {
        "tools_metadata": [
            {
                "user_id": user.id,
                "organization_id": None,
                "id": agent_tool_metadata.id,
                "tool_id": tool.id,
                "artifacts": [
                    {
                        "url": "test",
                        "name": "test",
                        "type": "folder",
                    }
                ],
            },
            {
                "tool_id": tool_search_file.id,
                "artifacts": [
                    {
                        "url": "test",
                        "name": "test",
                        "type": "file",
                    }
                ],
            },
        ],
    }

    response = session_client.put(
        f"/v1/agents/{agent.id}",
        json=request_json,
        headers={"User-Id": user.id},
    )

    assert response.status_code == 200

    tool_metadata = (
        session.query(AgentToolMetadata)
        .filter(AgentToolMetadata.agent_id == agent.id)
        .all()
    )
    assert len(tool_metadata) == 2
<<<<<<< HEAD
    tool_metadata.sort(key=lambda x: x.tool_name)
    assert tool_metadata[0].tool_name == "Test Tool"
    assert tool_metadata[0].artifacts == [
        {"url": "test", "name": "test", "type": "folder"}
    ]
    assert tool_metadata[1].tool_name == "search_file"
    assert tool_metadata[1].artifacts == [
        {"url": "test", "name": "test", "type": "file"}
    ]
=======
    drive_tool = None
    search_tool = None
    for tool in tool_metadata:
        if tool.tool_name == "google_drive":
            drive_tool = tool
        if tool.tool_name == "search_file":
            search_tool = tool
    assert drive_tool.tool_name == "google_drive"
    assert drive_tool.artifacts == [{"url": "test", "name": "test", "type": "folder"}]
    assert search_tool.tool_name == "search_file"
    assert search_tool.artifacts == [{"url": "test", "name": "test", "type": "file"}]
>>>>>>> e81e377f


def test_update_agent_remove_existing_tool_metadata(
    session_client: TestClient, session: Session
) -> None:
    user = get_factory("User", session).create(id="123")
    agent = get_factory("Agent", session).create(
        name="test agent",
        version=1,
        description="test description",
        preamble="test preamble",
        temperature=0.5,
        user=user,
    )
    tool = get_factory("Tool", session).create(name="Test Tool")
    agent.associated_tools.append(tool)
    agent_tool_metadata = get_factory("AgentToolMetadata", session).create(
        user_id=user.id,
        agent_id=agent.id,
        tool_id=tool.id,
        artifacts=[
            {
                "url": "test",
                "name": "test",
                "type": "folder",
            },
        ],
    )

    request_json = {
        "tools_metadata": [],
    }

    response = session_client.put(
        f"/v1/agents/{agent.id}",
        json=request_json,
        headers={"User-Id": user.id},
    )

    assert response.status_code == 200
    updated_agent = response.json()

    tool_metadata = (
        session.query(AgentToolMetadata)
        .filter(AgentToolMetadata.agent_id == agent.id)
        .all()
    )
    assert len(tool_metadata) == 0


def test_update_nonexistent_agent(
    session_client: TestClient, session: Session, user
) -> None:
    request_json = {
        "name": "updated name",
    }
    response = session_client.put(
        "/v1/agents/456", json=request_json, headers={"User-Id": user.id}
    )
    assert response.status_code == 400
    assert response.json() == {"detail": "Agent with ID 456 not found."}


def test_update_agent_wrong_user(
    session_client: TestClient, session: Session, user
) -> None:
    agent = get_factory("Agent", session).create(user=user)
    request_json = {
        "name": "updated name",
    }

    response = session_client.put(
        f"/v1/agents/{agent.id}", json=request_json, headers={"User-Id": "user-id"}
    )
    assert response.status_code == 401
    assert response.json() == {
        "detail": f"Agent with ID {agent.id} does not belong to user."
    }


def test_update_agent_invalid_model(
    session_client: TestClient, session: Session, user
) -> None:
    agent = get_factory("Agent", session).create(
        name="test agent",
        version=1,
        description="test description",
        preamble="test preamble",
        temperature=0.5,
        user=user,
    )

    request_json = {
        "model": "not a real model",
        "deployment": ModelDeploymentName.CoherePlatform,
    }

    response = session_client.put(
        f"/v1/agents/{agent.id}", json=request_json, headers={"User-Id": user.id}
    )
    assert response.status_code == 400
    assert response.json() == {
        "detail": "Model not a real model not found for deployment Cohere Platform."
    }


def test_update_agent_invalid_deployment(
    session_client: TestClient, session: Session, user
) -> None:
    agent = get_factory("Agent", session).create(
        name="test agent",
        version=1,
        description="test description",
        preamble="test preamble",
        temperature=0.5,
        user=user,
    )

    request_json = {
        "model": "command-r",
        "deployment": "not a real deployment",
    }

    response = session_client.put(
        f"/v1/agents/{agent.id}", json=request_json, headers={"User-Id": user.id}
    )
    assert response.status_code == 400
    assert response.json() == {
        "detail": "Deployment not a real deployment not found or is not available in the Database."
    }


def test_update_agent_invalid_tool(
    session_client: TestClient, session: Session, user
) -> None:
    agent = get_factory("Agent", session).create(
        name="test agent",
        version=1,
        description="test description",
        preamble="test preamble",
        temperature=0.5,
        user=user,
    )

    request_json = {
        "model": "not a real model",
        "deployment": "not a real deployment",
        "tools": [ToolName.Calculator, "not a real tool"],
    }

    response = session_client.put(
        f"/v1/agents/{agent.id}", json=request_json, headers={"User-Id": user.id}
    )
    assert response.status_code == 400
    assert response.json() == {"detail": "Tool not a real tool not found."}


def test_delete_agent_metric(
    session_client: TestClient, session: Session, user
) -> None:
    agent = get_factory("Agent", session).create(user=user)
    with patch(
        "backend.services.metrics.report_metrics",
        return_value=None,
    ) as mock_metrics:
        response = session_client.delete(
            f"/v1/agents/{agent.id}", headers={"User-Id": user.id}
        )
        assert response.status_code == 200
        m_args: MetricsData = mock_metrics.await_args.args[0].signal
        assert m_args.message_type == MetricsMessageType.ASSISTANT_DELETED
        assert m_args.assistant_id == agent.id


def test_delete_agent(session_client: TestClient, session: Session, user) -> None:
    agent = get_factory("Agent", session).create(user=user)
    response = session_client.delete(
        f"/v1/agents/{agent.id}", headers={"User-Id": user.id}
    )
    assert response.status_code == 200
    assert response.json() == {}

    agent = session.get(Agent, agent.id)
    assert agent is None


def test_fail_delete_nonexistent_agent(
    session_client: TestClient, session: Session, user
) -> None:
    response = session_client.delete("/v1/agents/456", headers={"User-Id": user.id})
    assert response.status_code == 400
    assert response.json() == {"detail": "Agent with ID 456 not found."}


# Test create agent tool metadata
def test_create_agent_tool_metadata(
    session_client: TestClient, session: Session, user
) -> None:
    agent = get_factory("Agent", session).create(user=user)
    tool = get_factory("Tool", session).create(name="Test Tool")
    agent.associated_tools.append(tool)
    request_json = {
        "tool_id": tool.id,
        "artifacts": [
            {
                "name": "/folder1",
                "ids": "folder1",
                "type": "folder_id",
            },
            {
                "name": "file1.txt",
                "ids": "file1",
                "type": "file_id",
            },
        ],
    }

    response = session_client.post(
        f"/v1/agents/{agent.id}/tool-metadata",
        json=request_json,
        headers={"User-Id": user.id},
    )
    assert response.status_code == 200
    response_agent_tool_metadata = response.json()

    assert response_agent_tool_metadata["tool_id"] == request_json["tool_id"]
    assert response_agent_tool_metadata["artifacts"] == request_json["artifacts"]

    agent_tool_metadata = session.get(
        AgentToolMetadata, response_agent_tool_metadata["id"]
    )
    assert agent_tool_metadata.tool_name == "Test Tool"
    assert agent_tool_metadata.artifacts == [
        {
            "name": "/folder1",
            "ids": "folder1",
            "type": "folder_id",
        },
        {
            "name": "file1.txt",
            "ids": "file1",
            "type": "file_id",
        },
    ]


def test_update_agent_tool_metadata(
    session_client: TestClient, session: Session, user
) -> None:
    agent = get_factory("Agent", session).create(user=user)
    tool = get_factory("Tool", session).create(name="Test Tool")
    agent.associated_tools.append(tool)
    agent_tool_metadata = get_factory("AgentToolMetadata", session).create(
        user_id=user.id,
        agent_id=agent.id,
        tool_id=tool.id,
        artifacts=[
            {
                "name": "/folder1",
                "ids": "folder1",
                "type": "folder_id",
            },
            {
                "name": "file1.txt",
                "ids": "file1",
                "type": "file_id",
            },
        ],
    )

    request_json = {
        "artifacts": [
            {
                "name": "/folder2",
                "ids": "folder2",
                "type": "folder_id",
            },
            {
                "name": "file2.txt",
                "ids": "file2",
                "type": "file_id",
            },
        ],
    }

    response = session_client.put(
        f"/v1/agents/{agent.id}/tool-metadata/{agent_tool_metadata.id}",
        json=request_json,
        headers={"User-Id": user.id},
    )

    assert response.status_code == 200
    response_agent_tool_metadata = response.json()
    assert response_agent_tool_metadata["id"] == agent_tool_metadata.id

    assert response_agent_tool_metadata["artifacts"] == [
        {
            "name": "/folder2",
            "ids": "folder2",
            "type": "folder_id",
        },
        {
            "name": "file2.txt",
            "ids": "file2",
            "type": "file_id",
        },
    ]


def test_get_agent_tool_metadata(
    session_client: TestClient, session: Session, user
) -> None:
    agent = get_factory("Agent", session).create(user=user)
    tool1 = get_factory("Tool", session).create(name="Test Tool 1")
    agent.associated_tools.append(tool1)
    tool2 = get_factory("Tool", session).create(name="Test Tool 2")
    agent.associated_tools.append(tool2)
    agent_tool_metadata_1 = get_factory("AgentToolMetadata", session).create(
        user_id=user.id,
        agent_id=agent.id,
        tool_id=tool1.id,
        artifacts=[
            {"name": "/folder", "ids": ["folder1", "folder2"], "type": "folder_ids"}
        ],
    )
    agent_tool_metadata_2 = get_factory("AgentToolMetadata", session).create(
        user_id=user.id,
        agent_id=agent.id,
        tool_id=tool2.id,
        artifacts=[{"name": "file.txt", "ids": ["file1", "file2"], "type": "file_ids"}],
    )

    response = session_client.get(
        f"/v1/agents/{agent.id}/tool-metadata", headers={"User-Id": user.id}
    )
    assert response.status_code == 200
    response_agent_tool_metadata = response.json()
    assert response_agent_tool_metadata[0]["id"] == agent_tool_metadata_1.id
    assert (
        response_agent_tool_metadata[0]["artifacts"] == agent_tool_metadata_1.artifacts
    )
    assert response_agent_tool_metadata[1]["id"] == agent_tool_metadata_2.id
    assert (
        response_agent_tool_metadata[1]["artifacts"] == agent_tool_metadata_2.artifacts
    )


def test_delete_agent_tool_metadata(
    session_client: TestClient, session: Session, user
) -> None:
    agent = get_factory("Agent", session).create(user=user)
    tool = get_factory("Tool", session).create(name="Test Tool")
    agent.associated_tools.append(tool)
    agent_tool_metadata = get_factory("AgentToolMetadata", session).create(
        user_id=user.id,
        agent_id=agent.id,
        tool_id=tool.id,
        artifacts=[
            {
                "name": "/folder1",
                "ids": "folder1",
                "type": "folder_id",
            },
            {
                "name": "file1.txt",
                "ids": "file1",
                "type": "file_id",
            },
        ],
    )

    response = session_client.delete(
        f"/v1/agents/{agent.id}/tool-metadata/{agent_tool_metadata.id}",
        headers={"User-Id": user.id},
    )
    assert response.status_code == 200
    assert response.json() == {}

    agent_tool_metadata = session.get(AgentToolMetadata, agent_tool_metadata.id)
    assert agent_tool_metadata is None


def test_fail_delete_nonexistent_agent_tool_metadata(
    session_client: TestClient, session: Session, user
) -> None:
    agent = get_factory("Agent", session).create(user=user, id="456")
    response = session_client.delete(
        "/v1/agents/456/tool-metadata/789", headers={"User-Id": user.id}
    )
    assert response.status_code == 400
    assert response.json() == {"detail": "Agent tool metadata with ID 789 not found."}<|MERGE_RESOLUTION|>--- conflicted
+++ resolved
@@ -68,14 +68,9 @@
     assert response_agent["description"] == request_json["description"]
     assert response_agent["preamble"] == request_json["preamble"]
     assert response_agent["temperature"] == request_json["temperature"]
-<<<<<<< HEAD
-    assert response_agent["model"]["name"] == request_json["model"]
-    assert response_agent["deployment"]["name"] == request_json["deployment"]
-=======
     assert response_agent["model"] == request_json["model"]
     assert response_agent["deployment"] == request_json["deployment"]
     assert response_agent["tools"] == request_json["tools"]
->>>>>>> e81e377f
 
     agent = session.get(Agent, response_agent["id"])
     assert agent is not None
@@ -84,15 +79,9 @@
     assert agent.description == request_json["description"]
     assert agent.preamble == request_json["preamble"]
     assert agent.temperature == request_json["temperature"]
-<<<<<<< HEAD
-    assert agent.model.name == request_json["model"]
-    assert agent.deployment.name == request_json["deployment"]
-    assert len(agent.tools) == 3
-=======
     assert agent.model == request_json["model"]
     assert agent.deployment == request_json["deployment"]
-    assert agent.tools == request_json["tools"]
->>>>>>> e81e377f
+    assert len(agent.tools) == 3
 
 
 def test_create_agent_with_tool_metadata(
@@ -436,20 +425,12 @@
 
 
 def test_get_agent(session_client: TestClient, session: Session, user) -> None:
-<<<<<<< HEAD
     agent = get_factory("Agent", session).create(name="test agent", user=user)
     tool = get_factory("Tool", session).create(name="Test Tool")
     agent_tool_metadata = get_factory("AgentToolMetadata", session).create(
         user_id=user.id,
         agent_id=agent.id,
         tool_id=tool.id,
-=======
-    agent = get_factory("Agent", session).create(name="test agent", user_id=user.id)
-    agent_tool_metadata = get_factory("AgentToolMetadata", session).create(
-        user_id=user.id,
-        agent_id=agent.id,
-        tool_name=ToolName.Google_Drive,
->>>>>>> e81e377f
         artifacts=[
             {
                 "name": "/folder1",
@@ -690,7 +671,6 @@
         .all()
     )
     assert len(tool_metadata) == 2
-<<<<<<< HEAD
     tool_metadata.sort(key=lambda x: x.tool_name)
     assert tool_metadata[0].tool_name == "Test Tool"
     assert tool_metadata[0].artifacts == [
@@ -700,19 +680,6 @@
     assert tool_metadata[1].artifacts == [
         {"url": "test", "name": "test", "type": "file"}
     ]
-=======
-    drive_tool = None
-    search_tool = None
-    for tool in tool_metadata:
-        if tool.tool_name == "google_drive":
-            drive_tool = tool
-        if tool.tool_name == "search_file":
-            search_tool = tool
-    assert drive_tool.tool_name == "google_drive"
-    assert drive_tool.artifacts == [{"url": "test", "name": "test", "type": "folder"}]
-    assert search_tool.tool_name == "search_file"
-    assert search_tool.artifacts == [{"url": "test", "name": "test", "type": "file"}]
->>>>>>> e81e377f
 
 
 def test_update_agent_remove_existing_tool_metadata(

--- conflicted
+++ resolved
@@ -6,11 +6,8 @@
 
 from backend.config.deployments import ModelDeploymentName
 from backend.database_models import Citation, Conversation, Document, File, Message
-<<<<<<< HEAD
 from backend.schemas.user import User
-=======
 from backend.services.file import MAX_FILE_SIZE, MAX_TOTAL_FILE_SIZE
->>>>>>> 9dfb1c59
 from backend.tests.factories import get_factory
 
 
@@ -650,14 +647,6 @@
     assert response.json() == {"detail": "User-Id required in request headers."}
 
 
-<<<<<<< HEAD
-def test_update_file_name(
-    session_client: TestClient,
-    session: Session,
-    user: User,
-) -> None:
-    conversation = get_factory("Conversation", session).create(user_id=user.id)
-=======
 def test_batch_upload_file_existing_conversation(
     session_client: TestClient, session: Session
 ) -> None:
@@ -845,9 +834,199 @@
     assert response.json() == {"detail": "User-Id required in request headers."}
 
 
-def test_update_file_name(session_client: TestClient, session: Session) -> None:
+def test_batch_upload_file_existing_conversation(
+    session_client: TestClient, session: Session
+) -> None:
+    file_paths = {
+        "Mariana_Trench.pdf": "src/backend/tests/test_data/Mariana_Trench.pdf",
+        "Cardistry.pdf": "src/backend/tests/test_data/Cardistry.pdf",
+        "Tapas.pdf": "src/backend/tests/test_data/Tapas.pdf",
+        "Mount_Everest.pdf": "src/backend/tests/test_data/Mount_Everest.pdf",
+    }
+    saved_file_paths = [
+        "src/backend/data/Mariana_Trench.pdf",
+        "src/backend/data/Cardistry.pdf",
+        "src/backend/data/Tapas.pdf",
+        "src/backend/data/Mount_Everest.pdf",
+    ]
+    files = [
+        ("files", (file_name, open(file_path, "rb")))
+        for file_name, file_path in file_paths.items()
+    ]
+
     conversation = get_factory("Conversation", session).create()
->>>>>>> 9dfb1c59
+
+    response = session_client.post(
+        "/v1/conversations/batch_upload_file",
+        headers={"User-Id": conversation.user_id},
+        files=files,
+        data={"conversation_id": conversation.id},
+    )
+
+    files = response.json()
+
+    assert response.status_code == 200
+    assert len(files) == len(file_paths)
+    uploaded_file_names = [file["file_name"] for file in files]
+    assert (
+        all(file_name in uploaded_file_names for file_name in file_paths.keys()) == True
+    )
+    for file in files:
+        assert file["conversation_id"] == conversation.id
+        assert file["user_id"] == conversation.user_id
+
+    # File should not exist in the directory
+    for saved_file_path in saved_file_paths:
+        assert not os.path.exists(saved_file_path)
+
+
+def test_batch_upload_total_files_exceeds_limit(
+    session_client: TestClient, session: Session
+) -> None:
+    _ = get_factory("Conversation", session).create()
+    file_paths = {
+        "Mariana_Trench.pdf": "src/backend/tests/test_data/Mariana_Trench.pdf",
+        "Cardistry.pdf": "src/backend/tests/test_data/Cardistry.pdf",
+        "Tapas.pdf": "src/backend/tests/test_data/Tapas.pdf",
+        "Mount_Everest.pdf": "src/backend/tests/test_data/Mount_Everest.pdf",
+    }
+    files = [
+        ("files", (file_name, open(file_path, "rb")))
+        for file_name, file_path in file_paths.items()
+    ]
+
+    conversation = get_factory("Conversation", session).create()
+    _ = get_factory("File", session).create(
+        file_name="test_file.txt",
+        conversation_id=conversation.id,
+        user_id=conversation.user_id,
+        file_size=1000000000,
+    )
+
+    response = session_client.post(
+        "/v1/conversations/batch_upload_file",
+        files=files,
+        headers={"User-Id": conversation.user_id},
+    )
+
+    assert response.status_code == 400
+    assert response.json() == {
+        "detail": f"Total file size exceeds the maximum allowed size of {MAX_TOTAL_FILE_SIZE} bytes."
+    }
+
+
+def test_batch_upload_single_file_exceeds_limit(
+    session_client: TestClient, session: Session
+) -> None:
+    _ = get_factory("Conversation", session).create()
+    file_paths = {
+        "Mariana_Trench.pdf": "src/backend/tests/test_data/Mariana_Trench.pdf",
+        "Cardistry.pdf": "src/backend/tests/test_data/Cardistry.pdf",
+        "26mb.pdf": "src/backend/tests/test_data/26mb.pdf",
+        "Tapas.pdf": "src/backend/tests/test_data/Tapas.pdf",
+        "Mount_Everest.pdf": "src/backend/tests/test_data/Mount_Everest.pdf",
+    }
+    files = [
+        ("files", (file_name, open(file_path, "rb")))
+        for file_name, file_path in file_paths.items()
+    ]
+
+    conversation = get_factory("Conversation", session).create()
+
+    response = session_client.post(
+        "/v1/conversations/batch_upload_file",
+        files=files,
+        headers={"User-Id": conversation.user_id},
+    )
+
+    assert response.status_code == 400
+    assert response.json() == {
+        "detail": f"26mb.pdf exceeds the maximum allowed size of {MAX_FILE_SIZE} bytes."
+    }
+
+
+def test_batch_upload_file_nonexistent_conversation_creates_new_conversation(
+    session_client: TestClient, session: Session
+) -> None:
+    file_paths = {
+        "Mariana_Trench.pdf": "src/backend/tests/test_data/Mariana_Trench.pdf",
+        "Cardistry.pdf": "src/backend/tests/test_data/Cardistry.pdf",
+        "Tapas.pdf": "src/backend/tests/test_data/Tapas.pdf",
+        "Mount_Everest.pdf": "src/backend/tests/test_data/Mount_Everest.pdf",
+    }
+    saved_file_paths = [
+        "src/backend/data/Mariana_Trench.pdf",
+        "src/backend/data/Cardistry.pdf",
+        "src/backend/data/Tapas.pdf",
+        "src/backend/data/Mount_Everest.pdf",
+    ]
+    files = [
+        ("files", (file_name, open(file_path, "rb")))
+        for file_name, file_path in file_paths.items()
+    ]
+
+    response = session_client.post(
+        "/v1/conversations/batch_upload_file",
+        files=files,
+        headers={"User-Id": "testuser"},
+    )
+
+    files = response.json()
+
+    created_conversation = (
+        session.query(Conversation).filter_by(id=files[0]["conversation_id"]).first()
+    )
+
+    assert response.status_code == 200
+    assert created_conversation is not None
+    assert len(files) == len(file_paths)
+    uploaded_file_names = [file["file_name"] for file in files]
+    assert (
+        all(file_name in uploaded_file_names for file_name in file_paths.keys()) == True
+    )
+    for file in files:
+        assert file["conversation_id"] == created_conversation.id
+        assert file["user_id"] == created_conversation.user_id
+
+    assert file["conversation_id"] == created_conversation.id
+
+    # File should not exist in the directory
+    for saved_file_path in saved_file_paths:
+        assert not os.path.exists(saved_file_path)
+
+
+def test_batch_upload_file_nonexistent_conversation_fails_if_user_id_not_provided(
+    session_client: TestClient, session: Session
+) -> None:
+    file_paths = {
+        "Mariana_Trench.pdf": "src/backend/tests/test_data/Mariana_Trench.pdf",
+        "Cardistry.pdf": "src/backend/tests/test_data/Cardistry.pdf",
+        "Tapas.pdf": "src/backend/tests/test_data/Tapas.pdf",
+        "Mount_Everest.pdf": "src/backend/tests/test_data/Mount_Everest.pdf",
+    }
+    saved_file_paths = [
+        "src/backend/data/Mariana_Trench.pdf",
+        "src/backend/data/Cardistry.pdf",
+        "src/backend/data/Tapas.pdf",
+        "src/backend/data/Mount_Everest.pdf",
+    ]
+    files = [
+        ("files", (file_name, open(file_path, "rb")))
+        for file_name, file_path in file_paths.items()
+    ]
+
+    response = session_client.post("/v1/conversations/upload_file", files=files)
+
+    assert response.status_code == 401
+    assert response.json() == {"detail": "User-Id required in request headers."}
+
+
+def test_update_file_name(
+    session_client: TestClient,
+    session: Session,
+    user: User,
+) -> None:
+    conversation = get_factory("Conversation", session).create(user_id=user.id)
     file = get_factory("File", session).create(
         file_name="test_file.txt",
         conversation_id=conversation.id,

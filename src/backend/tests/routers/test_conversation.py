import os
from unittest.mock import patch

import pytest
from fastapi.testclient import TestClient
from sqlalchemy.orm import Session

from backend.config.deployments import ModelDeploymentName
<<<<<<< HEAD
from backend.database_models import (
    Citation,
    Conversation,
    ConversationFileAssociation,
    Document,
    File,
    Message,
)
=======
from backend.database_models import Citation, Conversation, Document, File, Message
from backend.schemas.metrics import MetricsData, MetricsMessageType
>>>>>>> 1ed8f294
from backend.schemas.user import User
from backend.services.file import MAX_FILE_SIZE, MAX_TOTAL_FILE_SIZE
from backend.tests.factories import get_factory


# CONVERSATIONS
def test_list_conversations_empty(session_client: TestClient, user) -> None:
    response = session_client.get("/v1/conversations", headers={"User-Id": user.id})
    results = response.json()

    assert response.status_code == 200
    assert len(results) == 0


def test_list_conversations(session_client: TestClient, session: Session, user) -> None:
    conversation = get_factory("Conversation", session).create(user_id=user.id)
    response = session_client.get("/v1/conversations", headers={"User-Id": user.id})
    results = response.json()

    assert response.status_code == 200
    assert len(results) == 1


def test_list_conversations_with_agent(
    session_client: TestClient, session: Session, user
) -> None:
    agent = get_factory("Agent", session).create(
        id="agent_id", name="test agent", user_id=user.id
    )
    conversation1 = get_factory("Conversation", session).create(
        agent_id=agent.id, user_id=user.id
    )
    _ = get_factory("Conversation", session).create(user_id=user.id)

    response = session_client.get(
        "/v1/conversations", headers={"User-Id": user.id}, params={"agent_id": agent.id}
    )
    results = response.json()

    assert response.status_code == 200
    assert len(results) == 1

    conversation = results[0]
    assert conversation["id"] == conversation1.id


def test_list_conversation_with_deleted_agent(
    session_client: TestClient, session: Session, user
) -> None:
    agent = get_factory("Agent", session).create(
        id="agent_id", name="test agent", user_id=user.id
    )
    conversation = get_factory("Conversation", session).create(
        agent_id=agent.id, user_id=user.id
    )

    response = session_client.get(
        "/v1/conversations", headers={"User-Id": user.id}, params={"agent_id": agent.id}
    )
    results = response.json()

    assert response.status_code == 200
    assert len(results) == 1
    assert results[0]["id"] == conversation.id

    # Delete agent and check that conversation is also deleted
    response = session_client.delete(
        f"/v1/agents/{agent.id}", headers={"User-Id": user.id}
    )
    assert response.status_code == 200

    response = session_client.get(
        "/v1/conversations", headers={"User-Id": user.id}, params={"agent_id": agent.id}
    )
    results = response.json()

    assert response.status_code == 200
    assert len(results) == 0


def test_list_conversations_missing_user_id(
    session_client: TestClient,
    session: Session,
    user: User,
) -> None:
    _ = get_factory("Conversation", session).create(user_id=user.id)
    response = session_client.get("/v1/conversations")
    results = response.json()

    assert response.status_code == 401
    assert results == {"detail": "User-Id required in request headers."}


def test_get_conversation(
    session_client: TestClient,
    session: Session,
    user: User,
) -> None:
    conversation = get_factory("Conversation", session).create(user_id=user.id)
    response = session_client.get(
        f"/v1/conversations/{conversation.id}",
        headers={"User-Id": conversation.user_id},
    )
    response_conversation = response.json()

    assert response.status_code == 200
    assert response_conversation["id"] == conversation.id
    assert response_conversation["title"] == conversation.title


def test_get_conversation_lists_message_files(
    session_client: TestClient,
    session: Session,
    user: User,
) -> None:
    user = get_factory("User", session).create()
    conversation = get_factory("Conversation", session).create(user_id=user.id)
    file = get_factory("File", session).create(
        user_id=user.id,
    )
    message = get_factory("Message", session).create(
        conversation_id=conversation.id,
        user_id=user.id,
        position=0,
        is_active=True,
        text="hello",
    )

    # Create conversation,message<>file relations
    _ = get_factory("ConversationFileAssociation", session).create(
        conversation_id=conversation.id, user_id=user.id, file_id=file.id
    )
    _ = get_factory("MessageFileAssociation", session).create(
        message_id=message.id, user_id=user.id, file_id=file.id
    )

    session.refresh(conversation)

    response = session_client.get(
        f"/v1/conversations/{conversation.id}",
        headers={"User-Id": conversation.user_id},
    )
    response_conversation = response.json()

    assert response.status_code == 200
    assert response_conversation["id"] == conversation.id
    assert response_conversation["title"] == conversation.title
    assert response_conversation["messages"][0]["files"][0]["id"] == file.id


def test_fail_get_nonexistent_conversation(
    session_client: TestClient,
    session: Session,
    user: User,
) -> None:
    response = session_client.get("/v1/conversations/123", headers={"User-Id": user.id})

    assert response.status_code == 404
    assert response.json() == {"detail": f"Conversation with ID: 123 not found."}


def test_update_conversation_title(
    session_client: TestClient,
    session: Session,
    user: User,
) -> None:
    conversation = get_factory("Conversation", session).create(
        title="test title", user_id=user.id
    )
    response = session_client.put(
        f"/v1/conversations/{conversation.id}",
        json={"title": "new title"},
        headers={"User-Id": user.id},
    )
    response_conversation = response.json()

    assert response.status_code == 200
    assert response_conversation["title"] == "new title"

    # Check if the conversation was updated
    conversation = (
        session.query(Conversation)
        .filter_by(id=conversation.id, user_id=conversation.user_id)
        .first()
    )
    assert conversation is not None
    assert conversation.title == "new title"


def test_update_conversation_description(
    session_client: TestClient,
    session: Session,
    user: User,
) -> None:
    conversation = get_factory("Conversation", session).create(
        description="test description", user_id=user.id
    )
    response = session_client.put(
        f"/v1/conversations/{conversation.id}",
        json={"description": "new description"},
        headers={"User-Id": user.id},
    )
    response_conversation = response.json()

    assert response.status_code == 200
    assert response_conversation["description"] == "new description"

    # Check if the conversation was updated
    conversation = (
        session.query(Conversation)
        .filter_by(id=conversation.id, user_id=conversation.user_id)
        .first()
    )
    assert conversation is not None
    assert conversation.description == "new description"


def test_fail_update_nonexistent_conversation(
    session_client: TestClient,
    session: Session,
    user: User,
) -> None:
    response = session_client.put(
        "/v1/conversations/123",
        json={"title": "new title"},
        headers={"User-Id": user.id},
    )

    assert response.status_code == 404
    assert response.json() == {"detail": f"Conversation with ID: 123 not found."}


def test_update_conversations_missing_user_id(
    session_client: TestClient,
    session: Session,
    user: User,
) -> None:
    conversation = get_factory("Conversation", session).create(user_id=user.id)
    response = session_client.get("/v1/conversations")
    results = response.json()

    assert response.status_code == 401
    assert results == {"detail": "User-Id required in request headers."}


def test_delete_conversation(
    session_client: TestClient,
    session: Session,
    user: User,
) -> None:
    conversation = get_factory("Conversation", session).create(
        title="test title", user_id=user.id
    )
    response = session_client.delete(
        f"/v1/conversations/{conversation.id}",
        headers={"User-Id": user.id},
    )

    assert response.status_code == 200
    assert response.json() == {}

    # Check if the conversation was deleted
    conversation = (
        session.query(Conversation)
        .filter_by(id=conversation.id, user_id=conversation.user_id)
        .first()
    )
    assert conversation is None


def test_fail_delete_nonexistent_conversation(
    session_client: TestClient,
    session: Session,
    user: User,
) -> None:
    response = session_client.delete(
        "/v1/conversations/123", headers={"User-Id": user.id}
    )

    assert response.status_code == 404
    assert response.json() == {"detail": f"Conversation with ID: 123 not found."}


def test_delete_conversation_with_files(
    session_client: TestClient,
    session: Session,
    user: User,
) -> None:
    file = get_factory("File", session).create(
        id="file_id",
        file_name="test_file.txt",
        user_id=user.id,
    )
    conversation = get_factory("Conversation", session).create(
        id="conversation_id", title="test title", user_id=user.id
    )

    _ = get_factory("ConversationFileAssociation", session).create(
        conversation_id=conversation.id, user_id=user.id, file_id=file.id
    )

    response = session_client.delete(
        f"/v1/conversations/{conversation.id}",
        headers={"User-Id": user.id},
    )

    assert response.status_code == 200
    assert response.json() == {}

    # Check if the files were deleted
    file = session.query(File).filter(File.id == "file_id").first()
    assert file is None

    # Check if the conversation was deleted
    conversation = (
        session.query(Conversation)
        .filter_by(id="conversation.id", user_id=user.id)
        .first()
    )
    assert conversation is None


def test_delete_conversation_with_messages(
    session_client: TestClient,
    session: Session,
    user: User,
) -> None:
    conversation = get_factory("Conversation", session).create(
        title="test title", user_id=user.id
    )
    _ = get_factory("Message", session).create(
        text="test message",
        conversation_id=conversation.id,
        user_id=user.id,
    )

    response = session_client.delete(
        f"/v1/conversations/{conversation.id}",
        headers={"User-Id": user.id},
    )

    assert response.status_code == 200
    assert response.json() == {}

    # Check if the conversation was deleted
    conversation = (
        session.query(Conversation)
        .filter_by(id=conversation.id, user_id=user.id)
        .first()
    )
    assert conversation is None


def test_delete_conversation_with_children_cascades_delete(
    session_client: TestClient,
    session: Session,
    user: User,
) -> None:
    file = get_factory("File", session).create(
        id="file_id",
        file_name="test_file.txt",
        user_id=user.id,
    )
    conversation = get_factory("Conversation", session).create(
        id="converastion_id", title="test title", user_id=user.id
    )
    message = get_factory("Message", session).create(
        text="test message",
        conversation_id=conversation.id,
        user_id=user.id,
    )
    message_id = message.id
    _ = get_factory("Citation", session).create(message_id=message.id, user_id=user.id)
    _ = get_factory("Document", session).create(
        conversation_id=conversation.id,
        message_id=message.id,
        user_id=user.id,
    )
    _ = get_factory("ConversationFileAssociation", session).create(
        conversation_id=conversation.id, user_id=user.id, file_id=file.id
    )

    response = session_client.delete(
        f"/v1/conversations/{conversation.id}",
        headers={"User-Id": user.id},
    )

    assert response.status_code == 200
    assert response.json() == {}

    # Check if the files were deleted
    db_files = session.query(File).filter(File.id == "file_id").all()
    assert not db_files

    # Check all children deleted
    messages = (
        session.query(Message)
        .filter(
            Message.conversation_id == "converastion_id",
            Message.user_id == user.id,
        )
        .all()
    )
    citations = (
        session.query(Citation)
        .filter(Citation.message_id == message_id, Citation.user_id == user.id)
        .all()
    )
    documents = session.query(Document).filter(Document.message_id == message_id).all()

    assert not messages
    assert not citations
    assert not documents

    # Check if the conversation was deleted
    conversation = (
        session.query(Conversation)
        .filter(
            Conversation.id == "converastion_id",
            Conversation.user_id == user.id,
        )
        .first()
    )
    assert conversation is None


def test_delete_conversation_missing_user_id(
    session_client: TestClient,
    session: Session,
    user: User,
) -> None:
    conversation = get_factory("Conversation", session).create(
        title="test title", user_id=user.id
    )
    response = session_client.delete(f"/v1/conversations/{conversation.id}")

    assert response.status_code == 401
    assert response.json() == {"detail": "User-Id required in request headers."}


def test_search_conversations(
    session_client: TestClient,
    session: Session,
    user: User,
) -> None:
    conversation = get_factory("Conversation", session).create(
        title="test title", user_id=user.id
    )
    response = session_client.get(
        "/v1/conversations:search",
        headers={"User-Id": user.id},
        params={"query": "test"},
    )
    print("here")
    print(response.json)
    results = response.json()

    assert response.status_code == 200
    assert len(results) == 1
    assert results[0]["id"] == conversation.id


@pytest.mark.skipif(
    os.environ.get("COHERE_API_KEY") is None,
    reason="Cohere API key not set, skipping test",
)
def test_search_conversations_with_reranking(
    session_client: TestClient,
    session: Session,
    user: User,
) -> None:
    conversation1 = get_factory("Conversation", session).create(
        title="Hello, how are you?", text_messages=[], user_id=user.id
    )
    conversation2 = get_factory("Conversation", session).create(
        title="There are are seven colors in the rainbow",
        text_messages=[],
        user_id=user.id,
    )
    response = session_client.get(
        "/v1/conversations:search",
        headers={
            "User-Id": user.id,
            "Deployment-Name": ModelDeploymentName.CoherePlatform,
        },
        params={"query": "color"},
    )
    results = response.json()

    assert response.status_code == 200
    assert len(results) == 1
    assert results[0]["id"] == conversation2.id


@pytest.mark.skipif(
    os.environ.get("COHERE_API_KEY") is None,
    reason="Cohere API key not set, skipping test",
)
def test_search_conversations_with_reranking_sends_metrics(
    session_client: TestClient,
    session: Session,
    user: User,
) -> None:
    conversation1 = get_factory("Conversation", session).create(
        title="Hello, how are you?", text_messages=[], user_id=user.id
    )
    conversation2 = get_factory("Conversation", session).create(
        title="There are are seven colors in the rainbow",
        text_messages=[],
        user_id=user.id,
    )
    with patch(
        "backend.services.metrics.report_metrics",
        return_value=None,
    ) as mock_metrics:
        response = session_client.get(
            "/v1/conversations:search",
            headers={
                "User-Id": user.id,
                "Deployment-Name": ModelDeploymentName.CoherePlatform,
            },
            params={"query": "color"},
        )
        results = response.json()
        assert response.status_code == 200
        m_args: MetricsData = mock_metrics.await_args.args[0].signal
        assert m_args.user_id == user.id
        assert m_args.model == "rerank-english-v2.0"

        assert m_args.message_type == MetricsMessageType.RERANK_API_SUCCESS
        assert m_args.assistant_id is not None
        assert m_args.assistant.name is not None
        assert m_args.model is not None
        assert m_args.search_units > 0


def test_search_conversations_missing_user_id(
    session_client: TestClient,
    session: Session,
    user: User,
) -> None:
    conversation = get_factory("Conversation", session).create(
        title="test title", user_id=user.id
    )
    response = session_client.get("/v1/conversations:search", params={"query": "test"})
    results = response.json()

    assert response.status_code == 401
    assert results == {"detail": "User-Id required in request headers."}


def test_search_conversations_no_conversations(
    session_client: TestClient,
    session: Session,
    user: User,
) -> None:
    _ = get_factory("Conversation", session).create(title="test title", user_id=user.id)
    user2 = get_factory("User", session).create()

    response = session_client.get(
        "/v1/conversations:search",
        headers={"User-Id": user2.id},
        params={"query": "test"},
    )

    assert response.status_code == 200
    assert response.json() == []


# FILES
def test_list_files(
    session_client: TestClient,
    session: Session,
    user: User,
) -> None:
    file = get_factory("File", session).create(
        file_name="test_file.txt",
        user_id=user.id,
    )
    conversation = get_factory("Conversation", session).create(
        user_id=user.id,
    )
    _ = get_factory("ConversationFileAssociation", session).create(
        conversation_id=conversation.id, user_id=user.id, file_id=file.id
    )

    response = session_client.get(
        f"/v1/conversations/{conversation.id}/files",
        headers={"User-Id": conversation.user_id},
    )

    assert response.status_code == 200
    response = response.json()
    assert len(response) == 1
    response_file = response[0]
    assert response_file["id"] == file.id
    assert response_file["file_name"] == "test_file.txt"


def test_list_files_no_files(
    session_client: TestClient,
    session: Session,
    user: User,
) -> None:
    conversation = get_factory("Conversation", session).create(user_id=user.id)
    response = session_client.get(
        f"/v1/conversations/{conversation.id}/files",
        headers={"User-Id": conversation.user_id},
    )

    assert response.status_code == 200
    assert response.json() == []


def test_list_files_missing_user_id(
    session_client: TestClient,
    session: Session,
    user: User,
) -> None:
    conversation = get_factory("Conversation", session).create(user_id=user.id)
    response = session_client.get(f"/v1/conversations/{conversation.id}/files")

    assert response.status_code == 401
    assert response.json() == {"detail": "User-Id required in request headers."}


def test_upload_file_existing_conversation(
    session_client: TestClient,
    session: Session,
    user: User,
) -> None:
    file_path = "src/backend/tests/test_data/Mariana_Trench.pdf"
    saved_file_path = "src/backend/data/Mariana_Trench.pdf"
    conversation = get_factory("Conversation", session).create(user_id=user.id)
    file_doc = {"file": open(file_path, "rb")}

    response = session_client.post(
        "/v1/conversations/upload_file",
        headers={"User-Id": conversation.user_id},
        files=file_doc,
        data={"conversation_id": conversation.id},
    )

    file = response.json()

    file_in_db = session.get(File, file.get("id"))
    assert file_in_db is not None
    assert response.status_code == 200
    assert "Mariana_Trench" in file["file_name"]
<<<<<<< HEAD
    assert conversation.file_ids == [file_in_db.id]
    assert file["user_id"] == conversation.user_id
=======
    assert file["conversation_id"] == conversation.id
>>>>>>> 1ed8f294

    # File should not exist in the directory
    assert not os.path.exists(saved_file_path)


def test_upload_file_nonexistent_conversation_creates_new_conversation(
    session_client: TestClient,
    session: Session,
    user: User,
) -> None:
    file_path = "src/backend/tests/test_data/Mariana_Trench.pdf"
    saved_file_path = "src/backend/data/Mariana_Trench.pdf"
    file_doc = {"file": open(file_path, "rb")}

    response = session_client.post(
        "/v1/conversations/upload_file", files=file_doc, headers={"User-Id": user.id}
    )

    file = response.json()

    conversation_file_association = (
        session.query(ConversationFileAssociation)
        .filter_by(file_id=file.get("id"))
        .first()
    )
    created_conversation = (
        session.query(Conversation)
        .filter_by(id=conversation_file_association.conversation_id)
        .first()
    )
    file_in_db = session.get(File, file.get("id"))
    assert file_in_db is not None
    assert response.status_code == 200
    assert created_conversation is not None
    assert created_conversation.user_id == user.id
    assert conversation_file_association is not None
    assert "Mariana_Trench" in file.get("file_name")

    # File should not exist in the directory
    assert not os.path.exists(saved_file_path)


def test_upload_file_nonexistent_conversation_fails_if_user_id_not_provided(
    session_client: TestClient,
    session: Session,
    user: User,
) -> None:
    file_path = "src/backend/tests/test_data/Mariana_Trench.pdf"
    file_doc = {"file": open(file_path, "rb")}

    response = session_client.post("/v1/conversations/upload_file", files=file_doc)

    assert response.status_code == 401
    assert response.json() == {"detail": "User-Id required in request headers."}


def test_batch_upload_file_existing_conversation(
    session_client: TestClient, session: Session, user
) -> None:
    file_paths = {
        "Mariana_Trench.pdf": "src/backend/tests/test_data/Mariana_Trench.pdf",
        "Cardistry.pdf": "src/backend/tests/test_data/Cardistry.pdf",
        "Tapas.pdf": "src/backend/tests/test_data/Tapas.pdf",
        "Mount_Everest.pdf": "src/backend/tests/test_data/Mount_Everest.pdf",
    }
    saved_file_paths = [
        "src/backend/data/Mariana_Trench.pdf",
        "src/backend/data/Cardistry.pdf",
        "src/backend/data/Tapas.pdf",
        "src/backend/data/Mount_Everest.pdf",
    ]
    files = [
        ("files", (file_name, open(file_path, "rb")))
        for file_name, file_path in file_paths.items()
    ]

    conversation = get_factory("Conversation", session).create(user_id=user.id)

    response = session_client.post(
        "/v1/conversations/batch_upload_file",
        headers={"User-Id": conversation.user_id},
        files=files,
        data={"conversation_id": conversation.id},
    )

    files = response.json()

    assert response.status_code == 200
    assert len(files) == len(file_paths)
    uploaded_file_names = [file["file_name"] for file in files]
    assert (
        all(file_name in uploaded_file_names for file_name in file_paths.keys()) == True
    )
    for file in files:
<<<<<<< HEAD
        conversation_file_association = (
            session.query(ConversationFileAssociation)
            .filter_by(conversation_id=conversation.id, file_id=file.get("id"))
            .first()
        )
        assert conversation_file_association is not None
        assert file["user_id"] == conversation.user_id
=======
        assert file["conversation_id"] == conversation.id
>>>>>>> 1ed8f294

    # File should not exist in the directory
    for saved_file_path in saved_file_paths:
        assert not os.path.exists(saved_file_path)


def test_batch_upload_total_files_exceeds_limit(
    session_client: TestClient, session: Session, user
) -> None:
    _ = get_factory("Conversation", session).create(user_id=user.id)
    file_paths = {
        "Mariana_Trench.pdf": "src/backend/tests/test_data/Mariana_Trench.pdf",
        "Cardistry.pdf": "src/backend/tests/test_data/Cardistry.pdf",
        "Tapas.pdf": "src/backend/tests/test_data/Tapas.pdf",
        "Mount_Everest.pdf": "src/backend/tests/test_data/Mount_Everest.pdf",
    }
    files = [
        ("files", (file_name, open(file_path, "rb")))
        for file_name, file_path in file_paths.items()
    ]

    conversation = get_factory("Conversation", session).create(user_id=user.id)
    file = get_factory("File", session).create(
        file_name="test_file.txt",
        user_id=conversation.user_id,
        file_size=1000000000,
    )
    _ = get_factory("ConversationFileAssociation", session).create(
        conversation_id=conversation.id, user_id=user.id, file_id=file.id
    )

    response = session_client.post(
        "/v1/conversations/batch_upload_file",
        files=files,
        headers={"User-Id": conversation.user_id},
    )

    assert response.status_code == 400
    assert response.json() == {
        "detail": f"Total file size exceeds the maximum allowed size of {MAX_TOTAL_FILE_SIZE} bytes."
    }


def test_batch_upload_single_file_exceeds_limit(
    session_client: TestClient, session: Session, user
) -> None:
    _ = get_factory("Conversation", session).create(user_id=user.id)
    file_paths = {
        "Mariana_Trench.pdf": "src/backend/tests/test_data/Mariana_Trench.pdf",
        "Cardistry.pdf": "src/backend/tests/test_data/Cardistry.pdf",
        "26mb.pdf": "src/backend/tests/test_data/26mb.pdf",
        "Tapas.pdf": "src/backend/tests/test_data/Tapas.pdf",
        "Mount_Everest.pdf": "src/backend/tests/test_data/Mount_Everest.pdf",
    }
    files = [
        ("files", (file_name, open(file_path, "rb")))
        for file_name, file_path in file_paths.items()
    ]

    conversation = get_factory("Conversation", session).create(user_id=user.id)

    response = session_client.post(
        "/v1/conversations/batch_upload_file",
        files=files,
        headers={"User-Id": conversation.user_id},
    )

    assert response.status_code == 400
    assert response.json() == {
        "detail": f"26mb.pdf exceeds the maximum allowed size of {MAX_FILE_SIZE} bytes."
    }


def test_batch_upload_file_nonexistent_conversation_creates_new_conversation(
    session_client: TestClient, session: Session, user
) -> None:
    file_paths = {
        "Mariana_Trench.pdf": "src/backend/tests/test_data/Mariana_Trench.pdf",
        "Cardistry.pdf": "src/backend/tests/test_data/Cardistry.pdf",
        "Tapas.pdf": "src/backend/tests/test_data/Tapas.pdf",
        "Mount_Everest.pdf": "src/backend/tests/test_data/Mount_Everest.pdf",
    }
    saved_file_paths = [
        "src/backend/data/Mariana_Trench.pdf",
        "src/backend/data/Cardistry.pdf",
        "src/backend/data/Tapas.pdf",
        "src/backend/data/Mount_Everest.pdf",
    ]
    files = [
        ("files", (file_name, open(file_path, "rb")))
        for file_name, file_path in file_paths.items()
    ]

    response = session_client.post(
        "/v1/conversations/batch_upload_file",
        files=files,
        headers={"User-Id": user.id},
    )

    uploaded_files = response.json()

    conversation_file_association = (
        session.query(ConversationFileAssociation)
        .filter_by(file_id=uploaded_files[0].get("id"))
        .first()
    )
    created_conversation = (
        session.query(Conversation)
        .filter_by(id=conversation_file_association.conversation_id)
        .first()
    )

    assert conversation_file_association is not None
    assert response.status_code == 200
    assert created_conversation is not None
    assert len(files) == len(file_paths)
    uploaded_file_names = [file["file_name"] for file in uploaded_files]
    assert (
        all(file_name in uploaded_file_names for file_name in file_paths.keys()) == True
    )
<<<<<<< HEAD
=======
    for file in files:
        assert file["conversation_id"] == created_conversation.id
>>>>>>> 1ed8f294

    for file in uploaded_files:
        assert file["user_id"] == created_conversation.user_id
        conversation_file_association = (
            session.query(ConversationFileAssociation)
            .filter_by(file_id=file.get("id"), conversation_id=created_conversation.id)
            .first()
        )
        assert conversation_file_association is not None

    # File should not exist in the directory
    for saved_file_path in saved_file_paths:
        assert not os.path.exists(saved_file_path)


def test_batch_upload_file_nonexistent_conversation_fails_if_user_id_not_provided(
    session_client: TestClient, session: Session, user
) -> None:
    file_paths = {
        "Mariana_Trench.pdf": "src/backend/tests/test_data/Mariana_Trench.pdf",
        "Cardistry.pdf": "src/backend/tests/test_data/Cardistry.pdf",
        "Tapas.pdf": "src/backend/tests/test_data/Tapas.pdf",
        "Mount_Everest.pdf": "src/backend/tests/test_data/Mount_Everest.pdf",
    }
    saved_file_paths = [
        "src/backend/data/Mariana_Trench.pdf",
        "src/backend/data/Cardistry.pdf",
        "src/backend/data/Tapas.pdf",
        "src/backend/data/Mount_Everest.pdf",
    ]
    files = [
        ("files", (file_name, open(file_path, "rb")))
        for file_name, file_path in file_paths.items()
    ]

    response = session_client.post("/v1/conversations/upload_file", files=files)

    assert response.status_code == 401
    assert response.json() == {"detail": "User-Id required in request headers."}


def test_update_file_name(
    session_client: TestClient,
    session: Session,
    user: User,
) -> None:
    conversation = get_factory("Conversation", session).create(user_id=user.id)
    file = get_factory("File", session).create(
        file_name="test_file.txt",
        user_id=conversation.user_id,
    )
    response = session_client.put(
        f"/v1/conversations/{conversation.id}/files/{file.id}",
        headers={"User-Id": conversation.user_id},
        json={"file_name": "new name"},
    )
    response_file = response.json()

    assert response.status_code == 200
    assert response_file["file_name"] == "new name"

    # Check if the file was updated
    file = (
        session.query(File).filter_by(id=file.id, user_id=conversation.user_id).first()
    )
    assert file is not None
    assert file.file_name == "new name"


def test_fail_update_nonexistent_file(
    session_client: TestClient,
    session: Session,
    user: User,
) -> None:
    conversation = get_factory("Conversation", session).create(user_id=user.id)
    response = session_client.put(
        f"/v1/conversations/{conversation.id}/files/123",
        json={"file_name": "new name"},
        headers={"User-Id": conversation.user_id},
    )

    assert response.status_code == 404
    assert response.json() == {"detail": f"File with ID: 123 not found."}


def test_fail_update_nonexistent_file(
    session_client: TestClient,
    session: Session,
    user: User,
) -> None:
    response = session_client.put(
        f"/v1/conversations/123/files/123",
        json={"file_name": "new name"},
        headers={"User-Id": user.id},
    )

    assert response.status_code == 404
    assert response.json() == {"detail": f"Conversation with ID: 123 not found."}


def test_fail_update_file_missing_user_id(
    session_client: TestClient,
    session: Session,
    user: User,
) -> None:
    conversation = get_factory("Conversation", session).create(user_id=user.id)
    file = get_factory("File", session).create(
        file_name="test_file.txt",
        user_id=conversation.user_id,
    )

    response = session_client.put(
        f"/v1/conversations/{conversation.id}/files/{file.id}",
        json={"file_name": "new name"},
    )

    assert response.status_code == 401
    assert response.json() == {"detail": "User-Id required in request headers."}


def test_delete_file(
    session_client: TestClient,
    session: Session,
    user: User,
) -> None:
    conversation = get_factory("Conversation", session).create(user_id=user.id)
    file = get_factory("File", session).create(
        id="file_id",
        file_name="test_file.txt",
        user_id=conversation.user_id,
    )
    _ = get_factory("ConversationFileAssociation", session).create(
        conversation_id=conversation.id, user_id=user.id, file_id=file.id
    )

    response = session_client.delete(
        f"/v1/conversations/{conversation.id}/files/{file.id}",
        headers={"User-Id": conversation.user_id},
    )

    assert response.status_code == 200
    assert response.json() == {}

    # Check if File
    db_file = (
        session.query(File)
        .filter(File.id == "file_id", File.user_id == user.id)
        .first()
    )
    assert db_file is None

    conversation_file_association = (
        session.query(ConversationFileAssociation)
        .filter(File.id == "file_id", File.user_id == user.id)
        .first()
    )
    assert conversation_file_association is None

    conversation = (
        session.query(Conversation).filter(Conversation.id == conversation.id).first()
    )
    assert conversation.file_ids == []


def test_fail_delete_nonexistent_file(
    session_client: TestClient,
    session: Session,
    user: User,
) -> None:
    conversation = get_factory("Conversation", session).create(user_id=user.id)
    response = session_client.delete(
        f"/v1/conversations/{conversation.id}/files/123",
        headers={"User-Id": conversation.user_id},
    )

    assert response.status_code == 404
    assert response.json() == {"detail": f"File with ID: 123 not found."}


def test_fail_delete_file_missing_user_id(
    session_client: TestClient,
    session: Session,
    user: User,
) -> None:
    conversation = get_factory("Conversation", session).create(user_id=user.id)
    file = get_factory("File", session).create(
        file_name="test_file.txt",
        user_id=conversation.user_id,
    )

    response = session_client.delete(
        f"/v1/conversations/{conversation.id}/files/{file.id}"
    )

    assert response.status_code == 401
    assert response.json() == {"detail": "User-Id required in request headers."}


# MISC
def test_generate_title(
    session_client: TestClient,
    session: Session,
    user: User,
) -> None:
    conversation = get_factory("Conversation", session).create(user_id=user.id)
    response = session_client.post(
        f"/v1/conversations/{conversation.id}/generate-title",
        headers={"User-Id": conversation.user_id},
    )
    title = response.json()

    assert response.status_code == 200
    assert title["title"] is not None

    # Check if the conversation was updated
    conversation = (
        session.query(Conversation)
        .filter_by(id=conversation.id, user_id=conversation.user_id)
        .first()
    )
    assert conversation is not None
    assert conversation.title == title["title"]


def test_fail_generate_title_missing_user_id(
    session_client: TestClient,
    session: Session,
    user: User,
) -> None:
    conversation = get_factory("Conversation", session).create(user_id=user.id)
    response = session_client.post(
        f"/v1/conversations/{conversation.id}/generate-title"
    )
    assert response.status_code == 401
    assert response.json() == {"detail": "User-Id required in request headers."}


def test_fail_generate_title_nonexistent_conversation(
    session_client: TestClient,
    session: Session,
    user: User,
) -> None:
    response = session_client.post(
        "/v1/conversations/123/generate-title", headers={"User-Id": user.id}
    )
    assert response.status_code == 404
    assert response.json() == {"detail": f"Conversation with ID: 123 not found."}<|MERGE_RESOLUTION|>--- conflicted
+++ resolved
@@ -6,7 +6,6 @@
 from sqlalchemy.orm import Session
 
 from backend.config.deployments import ModelDeploymentName
-<<<<<<< HEAD
 from backend.database_models import (
     Citation,
     Conversation,
@@ -15,10 +14,7 @@
     File,
     Message,
 )
-=======
-from backend.database_models import Citation, Conversation, Document, File, Message
 from backend.schemas.metrics import MetricsData, MetricsMessageType
->>>>>>> 1ed8f294
 from backend.schemas.user import User
 from backend.services.file import MAX_FILE_SIZE, MAX_TOTAL_FILE_SIZE
 from backend.tests.factories import get_factory
@@ -668,12 +664,8 @@
     assert file_in_db is not None
     assert response.status_code == 200
     assert "Mariana_Trench" in file["file_name"]
-<<<<<<< HEAD
     assert conversation.file_ids == [file_in_db.id]
     assert file["user_id"] == conversation.user_id
-=======
-    assert file["conversation_id"] == conversation.id
->>>>>>> 1ed8f294
 
     # File should not exist in the directory
     assert not os.path.exists(saved_file_path)
@@ -768,7 +760,6 @@
         all(file_name in uploaded_file_names for file_name in file_paths.keys()) == True
     )
     for file in files:
-<<<<<<< HEAD
         conversation_file_association = (
             session.query(ConversationFileAssociation)
             .filter_by(conversation_id=conversation.id, file_id=file.get("id"))
@@ -776,9 +767,6 @@
         )
         assert conversation_file_association is not None
         assert file["user_id"] == conversation.user_id
-=======
-        assert file["conversation_id"] == conversation.id
->>>>>>> 1ed8f294
 
     # File should not exist in the directory
     for saved_file_path in saved_file_paths:
@@ -899,11 +887,6 @@
     assert (
         all(file_name in uploaded_file_names for file_name in file_paths.keys()) == True
     )
-<<<<<<< HEAD
-=======
-    for file in files:
-        assert file["conversation_id"] == created_conversation.id
->>>>>>> 1ed8f294
 
     for file in uploaded_files:
         assert file["user_id"] == created_conversation.user_id

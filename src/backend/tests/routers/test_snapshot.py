import pytest
from fastapi.testclient import TestClient
from sqlalchemy.orm import Session

from backend.database_models import SnapshotLink
from backend.tests.factories import get_factory


@pytest.fixture(autouse=True)
def conversation(session, user):
    return get_factory("Conversation", session).create(id="1", user_id=user.id)


@pytest.fixture(autouse=True)
def message(session, conversation, user):
    return get_factory("Message", session).create(
        id="1", conversation_id=conversation.id, user_id=user.id
    )


@pytest.fixture(autouse=True)
def organization(session):
    return get_factory("Organization", session).create(id="1")


@pytest.fixture
def snapshot(session, conversation, organization, user):
    return get_factory("Snapshot", session).create(
        id="1",
        user_id=user.id,
        conversation_id=conversation.id,
        last_message_id="1",
        version=1,
        organization_id=organization.id,
        snapshot={
            "title": "Title",
            "description": "Description",
            "agent": None,
            "messages": [
                {
                    "id": "1",
                    "conversation_id": "1",
                    "user_id": "1",
                    "text": "hey",
                    "agent": "USER",
                    "created_at": "2021-01-01T00:00:00",
                    "updated_at": "2021-01-01T00:00:00",
                    "generation_id": "1",
                    "position": 0,
                    "is_active": True,
                    "documents": [],
                    "citations": [],
                    "files": [],
                    "tool_calls": [],
                    "tool_plan": None,
                }
            ],
        },
    )


@pytest.fixture
def snapshot_link(session, snapshot, user):
    return get_factory("SnapshotLink", session).create(
        id="1", snapshot_id=snapshot.id, user_id=user.id
    )


def test_share_conversation(
    session_client: TestClient, session: Session, conversation, message, user
) -> None:
    conversation.text_messages.append(message)

    request_json = {
        "conversation_id": "1",
    }

    response = session_client.post(
        "/v1/snapshots", json=request_json, headers={"User-Id": user.id}
    )

    assert response.status_code == 200
    response_json = response.json()

<<<<<<< HEAD
    assert response_json["user_id"] == user.id
=======
>>>>>>> 2a8af68b
    assert "snapshot_id" in response_json
    assert "link_id" in response_json
    assert len(response_json["messages"]) == 1


def test_share_conversation_twice(
    session_client: TestClient, session: Session, conversation, message, user
) -> None:
    conversation.text_messages.append(message)

    request_json = {
        "conversation_id": "1",
    }

    response = session_client.post(
        "/v1/snapshots", json=request_json, headers={"User-Id": user.id}
    )

    assert response.status_code == 200
    response_json = response.json()

<<<<<<< HEAD
    assert response_json["user_id"] == user.id
=======
>>>>>>> 2a8af68b
    assert "snapshot_id" in response_json
    assert "link_id" in response_json
    assert len(response_json["messages"]) == 1

    first_snapshot_id = response_json["snapshot_id"]
    first_link_id = response_json["link_id"]

    response = session_client.post(
        "/v1/snapshots", json=request_json, headers={"User-Id": user.id}
    )

    assert response.status_code == 200
    response_json = response.json()

<<<<<<< HEAD
    assert response_json["user_id"] == user.id
=======
>>>>>>> 2a8af68b
    assert "snapshot_id" in response_json
    assert "link_id" in response_json
    assert len(response_json["messages"]) == 1
    assert first_snapshot_id == response_json["snapshot_id"]
    assert first_link_id != response_json["link_id"]


def test_share_conversation_no_messages(session_client: TestClient, user) -> None:
    request_json = {
        "conversation_id": "1",
    }

    response = session_client.post(
        "/v1/snapshots", json=request_json, headers={"User-Id": user.id}
    )

    assert response.status_code == 404
    response_json = response.json()

    assert response_json["detail"] == "Conversation has no messages"


def test_share_conversation_not_found(
    session_client: TestClient, session: Session, user
) -> None:
    request_json = {
        "conversation_id": "123",
    }

    response = session_client.post(
        "/v1/snapshots", json=request_json, headers={"User-Id": user.id}
    )

    assert response.status_code == 404
    response_json = response.json()

    assert response_json["detail"] == "Conversation with ID: 123 not found."


def test_list_snapshots(
    session_client: TestClient,
    session: Session,
    conversation,
    message,
    snapshot,
    snapshot_link,
    user,
) -> None:
    conversation.text_messages.append(message)

    response = session_client.get("/v1/snapshots", headers={"User-Id": user.id})

    assert response.status_code == 200
    results = response.json()

    assert len(results) == 1


def test_list_snapshots_no_snapshots(session_client: TestClient, user) -> None:
    response = session_client.get("/v1/snapshots", headers={"User-Id": user.id})

    assert response.status_code == 200
    results = response.json()

    assert len(results) == 0


def test_get_snapshot(
    session_client: TestClient,
    session: Session,
    conversation,
    message,
    snapshot,
    snapshot_link,
    user,
) -> None:
    conversation.text_messages.append(message)

    response = session_client.get("/v1/snapshots/link/1", headers={"User-Id": user.id})

    assert response.status_code == 200
    result = response.json()

<<<<<<< HEAD
    assert result["user_id"] == user.id
=======
>>>>>>> 2a8af68b
    assert result["last_message_id"] == "1"
    assert result["conversation_id"] == "1"
    assert isinstance(result["snapshot"], dict)


def test_get_snapshot_not_found(session_client: TestClient, user) -> None:
    response = session_client.get(
        "/v1/snapshots/link/123", headers={"User-Id": user.id}
    )

    assert response.status_code == 404
    result = response.json()

    assert result["detail"] == "Snapshot link not found"


def test_delete_snapshot(
    session_client: TestClient,
    session: Session,
    conversation,
    message,
    snapshot,
    snapshot_link,
    user,
) -> None:
    conversation.text_messages.append(message)

    response = session_client.delete("/v1/snapshots/1", headers={"User-Id": user.id})

    assert response.status_code == 200

    response = session_client.get("/v1/snapshots/link/1", headers={"User-Id": user.id})

    assert response.status_code == 404
    result = response.json()

    assert result["detail"] == "Snapshot link not found"


def test_delete_snapshot_not_found(session_client: TestClient, user) -> None:
    response = session_client.delete(
        "/v1/snapshots/link123", headers={"User-Id": user.id}
    )

    assert response.status_code == 404


def test_delete_snapshot_wrong_user(
    session_client: TestClient,
    session: Session,
    conversation,
    message,
    snapshot,
    snapshot_link,
    user,
) -> None:
    user2 = get_factory("User", session).create(id=f"new_{user.id}")
    conversation.text_messages.append(message)

    response = session_client.delete(
        "/v1/snapshots/link/1", headers={"User-Id": user2.id}
    )

    assert response.status_code == 403
    result = response.json()

    assert (
        result["detail"] == "User does not have permission to delete this snapshot link"
    )<|MERGE_RESOLUTION|>--- conflicted
+++ resolved
@@ -82,10 +82,7 @@
     assert response.status_code == 200
     response_json = response.json()
 
-<<<<<<< HEAD
     assert response_json["user_id"] == user.id
-=======
->>>>>>> 2a8af68b
     assert "snapshot_id" in response_json
     assert "link_id" in response_json
     assert len(response_json["messages"]) == 1
@@ -107,10 +104,7 @@
     assert response.status_code == 200
     response_json = response.json()
 
-<<<<<<< HEAD
     assert response_json["user_id"] == user.id
-=======
->>>>>>> 2a8af68b
     assert "snapshot_id" in response_json
     assert "link_id" in response_json
     assert len(response_json["messages"]) == 1
@@ -125,10 +119,7 @@
     assert response.status_code == 200
     response_json = response.json()
 
-<<<<<<< HEAD
     assert response_json["user_id"] == user.id
-=======
->>>>>>> 2a8af68b
     assert "snapshot_id" in response_json
     assert "link_id" in response_json
     assert len(response_json["messages"]) == 1
@@ -212,10 +203,7 @@
     assert response.status_code == 200
     result = response.json()
 
-<<<<<<< HEAD
     assert result["user_id"] == user.id
-=======
->>>>>>> 2a8af68b
     assert result["last_message_id"] == "1"
     assert result["conversation_id"] == "1"
     assert isinstance(result["snapshot"], dict)

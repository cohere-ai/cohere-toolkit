from fastapi.testclient import TestClient


def test_list_auth_strategies(session_client: TestClient) -> None:
    response = session_client.get("/v1/auth_strategies")

    assert response.status_code == 200
<<<<<<< HEAD
    assert len(response.json()) == 3
=======
    strategies = response.json()

    fields = ["strategy", "client_id", "authorization_endpoint", "pkce_enabled"]
    for strategy in strategies:
        for field in fields:
            assert field in strategy
>>>>>>> 7fa916dd
<|MERGE_RESOLUTION|>--- conflicted
+++ resolved
@@ -5,13 +5,9 @@
     response = session_client.get("/v1/auth_strategies")
 
     assert response.status_code == 200
-<<<<<<< HEAD
-    assert len(response.json()) == 3
-=======
     strategies = response.json()
 
     fields = ["strategy", "client_id", "authorization_endpoint", "pkce_enabled"]
     for strategy in strategies:
         for field in fields:
-            assert field in strategy
->>>>>>> 7fa916dd
+            assert field in strategy
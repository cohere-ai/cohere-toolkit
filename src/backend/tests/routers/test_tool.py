from fastapi.testclient import TestClient
from sqlalchemy.orm import Session

from backend.config.tools import AVAILABLE_TOOLS, ToolName
from backend.tests.factories import get_factory


def test_list_tools(session_client: TestClient, session: Session) -> None:
    response = session_client.get("/v1/tools")
    assert response.status_code == 200
    for tool in response.json():
        assert tool["name"] in AVAILABLE_TOOLS.keys()

        # get tool that has the same name as the tool in the response
        tool_definition = AVAILABLE_TOOLS[tool["name"]]

        assert tool["kwargs"] == tool_definition.kwargs
        assert tool["is_visible"] == tool_definition.is_visible
        assert tool["is_available"] == tool_definition.is_available
        assert tool["error_message"] == tool_definition.error_message
        assert tool["category"] == tool_definition.category
        assert tool["description"] == tool_definition.description


<<<<<<< HEAD
def test_list_tools_error_message_none_if_available(client: TestClient) -> None:
    response = client.get("/v1/tools")
    assert response.status_code == 200
    for tool in response.json():
        if tool["is_available"]:
            assert tool["error_message"] is None
=======
def test_list_tools_with_agent(session_client: TestClient, session: Session) -> None:
    agent = get_factory("Agent", session).create(
        name="test agent", tools=[ToolName.Wiki_Retriever_LangChain]
    )

    response = session_client.get("/v1/tools", params={"agent_id": agent.id})
    assert response.status_code == 200
    assert len(response.json()) == 1

    tool = response.json()[0]
    assert tool["name"] == ToolName.Wiki_Retriever_LangChain

    # get tool that has the same name as the tool in the response
    tool_definition = AVAILABLE_TOOLS[tool["name"]]

    assert tool["kwargs"] == tool_definition.kwargs
    assert tool["is_visible"] == tool_definition.is_visible
    assert tool["is_available"] == tool_definition.is_available
    assert tool["error_message"] == tool_definition.error_message
    assert tool["category"] == tool_definition.category
    assert tool["description"] == tool_definition.description


def test_list_tools_with_agent_that_doesnt_exist(
    session_client: TestClient, session: Session
) -> None:
    response = session_client.get("/v1/tools", params={"agent_id": "fake_id"})
    assert response.status_code == 404
    assert response.json() == {"detail": "Agent with ID: fake_id not found."}
>>>>>>> 60f25d9e
<|MERGE_RESOLUTION|>--- conflicted
+++ resolved
@@ -22,14 +22,14 @@
         assert tool["description"] == tool_definition.description
 
 
-<<<<<<< HEAD
 def test_list_tools_error_message_none_if_available(client: TestClient) -> None:
     response = client.get("/v1/tools")
     assert response.status_code == 200
     for tool in response.json():
         if tool["is_available"]:
             assert tool["error_message"] is None
-=======
+
+            
 def test_list_tools_with_agent(session_client: TestClient, session: Session) -> None:
     agent = get_factory("Agent", session).create(
         name="test agent", tools=[ToolName.Wiki_Retriever_LangChain]
@@ -58,5 +58,4 @@
 ) -> None:
     response = session_client.get("/v1/tools", params={"agent_id": "fake_id"})
     assert response.status_code == 404
-    assert response.json() == {"detail": "Agent with ID: fake_id not found."}
->>>>>>> 60f25d9e
+    assert response.json() == {"detail": "Agent with ID: fake_id not found."}
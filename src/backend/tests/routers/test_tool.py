--- conflicted
+++ resolved
@@ -31,18 +31,11 @@
             assert tool["error_message"] is None
 
 
-<<<<<<< HEAD
-def test_list_tools_with_agent(session_client: TestClient, session: Session) -> None:
-    user = get_factory("User", session).create()
-    agent = get_factory("Agent", session).create(
-        name="test agent", tools=[ToolName.Wiki_Retriever_LangChain], user=user
-=======
 def test_list_tools_with_agent(
     session_client: TestClient, session: Session, user: User
 ) -> None:
     agent = get_factory("Agent", session).create(
-        name="test agent", tools=[ToolName.Wiki_Retriever_LangChain], user_id=user.id
->>>>>>> 16c780be
+        name="test agent", tools=[ToolName.Wiki_Retriever_LangChain], user=user
     )
 
     response = session_client.get("/v1/tools", params={"agent_id": agent.id})

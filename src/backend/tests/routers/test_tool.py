--- conflicted
+++ resolved
@@ -200,18 +200,12 @@
 def test_list_tools_with_agent(
     session_client: TestClient, session: Session, user: User
 ) -> None:
-<<<<<<< HEAD
     agent = get_factory("Agent", session).create(name="test agent", user=user)
     test_tool = get_factory("Tool", session).create(
         name="Test Tool",
         kwargs={"test": "test"},
         is_visible=True,
         description="Test Description",
-=======
-
-    agent = get_factory("Agent", session).create(
-        name="test agent", tools=[ToolName.Wiki_Retriever_LangChain], user=user
->>>>>>> 5015f8c9
     )
     agent.associated_tools.append(test_tool)
     response = session_client.get("/v1/tools", params={"agent_id": agent.id})

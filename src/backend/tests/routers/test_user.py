from fastapi.testclient import TestClient
from sqlalchemy.orm import Session

<<<<<<< HEAD
from backend.models.user import User
from backend.services.auth import BasicAuthentication
=======
from backend.database_models.user import User
>>>>>>> 47bb0f3f
from backend.tests.factories import get_factory


def test_list_users_empty(session_client: TestClient) -> None:
    response = session_client.get("/users")
    results = response.json()

    assert response.status_code == 200
    assert len(results) == 0


def test_list_users(session_client: TestClient, session: Session) -> None:
    _ = get_factory("User", session).create(fullname="John Doe")

    response = session_client.get("/users")
    results = response.json()

    assert response.status_code == 200
    assert len(results) == 1


def test_get_user(session_client: TestClient, session: Session) -> None:
    user = get_factory("User", session).create(fullname="John Doe")

    response = session_client.get(f"/users/{user.id}")
    response_user = response.json()

    assert response.status_code == 200
    assert response_user["id"] == user.id
    assert response_user["fullname"] == "John Doe"


def test_fail_get_nonexistent_user(
    session_client: TestClient, session: Session
) -> None:
    response = session_client.get("/users/123")

    assert response.status_code == 404
    assert response.json() == {"detail": f"User with ID: 123 not found."}


def test_create_user(session_client: TestClient, session: Session) -> None:
    user_data_req = {
        "fullname": "John Doe",
        "email": "john@email.com",
    }

    response = session_client.post("/users", json=user_data_req)
    response_user = response.json()

    user = session.get(User, response_user["id"])

    assert response.status_code == 200
    assert response_user["fullname"] == user_data_req["fullname"]
    assert response_user["email"] == user_data_req["email"]
    assert user is not None
    assert user.fullname == user_data_req["fullname"]
    assert user.email == user_data_req["email"]


def test_create_user_with_password_saves_hashed_password(
    session_client: TestClient, session: Session
) -> None:
    user_data_req = {
        "fullname": "John Doe",
        "email": "john@email.com",
        "password": "abcd",
    }

    response = session_client.post("/users", json=user_data_req)
    response_user = response.json()

    user = session.get(User, response_user["id"])

    assert response.status_code == 200
    assert response_user["fullname"] == user_data_req["fullname"]
    assert response_user["email"] == user_data_req["email"]
    assert user is not None
    assert user.fullname == user_data_req["fullname"]
    assert user.email == user_data_req["email"]
    assert BasicAuthentication.check_password("abcd", user.hashed_password)


def test_fail_create_user_missing_fullname(
    session_client: TestClient, session: Session
) -> None:
    response = session_client.post("/users", json={})
    response_user = response.json()

    assert response.status_code == 422
    assert response_user == {
        "detail": [
            {
                "type": "missing",
                "loc": ["body", "fullname"],
                "msg": "Field required",
                "input": {},
                "url": "https://errors.pydantic.dev/2.7/v/missing",
            }
        ]
    }


def test_update_user(session_client: TestClient, session: Session) -> None:
    user = get_factory("User", session).create(fullname="John Doe")

    response = session_client.put(f"/users/{user.id}", json={"fullname": "new name"})
    response_user = response.json()

    assert response.status_code == 200
    assert response_user["fullname"] == "new name"

    # Check if user was updated
    updated_user = session.get(User, user.id)
    assert updated_user.fullname == "new name"


def test_update_user_password_saves_hashed_password(
    session_client: TestClient, session: Session
) -> None:
    user = get_factory("User", session).create(fullname="John Doe")

    response = session_client.put(f"/users/{user.id}", json={"password": "abcd"})

    assert response.status_code == 200
    # Check if user was updated
    updated_user = session.get(User, user.id)
    assert BasicAuthentication.check_password("abcd", updated_user.hashed_password)


def test_fail_update_nonexistent_user(
    session_client: TestClient, session: Session
) -> None:
    response = session_client.put("/users/123", json={"fullname": "new name"})

    assert response.status_code == 404
    assert response.json() == {"detail": f"User with ID: 123 not found."}


def test_delete_user(session_client: TestClient, session: Session) -> None:
    user = get_factory("User", session).create(fullname="John Doe")

    response = session_client.delete(f"/users/{user.id}")

    assert response.status_code == 200
    assert response.json() == {}

    # Check if user was deleted
    user = session.get(User, user.id)
    assert user is None


def test_fail_delete_nonexistent_user(
    session_client: TestClient, session: Session
) -> None:
    response = session_client.delete("/users/123")

    assert response.status_code == 404
    assert response.json() == {"detail": f"User with ID: 123 not found."}<|MERGE_RESOLUTION|>--- conflicted
+++ resolved
@@ -1,12 +1,8 @@
 from fastapi.testclient import TestClient
 from sqlalchemy.orm import Session
 
-<<<<<<< HEAD
-from backend.models.user import User
+from backend.database_models.user import User
 from backend.services.auth import BasicAuthentication
-=======
-from backend.database_models.user import User
->>>>>>> 47bb0f3f
 from backend.tests.factories import get_factory
 
 

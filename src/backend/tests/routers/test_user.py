--- conflicted
+++ resolved
@@ -11,7 +11,6 @@
 from backend.tests.factories import get_factory
 
 
-<<<<<<< HEAD
 def test_list_users_empty(session_client: TestClient, session: Session) -> None:
     # Delete the default user
     session.query(User).delete()
@@ -22,8 +21,6 @@
     assert len(results) == 0
 
 
-=======
->>>>>>> 16c780be
 def test_list_users(session_client: TestClient, session: Session) -> None:
     session.query(User).delete()
     _ = get_factory("User", session).create(fullname="John Doe")
@@ -32,7 +29,7 @@
     results = response.json()
 
     assert response.status_code == 200
-    assert len(results) == 2  # Default user is also included
+    assert len(results) == 1
 
 
 def test_get_user(session_client: TestClient, session: Session) -> None:

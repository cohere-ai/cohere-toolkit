--- conflicted
+++ resolved
@@ -195,17 +195,8 @@
             "User-Id": default_agent_copy.user.id,
             "Deployment-Name": default_agent_copy.deployment.name,
         },
-<<<<<<< HEAD
         params={"agent_id": default_agent_copy.id},
         json={"message": "Hello", "max_tokens": 10, "tools": [{"name": "web_search"}]},
-=======
-        json={
-            "message": "Hello",
-            "max_tokens": 10,
-            "tools": [{"name": "web_search"}],
-            "agent_id": agent.id,
-        },
->>>>>>> 16c780be
     )
 
     assert response.status_code == 400
@@ -275,7 +266,7 @@
 
 @pytest.mark.skipif(not is_cohere_env_set, reason="Cohere API key not set")
 def test_default_chat_missing_deployment_name(
-    session_client_chat: TestClient, session_chat: Session
+    session_client_chat: TestClient, session_chat: Session, user: User
 ):
     response = session_client_chat.post(
         "/v1/chat",
@@ -288,7 +279,7 @@
 
 @pytest.mark.skipif(not is_cohere_env_set, reason="Cohere API key not set")
 def test_streaming_fail_chat_missing_message(
-    session_client_chat: TestClient, session_chat: Session
+    session_client_chat: TestClient, session_chat: Session, user: User
 ):
     response = session_client_chat.post(
         "/v1/chat-stream",

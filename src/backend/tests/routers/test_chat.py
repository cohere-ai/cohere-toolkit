--- conflicted
+++ resolved
@@ -167,8 +167,6 @@
 
 
 @pytest.mark.skipif(not is_cohere_env_set, reason="Cohere API key not set")
-<<<<<<< HEAD
-=======
 def test_streaming_chat_with_tools_not_in_agent_tools(
     session_client_chat: TestClient, session_chat: Session, user: User
 ):
@@ -190,7 +188,6 @@
 
 
 @pytest.mark.skipif(not is_cohere_env_set, reason="Cohere API key not set")
->>>>>>> eb34bf85
 def test_streaming_existing_chat(
     session_client_chat: TestClient, session_chat: Session, user: User
 ):

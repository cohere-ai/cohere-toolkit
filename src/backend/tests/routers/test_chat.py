--- conflicted
+++ resolved
@@ -41,15 +41,8 @@
     new_model = get_factory("Model", session_chat).create(
         deployment=new_deployment, cohere_name=agent.model.cohere_name
     )
-<<<<<<< HEAD
-    new_agent = get_factory("Agent", session_chat).create(user=user)
-    new_agent_association = get_factory(
-        "AgentDeploymentModel", session_chat
-    ).create(
-=======
     new_agent = get_factory("Agent", session_chat).create(user=user, tools=[])
     new_agent_association = get_factory("AgentDeploymentModel", session_chat).create(
->>>>>>> 8069824a
         agent=new_agent,
         deployment=new_deployment,
         model=new_model,

from typing import List, Optional
from uuid import uuid4

from sqlalchemy import ForeignKey, Index, PrimaryKeyConstraint, String, UniqueConstraint
from sqlalchemy.dialects.postgresql import ARRAY
from sqlalchemy.orm import Mapped, mapped_column, relationship

from backend.database_models.base import Base
from backend.database_models.message import Message


class ConversationFileAssociation(Base):
    __tablename__ = "conversation_files"

    conversation_id: Mapped[str] = mapped_column(
        ForeignKey("conversations.id", ondelete="CASCADE")
    )
    user_id: Mapped[str] = mapped_column(ForeignKey("users.id", ondelete="CASCADE"))
    file_id: Mapped[str] = mapped_column(String, default=None, nullable=False)
    conversation: Mapped["Conversation"] = relationship(
        "Conversation", back_populates="conversation_file_associations"
    )

    __table_args__ = (
        UniqueConstraint("conversation_id", "file_id", name="unique_conversation_file"),
    )


class Conversation(Base):
    __tablename__ = "conversations"

    id: Mapped[str] = mapped_column(String, default=lambda: str(uuid4()), unique=True)
    user_id: Mapped[str] = mapped_column(ForeignKey("users.id", ondelete="CASCADE"))
    title: Mapped[str] = mapped_column(String, default="New Conversation")
    description: Mapped[str] = mapped_column(String, nullable=True, default=None)
<<<<<<< HEAD
    text_messages: Mapped[List["Message"]] = relationship()
    conversation_file_associations: Mapped[List["ConversationFileAssociation"]] = (
        relationship("ConversationFileAssociation", back_populates="conversation")
    )
=======

    text_messages: Mapped[List[Message]] = relationship()
    files: Mapped[List[File]] = relationship()
>>>>>>> 7db9a4a0
    agent_id: Mapped[str] = mapped_column(
        ForeignKey("agents.id", ondelete="CASCADE"), nullable=True
    )
    organization_id: Mapped[Optional[str]] = mapped_column(
        ForeignKey(
            "organizations.id",
            name="conversations_organization_id_fkey",
            ondelete="CASCADE",
        )
    )

    @property
    def messages(self):
        return sorted(self.text_messages, key=lambda x: x.created_at)

    @property
    def file_ids(self):
        return [
            conversation_file_association.file_id
            for conversation_file_association in self.conversation_file_associations
        ]

    __table_args__ = (
        UniqueConstraint("id", "user_id", name="conversation_id_user_id"),
        PrimaryKeyConstraint("id", "user_id", name="conversation_pkey"),
        Index("conversation_user_agent_index", "user_id", "agent_id"),
        Index("conversation_user_id_index", "id", "user_id", unique=True),
    )<|MERGE_RESOLUTION|>--- conflicted
+++ resolved
@@ -33,16 +33,11 @@
     user_id: Mapped[str] = mapped_column(ForeignKey("users.id", ondelete="CASCADE"))
     title: Mapped[str] = mapped_column(String, default="New Conversation")
     description: Mapped[str] = mapped_column(String, nullable=True, default=None)
-<<<<<<< HEAD
-    text_messages: Mapped[List["Message"]] = relationship()
     conversation_file_associations: Mapped[List["ConversationFileAssociation"]] = (
         relationship("ConversationFileAssociation", back_populates="conversation")
     )
-=======
-
     text_messages: Mapped[List[Message]] = relationship()
     files: Mapped[List[File]] = relationship()
->>>>>>> 7db9a4a0
     agent_id: Mapped[str] = mapped_column(
         ForeignKey("agents.id", ondelete="CASCADE"), nullable=True
     )

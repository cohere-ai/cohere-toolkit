--- conflicted
+++ resolved
@@ -39,10 +39,6 @@
     email: Mapped[Optional[str]] = mapped_column()
     hashed_password: Mapped[Optional[bytes]] = mapped_column()
 
-<<<<<<< HEAD
-    __table_args__ = (UniqueConstraint("email", name="unique_user_email"),)
-=======
     __table_args__ = (UniqueConstraint("email", name="unique_user_email"),)
 
-    agents = relationship("Agent", back_populates="user")
->>>>>>> 3924b32c
+    agents = relationship("Agent", back_populates="user")
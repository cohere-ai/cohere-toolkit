from enum import StrEnum
from typing import List

from sqlalchemy import (
    Boolean,
    Enum,
    ForeignKey,
    ForeignKeyConstraint,
    Index,
    String,
    UniqueConstraint,
)
from sqlalchemy.dialects.postgresql import ARRAY
from sqlalchemy.orm import Mapped, mapped_column, relationship

from backend.database_models.base import Base
from backend.database_models.citation import Citation
from backend.database_models.document import Document
from backend.database_models.tool_call import ToolCall


class MessageAgent(StrEnum):
    USER = "USER"
    CHATBOT = "CHATBOT"


class MessageFileAssociation(Base):
    __tablename__ = "message_files"

    message_id: Mapped[str] = mapped_column(
        ForeignKey("messages.id", ondelete="CASCADE")
    )
    user_id: Mapped[str] = mapped_column(ForeignKey("users.id", ondelete="CASCADE"))
    file_id: Mapped[str] = mapped_column(String, default=None, nullable=False)
    message: Mapped["Message"] = relationship(
        "Message", back_populates="message_file_associations"
    )

    __table_args__ = (
        UniqueConstraint("message_id", "file_id", name="unique_message_file"),
        Index("message_file_file_id", file_id),
    )


class Message(Base):
    """
    Default Message model for conversation text.
    """

    __tablename__ = "messages"

    text: Mapped[str]

    user_id: Mapped[str] = mapped_column(String, nullable=True)
    conversation_id: Mapped[str] = mapped_column(String, nullable=True)
    position: Mapped[int]
    is_active: Mapped[bool] = mapped_column(Boolean, default=True)
    generation_id: Mapped[str] = mapped_column(String, nullable=True)
    tool_plan: Mapped[str] = mapped_column(String, nullable=True)

<<<<<<< HEAD
    documents: Mapped[List["Document"]] = relationship()
    citations: Mapped[List["Citation"]] = relationship()
    message_file_associations: Mapped[List["MessageFileAssociation"]] = relationship(
        "MessageFileAssociation", back_populates="message"
    )
    tool_calls: Mapped[List["ToolCall"]] = relationship()
=======
    documents: Mapped[List[Document]] = relationship()
    citations: Mapped[List[Citation]] = relationship()
    files: Mapped[List[File]] = relationship()
    tool_calls: Mapped[List[ToolCall]] = relationship()
>>>>>>> 7db9a4a0

    agent: Mapped[MessageAgent] = mapped_column(
        Enum(MessageAgent, native_enum=False),
    )

    @property
    def file_ids(self):
        return [
            message_file_association.file_id
            for message_file_association in self.message_file_associations
        ]

    __table_args__ = (
        ForeignKeyConstraint(
            ["conversation_id", "user_id"],
            ["conversations.id", "conversations.user_id"],
            name="message_conversation_id_user_id_fkey",
            ondelete="CASCADE",
        ),
        Index("message_conversation_id_user_id", conversation_id, user_id),
        Index("message_conversation_id", conversation_id),
        Index("message_is_active", is_active),
        Index("message_user_id", user_id),
    )<|MERGE_RESOLUTION|>--- conflicted
+++ resolved
@@ -58,19 +58,12 @@
     generation_id: Mapped[str] = mapped_column(String, nullable=True)
     tool_plan: Mapped[str] = mapped_column(String, nullable=True)
 
-<<<<<<< HEAD
-    documents: Mapped[List["Document"]] = relationship()
-    citations: Mapped[List["Citation"]] = relationship()
+    documents: Mapped[List[Document]] = relationship()
+    citations: Mapped[List[Citation]] = relationship()
     message_file_associations: Mapped[List["MessageFileAssociation"]] = relationship(
         "MessageFileAssociation", back_populates="message"
     )
-    tool_calls: Mapped[List["ToolCall"]] = relationship()
-=======
-    documents: Mapped[List[Document]] = relationship()
-    citations: Mapped[List[Citation]] = relationship()
-    files: Mapped[List[File]] = relationship()
     tool_calls: Mapped[List[ToolCall]] = relationship()
->>>>>>> 7db9a4a0
 
     agent: Mapped[MessageAgent] = mapped_column(
         Enum(MessageAgent, native_enum=False),

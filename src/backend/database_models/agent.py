--- conflicted
+++ resolved
@@ -46,18 +46,9 @@
 
     # TODO @scott-cohere: eventually switch to Fkey when new deployment tables are implemented
     # TODO @scott-cohere: deployments have different names for models, need to implement mapping later
-    # enum place holders
-    # This is not used for now, just default it to Cohere Platform
     user_id: Mapped[Optional[str]] = mapped_column(
         ForeignKey("users.id", name="agents_user_id_fkey", ondelete="CASCADE")
     )
-<<<<<<< HEAD
-=======
-
-    user_id: Mapped[str] = mapped_column(
-        ForeignKey("users.id", ondelete="CASCADE"), nullable=True
-    )
->>>>>>> ad1a0832
     organization_id: Mapped[Optional[str]] = mapped_column(
         ForeignKey(
             "organizations.id", name="agents_organization_id_fkey", ondelete="CASCADE"

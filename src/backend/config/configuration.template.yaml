--- conflicted
+++ resolved
@@ -18,13 +18,9 @@
     url:
 database:
   url: postgresql+psycopg2://postgres:postgres@db:5432
-<<<<<<< HEAD
 redis:
   url: redis://:redis@redis:6379
 tools: 
-=======
-tools:
->>>>>>> dffe2b9f
   enabled_tools:
     - wikipedia
     - search_file

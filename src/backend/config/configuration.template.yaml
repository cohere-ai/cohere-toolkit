deployments:
  default_deployment: cohere_platform
  enabled_deployments:
    - cohere_platform
    - sagemaker
    - azure
    - bedrock
  cohere_platform:
    api_key:
  sagemaker:
    region_name: us-west-2
    endpoint_name: cohere-ai
  azure:
    endpoint_url: https://cohere-ai.azurewebsites.net
  bedrock:
    region_name: us-west-2
  single_container:
    model:
    url:
database:
  url: postgresql+psycopg2://postgres:postgres@db:5432
redis:
  url: redis://:redis@redis:6379
tools:
  enabled_tools:
    - wikipedia
    - search_file
    - read_document
    - toolkit_python_interpreter
    - toolkit_calculator
    - web_search
    - web_scrape
  python_interpreter:
    url: http://terrarium:8080
  web_search:
    api_key:
  wolfram_alpha:
    app_id:
  google_drive:
feature_flags:
  # Experimental features
  use_experimental_langchain: false
  use_agents_view: false
  # Community features
  use_community_features: true
auth:
  enabled_auth:
    - basic
  backend_hostname: http://localhost:8000
  frontend_hostname: http://localhost:4000
  google_oauth:
  oidc:
logger:
  strategy: structlog
<<<<<<< HEAD
sync:
  broker_url:
  worker_concurrency:
=======
  renderer: console
  level: info
>>>>>>> 95c2fd67
<|MERGE_RESOLUTION|>--- conflicted
+++ resolved
@@ -52,11 +52,8 @@
   oidc:
 logger:
   strategy: structlog
-<<<<<<< HEAD
-sync:
-  broker_url:
-  worker_concurrency:
-=======
   renderer: console
   level: info
->>>>>>> 95c2fd67
+sync:
+  broker_url: redis://:redis@redis:6379
+  worker_concurrency: 4
--- conflicted
+++ resolved
@@ -165,22 +165,14 @@
     model_config = SETTINGS_CONFIG
     enabled_tools: Optional[List[str]] = None
 
-<<<<<<< HEAD
-    python_interpreter: Optional[PythonToolSettings]
-    web_search: Optional[WebSearchSettings]
-    wolfram_alpha: Optional[WolframAlphaSettings]
-    google_drive: Optional[GDriveSettings]
-=======
     python_interpreter: Optional[PythonToolSettings] = Field(
         default=PythonToolSettings()
     )
-    compass: Optional[CompassSettings] = Field(default=CompassSettings())
     web_search: Optional[WebSearchSettings] = Field(default=WebSearchSettings())
     wolfram_alpha: Optional[WolframAlphaSettings] = Field(
         default=WolframAlphaSettings()
     )
     google_drive: Optional[GDriveSettings] = Field(default=GDriveSettings())
->>>>>>> 115419ab
 
 
 class DatabaseSettings(BaseSettings, BaseModel):
@@ -299,9 +291,8 @@
     )
 
 
-<<<<<<< HEAD
 class SyncSettings(BaseSettings, BaseModel):
-    model_config = setting_config
+    model_config = SETTINGS_CONFIG
     broker_url: Optional[str] = Field(
         validation_alias=AliasChoices("BROKER_URL", "broker_url")
     )
@@ -311,39 +302,12 @@
     )
 
 
-config_file = (
-    "src/backend/config/configuration.yaml"
-    if "pytest" not in sys.modules
-    else "src/backend/tests/configuration.yaml"
-)
-secrets_file = (
-    "src/backend/config/secrets.yaml"
-    if "pytest" not in sys.modules
-    else "src/backend/tests/secrets.yaml"
-)
-
-
-class Settings(BaseSettings, case_sensitive=False):
-=======
 class Settings(BaseSettings):
->>>>>>> 115419ab
     """
     Settings class used to grab environment variables from .env file.
     Uppercase env variables converted to class parameters.
     """
 
-<<<<<<< HEAD
-    model_config = setting_config
-    auth: Optional[AuthSettings]
-    feature_flags: Optional[FeatureFlags]
-    tools: Optional[ToolSettings]
-    database: Optional[DatabaseSettings]
-    redis: Optional[RedisSettings]
-    deployments: Optional[DeploymentSettings]
-    logger: Optional[LoggerSettings]
-    compass: Optional[CompassSettings]
-    sync: Optional[SyncSettings]
-=======
     model_config = SETTINGS_CONFIG
     auth: Optional[AuthSettings] = Field(default=AuthSettings())
     feature_flags: Optional[FeatureFlags] = Field(default=FeatureFlags())
@@ -352,7 +316,8 @@
     redis: Optional[RedisSettings] = Field(default=RedisSettings())
     deployments: Optional[DeploymentSettings] = Field(default=DeploymentSettings())
     logger: Optional[LoggerSettings] = Field(default=LoggerSettings())
->>>>>>> 115419ab
+    compass: Optional[CompassSettings] = Field(default=CompassSettings())
+    sync: Optional[SyncSettings] = Field(default=SyncSettings())
 
     @classmethod
     def settings_customise_sources(

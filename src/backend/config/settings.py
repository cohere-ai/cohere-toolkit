--- conflicted
+++ resolved
@@ -38,20 +38,12 @@
 class GoogleOAuthSettings(BaseSettings, BaseModel):
     model_config = SETTINGS_CONFIG
     client_id: Optional[str] = Field(
-<<<<<<< HEAD
-        validation_alias=AliasChoices("GOOGLE_CLIENT_ID", "client_id")
-    ) = None
+        default=None, validation_alias=AliasChoices("GOOGLE_CLIENT_ID", "client_id")
+    )
     client_secret: Optional[str] = Field(
-        validation_alias=AliasChoices("GOOGLE_CLIENT_SECRET", "client_secret")
-    ) = None
-=======
-        default=None, validation_alias=AliasChoices("GOOGLE_CLIENT_ID", "client_id")
-    )
-    client_secret: Optional[str] = Field(
         default=None,
         validation_alias=AliasChoices("GOOGLE_CLIENT_SECRET", "client_secret"),
     )
->>>>>>> f0ac3291
 
 
 class OIDCSettings(BaseSettings, BaseModel):
@@ -72,13 +64,8 @@
 
 
 class AuthSettings(BaseSettings, BaseModel):
-<<<<<<< HEAD
-    model_config = SETTINGS_CONFIG
-    enabled_auth: Optional[List[str]]
-=======
-    model_config = setting_config
+    model_config = SETTINGS_CONFIG
     enabled_auth: Optional[List[str]] = None
->>>>>>> f0ac3291
     secret_key: Optional[str] = Field(
         default=None,
         validation_alias=AliasChoices("AUTH_SECRET_KEY", "frontend_hostname"),
@@ -174,13 +161,8 @@
 
 
 class ToolSettings(BaseSettings, BaseModel):
-<<<<<<< HEAD
-    model_config = SETTINGS_CONFIG
-    enabled_tools: Optional[List[str]]
-=======
-    model_config = setting_config
+    model_config = SETTINGS_CONFIG
     enabled_tools: Optional[List[str]] = None
->>>>>>> f0ac3291
 
     python_interpreter: Optional[PythonToolSettings] = Field(
         default=PythonToolSettings()
@@ -194,30 +176,20 @@
 
 
 class DatabaseSettings(BaseSettings, BaseModel):
-<<<<<<< HEAD
-    model_config = SETTINGS_CONFIG
-    url: Optional[str] = Field(validation_alias=AliasChoices("DATABASE_URL", "url"))
-=======
-    model_config = setting_config
+    model_config = SETTINGS_CONFIG
     url: Optional[str] = Field(
         default=None, validation_alias=AliasChoices("DATABASE_URL", "url")
     )
->>>>>>> f0ac3291
     migrate_token: Optional[str] = Field(
         default=None, validation_alias=AliasChoices("MIGRATE_TOKEN", "migrate_token")
     )
 
 
 class RedisSettings(BaseSettings, BaseModel):
-<<<<<<< HEAD
-    model_config = SETTINGS_CONFIG
-    url: Optional[str] = Field(validation_alias=AliasChoices("REDIS_URL", "url"))
-=======
-    model_config = setting_config
+    model_config = SETTINGS_CONFIG
     url: Optional[str] = Field(
         default=None, validation_alias=AliasChoices("REDIS_URL", "url")
     )
->>>>>>> f0ac3291
 
 
 class SageMakerSettings(BaseSettings, BaseModel):
@@ -291,15 +263,9 @@
 
 
 class DeploymentSettings(BaseSettings, BaseModel):
-<<<<<<< HEAD
-    model_config = SETTINGS_CONFIG
-    default_deployment: Optional[str]
-    enabled_deployments: Optional[List[str]]
-=======
-    model_config = setting_config
+    model_config = SETTINGS_CONFIG
     default_deployment: Optional[str] = None
     enabled_deployments: Optional[List[str]] = None
->>>>>>> f0ac3291
 
     sagemaker: Optional[SageMakerSettings] = Field(default=SageMakerSettings())
     azure: Optional[AzureSettings] = Field(default=AzureSettings())
@@ -330,18 +296,8 @@
     Settings class used to grab environment variables from .env file.
     Uppercase env variables converted to class parameters.
     """
-<<<<<<< HEAD
-    model_config = SETTINGS_CONFIG
-    auth: Optional[AuthSettings] = None
-    feature_flags: Optional[FeatureFlags] = None
-    tools: Optional[ToolSettings] = None
-    database: Optional[DatabaseSettings] = None
-    redis: Optional[RedisSettings] = None
-    deployments: Optional[DeploymentSettings] = None
-    logger: Optional[LoggerSettings] = None
-=======
-
-    model_config = setting_config
+
+    model_config = SETTINGS_CONFIG
     auth: Optional[AuthSettings] = Field(default=AuthSettings())
     feature_flags: Optional[FeatureFlags] = Field(default=FeatureFlags())
     tools: Optional[ToolSettings] = Field(default=ToolSettings())
@@ -349,7 +305,6 @@
     redis: Optional[RedisSettings] = Field(default=RedisSettings())
     deployments: Optional[DeploymentSettings] = Field(default=DeploymentSettings())
     logger: Optional[LoggerSettings] = Field(default=LoggerSettings())
->>>>>>> f0ac3291
 
     @classmethod
     def settings_customise_sources(

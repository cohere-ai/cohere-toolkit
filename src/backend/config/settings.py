--- conflicted
+++ resolved
@@ -69,11 +69,7 @@
     enabled_auth: Optional[List[str]] = None
     secret_key: Optional[str] = Field(
         default=None,
-<<<<<<< HEAD
-        validation_alias=AliasChoices("secret_key", "secret_key"),
-=======
         validation_alias=AliasChoices("AUTH_SECRET_KEY", "secret_key"),
->>>>>>> 966f77c7
     )
     frontend_hostname: Optional[str] = Field(
         default=None,

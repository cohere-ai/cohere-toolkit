import sys
from typing import List, Optional, Tuple, Type

from pydantic import AliasChoices, BaseModel, Field
from pydantic_settings import (
    BaseSettings,
    PydanticBaseSettingsSource,
    SettingsConfigDict,
    YamlConfigSettingsSource,
)

# In order to get the env vars from the top level every model need to inherit from BaseSettings with this config
SETTINGS_CONFIG = SettingsConfigDict(
    env_file=".env",
    extra="ignore",
    env_nested_delimiter="_",
    env_prefix="",
    env_ignore_empty=True,
)

CONFIG_PATH = "src/backend/config"
PYTEST_CONFIG_PATH = "src/backend/tests"
CONFIG_FILE_PATH = (
    f"{CONFIG_PATH}/configuration.yaml"
    if "pytest" not in sys.modules
    else f"{PYTEST_CONFIG_PATH}/configuration.yaml"
)
SECRETS_FILE_PATH = (
    f"{CONFIG_PATH}/secrets.yaml"
    if "pytest" not in sys.modules
    else f"{PYTEST_CONFIG_PATH}/secrets.yaml"
)

# To add settings to both YAML and ENV
# First create the nested structure in the YAML file
# Then add the env variables as an AliasChoices in the Field - these aren't nested


class GoogleOAuthSettings(BaseSettings, BaseModel):
    model_config = SETTINGS_CONFIG
    client_id: Optional[str] = Field(
        default=None, validation_alias=AliasChoices("GOOGLE_CLIENT_ID", "client_id")
    )
    client_secret: Optional[str] = Field(
        default=None,
        validation_alias=AliasChoices("GOOGLE_CLIENT_SECRET", "client_secret"),
    )


class OIDCSettings(BaseSettings, BaseModel):
    model_config = SETTINGS_CONFIG
    client_id: Optional[str] = Field(
        default=None, validation_alias=AliasChoices("OIDC_CLIENT_ID", "client_id")
    )
    client_secret: Optional[str] = Field(
        default=None,
        validation_alias=AliasChoices("OIDC_CLIENT_SECRET", "client_secret"),
    )
    well_known_endpoint: Optional[str] = Field(
        default=None,
        validation_alias=AliasChoices(
            "OIDC_WELL_KNOWN_ENDPOINT", "well_known_endpoint"
        ),
    )


class AuthSettings(BaseSettings, BaseModel):
    model_config = SETTINGS_CONFIG
    enabled_auth: Optional[List[str]] = None
    secret_key: Optional[str] = Field(
        default=None,
        validation_alias=AliasChoices("AUTH_SECRET_KEY", "secret_key"),
    )
    frontend_hostname: Optional[str] = Field(
        default=None,
        validation_alias=AliasChoices("FRONTEND_HOSTNAME", "frontend_hostname"),
    )
    backend_hostname: Optional[str] = Field(
        default=None,
        validation_alias=AliasChoices("NEXT_PUBLIC_API_HOSTNAME", "backend_hostname"),
    )
    oidc: Optional[OIDCSettings] = Field(default=OIDCSettings())
    google_oauth: Optional[GoogleOAuthSettings] = Field(default=GoogleOAuthSettings())


class FeatureFlags(BaseSettings, BaseModel):
    model_config = SETTINGS_CONFIG
    use_experimental_langchain: Optional[bool] = Field(
        default=False,
        validation_alias=AliasChoices(
            "USE_EXPERIMENTAL_LANGCHAIN", "use_experimental_langchain"
        ),
    )
    use_agents_view: Optional[bool] = Field(
        default=False,
        validation_alias=AliasChoices("USE_AGENTS_VIEW", "use_agents_view"),
    )
    use_community_features: Optional[bool] = Field(
        default=False,
        validation_alias=AliasChoices(
            "USE_COMMUNITY_FEATURES", "use_community_features"
        ),
    )


class PythonToolSettings(BaseSettings, BaseModel):
    model_config = SETTINGS_CONFIG
    url: Optional[str] = Field(
        default=None, validation_alias=AliasChoices("PYTHON_INTERPRETER_URL", "url")
    )


class CompassSettings(BaseSettings, BaseModel):
    model_config = SETTINGS_CONFIG
    username: Optional[str] = Field(
        default=None,
        validation_alias=AliasChoices("COHERE_COMPASS_USERNAME", "username"),
    )
    password: Optional[str] = Field(
        default=None,
        validation_alias=AliasChoices("COHERE_COMPASS_PASSWORD", "password"),
    )
    api_url: Optional[str] = Field(
        default=None, validation_alias=AliasChoices("COHERE_COMPASS_API_URL", "api_url")
    )
    parser_url: Optional[str] = Field(
        default=None,
        validation_alias=AliasChoices("COHERE_COMPASS_PARSER_URL", "parser_url"),
    )


class WebSearchSettings(BaseSettings, BaseModel):
    model_config = SETTINGS_CONFIG
    api_key: Optional[str] = Field(
        default=None, validation_alias=AliasChoices("TAVILY_API_KEY", "api_key")
    )


class WolframAlphaSettings(BaseSettings, BaseModel):
    model_config = SETTINGS_CONFIG
    app_id: Optional[str] = Field(
        default=None, validation_alias=AliasChoices("WOLFRAM_APP_ID", "app_id")
    )


class GDriveSettings(BaseSettings, BaseModel):
    model_config = SETTINGS_CONFIG
    client_id: Optional[str] = Field(
        default=None,
        validation_alias=AliasChoices("GOOGLE_DRIVE_CLIENT_ID", "client_id"),
    )
    client_secret: Optional[str] = Field(
        default=None,
        validation_alias=AliasChoices("GOOGLE_DRIVE_CLIENT_SECRET", "client_secret"),
    )
    developer_key: Optional[str] = Field(
        default=None,
        validation_alias=AliasChoices(
            "NEXT_PUBLIC_GOOGLE_DRIVE_DEVELOPER_KEY", "developer_key"
        ),
    )


class ToolSettings(BaseSettings, BaseModel):
    model_config = SETTINGS_CONFIG
    enabled_tools: Optional[List[str]] = None

    python_interpreter: Optional[PythonToolSettings] = Field(
        default=PythonToolSettings()
    )
    compass: Optional[CompassSettings] = Field(default=CompassSettings())
    web_search: Optional[WebSearchSettings] = Field(default=WebSearchSettings())
    wolfram_alpha: Optional[WolframAlphaSettings] = Field(
        default=WolframAlphaSettings()
    )
    google_drive: Optional[GDriveSettings] = Field(default=GDriveSettings())


class DatabaseSettings(BaseSettings, BaseModel):
    model_config = SETTINGS_CONFIG
    url: Optional[str] = Field(
        default=None, validation_alias=AliasChoices("DATABASE_URL", "url")
    )
    migrate_token: Optional[str] = Field(
        default=None, validation_alias=AliasChoices("MIGRATE_TOKEN", "migrate_token")
    )


class RedisSettings(BaseSettings, BaseModel):
    model_config = SETTINGS_CONFIG
    url: Optional[str] = Field(
        default=None, validation_alias=AliasChoices("REDIS_URL", "url")
    )


class SageMakerSettings(BaseSettings, BaseModel):
    model_config = SETTINGS_CONFIG
    endpoint_name: Optional[str] = Field(
        default=None,
        validation_alias=AliasChoices("SAGE_MAKER_ENDPOINT_NAME", "endpoint_name"),
    )
    region_name: Optional[str] = Field(
        default=None,
        validation_alias=AliasChoices("SAGE_MAKER_REGION_NAME", "region_name"),
    )
    access_key: Optional[str] = Field(
        default=None,
        validation_alias=AliasChoices("SAGE_MAKER_ACCESS_KEY", "access_key"),
    )
    secret_key: Optional[str] = Field(
        default=None,
        validation_alias=AliasChoices("SAGE_MAKER_SECRET_KEY", "secret_key"),
    )
    session_token: Optional[str] = Field(
        default=None,
        validation_alias=AliasChoices("SAGE_MAKER_SESSION_TOKEN", "session_token"),
    )


class AzureSettings(BaseSettings, BaseModel):
    model_config = SETTINGS_CONFIG
    endpoint_url: Optional[str] = Field(
        default=None,
        validation_alias=AliasChoices("AZURE_CHAT_ENDPOINT_URL", "endpoint_url"),
    )
    api_key: Optional[str] = Field(
        default=None, validation_alias=AliasChoices("AZURE_API_KEY", "api_key")
    )


class CoherePlatformSettings(BaseSettings, BaseModel):
    model_config = SETTINGS_CONFIG
    api_key: Optional[str] = Field(
        default=None, validation_alias=AliasChoices("COHERE_API_KEY", "api_key")
    )


class SingleContainerSettings(BaseSettings, BaseModel):
    model_config = SETTINGS_CONFIG
    model: Optional[str] = Field(
        default=None, validation_alias=AliasChoices("SINGLE_CONTAINER_MODEL", "model")
    )
    url: Optional[str] = Field(
        default=None, validation_alias=AliasChoices("SINGLE_CONTAINER_URL", "url")
    )


class BedrockSettings(BaseSettings, BaseModel):
    model_config = SETTINGS_CONFIG
    region_name: Optional[str] = Field(
        default=None,
        validation_alias=AliasChoices("BEDROCK_REGION_NAME", "region_name"),
    )
    access_key: Optional[str] = Field(
        default=None, validation_alias=AliasChoices("BEDROCK_ACCESS_KEY", "access_key")
    )
    secret_key: Optional[str] = Field(
        default=None, validation_alias=AliasChoices("BEDROCK_SECRET_KEY", "secret_key")
    )
    session_token: Optional[str] = Field(
        default=None,
        validation_alias=AliasChoices("BEDROCK_SESSION_TOKEN", "session_token"),
    )


class DeploymentSettings(BaseSettings, BaseModel):
    model_config = SETTINGS_CONFIG
    default_deployment: Optional[str] = None
    enabled_deployments: Optional[List[str]] = None

    sagemaker: Optional[SageMakerSettings] = Field(default=SageMakerSettings())
    azure: Optional[AzureSettings] = Field(default=AzureSettings())
    cohere_platform: Optional[CoherePlatformSettings] = Field(
        default=CoherePlatformSettings()
    )
    single_container: Optional[SingleContainerSettings] = Field(
        default=SingleContainerSettings()
    )
    bedrock: Optional[BedrockSettings] = Field(default=BedrockSettings())


class LoggerSettings(BaseSettings, BaseModel):
    model_config = SETTINGS_CONFIG
    level: Optional[str] = Field(
        default="INFO", validation_alias=AliasChoices("LOG_LEVEL", "level")
    )
    strategy: Optional[str] = Field(
        default="structlog", validation_alias=AliasChoices("LOG_STRATEGY", "strategy")
    )
    renderer: Optional[str] = Field(
        default="json", validation_alias=AliasChoices("LOG_RENDERER", "renderer")
    )


<<<<<<< HEAD
config_file = (
    "src/backend/config/configuration.yaml"
    if "pytest" not in sys.modules
    else "src/backend/tests/unit/configuration.yaml"
)
secrets_file = (
    "src/backend/config/secrets.yaml"
    if "pytest" not in sys.modules
    else "src/backend/tests/unit/secrets.yaml"
)


class Settings(BaseSettings, case_sensitive=False):
=======
class Settings(BaseSettings):
>>>>>>> 3d625e0a
    """
    Settings class used to grab environment variables from .env file.
    Uppercase env variables converted to class parameters.
    """

    model_config = SETTINGS_CONFIG
    auth: Optional[AuthSettings] = Field(default=AuthSettings())
    feature_flags: Optional[FeatureFlags] = Field(default=FeatureFlags())
    tools: Optional[ToolSettings] = Field(default=ToolSettings())
    database: Optional[DatabaseSettings] = Field(default=DatabaseSettings())
    redis: Optional[RedisSettings] = Field(default=RedisSettings())
    deployments: Optional[DeploymentSettings] = Field(default=DeploymentSettings())
    logger: Optional[LoggerSettings] = Field(default=LoggerSettings())

    @classmethod
    def settings_customise_sources(
        cls,
        settings_cls: Type[BaseSettings],
        init_settings: PydanticBaseSettingsSource,
        env_settings: PydanticBaseSettingsSource,
        dotenv_settings: PydanticBaseSettingsSource,
        file_secret_settings: PydanticBaseSettingsSource,
    ) -> Tuple[PydanticBaseSettingsSource, ...]:
        # The YAML files have to be separate vs in a list as they have the same nested structure
        # Below are in prioritized order
        return (
            env_settings,
            dotenv_settings,
            YamlConfigSettingsSource(settings_cls, yaml_file=CONFIG_FILE_PATH),
            YamlConfigSettingsSource(settings_cls, yaml_file=SECRETS_FILE_PATH),
            file_secret_settings,
            init_settings,
        )<|MERGE_RESOLUTION|>--- conflicted
+++ resolved
@@ -19,7 +19,7 @@
 )
 
 CONFIG_PATH = "src/backend/config"
-PYTEST_CONFIG_PATH = "src/backend/tests"
+PYTEST_CONFIG_PATH = "src/backend/tests/unit"
 CONFIG_FILE_PATH = (
     f"{CONFIG_PATH}/configuration.yaml"
     if "pytest" not in sys.modules
@@ -292,23 +292,7 @@
     )
 
 
-<<<<<<< HEAD
-config_file = (
-    "src/backend/config/configuration.yaml"
-    if "pytest" not in sys.modules
-    else "src/backend/tests/unit/configuration.yaml"
-)
-secrets_file = (
-    "src/backend/config/secrets.yaml"
-    if "pytest" not in sys.modules
-    else "src/backend/tests/unit/secrets.yaml"
-)
-
-
-class Settings(BaseSettings, case_sensitive=False):
-=======
 class Settings(BaseSettings):
->>>>>>> 3d625e0a
     """
     Settings class used to grab environment variables from .env file.
     Uppercase env variables converted to class parameters.

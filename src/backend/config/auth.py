--- conflicted
+++ resolved
@@ -11,15 +11,9 @@
 
 # Add Auth strategy classes here to enable them
 # Ex: [BasicAuthentication]
-<<<<<<< HEAD
-# ENABLED_AUTH_STRATEGIES = [OpenIDConnect]
-# TODO: FIX BEFORE MERGE
-ENABLED_AUTH_STRATEGIES = []
-=======
 ENABLED_AUTH_STRATEGIES = []
 if "pytest" not in sys.modules:
     ENABLED_AUTH_STRATEGIES = [OpenIDConnect]
->>>>>>> f4cfedef
 
 # Define the mapping from Auth strategy name to class obj - does not need to be manually modified.
 # During runtime, this will create an instance of each enabled strategy class.

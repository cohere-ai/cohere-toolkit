--- conflicted
+++ resolved
@@ -23,13 +23,9 @@
 
 SKIP_AUTH = os.getenv("SKIP_AUTH", None)
 # Ex: [BasicAuthentication]
-<<<<<<< HEAD
-ENABLED_AUTH_STRATEGIES = [BasicAuthentication, GoogleOAuth]
-=======
 ENABLED_AUTH_STRATEGIES = []
 if ENABLED_AUTH_STRATEGIES == [] and Settings().auth.enabled_auth is not None:
     ENABLED_AUTH_STRATEGIES = [auth_map[auth] for auth in Settings().auth.enabled_auth]
->>>>>>> b05ce434
 if "pytest" in sys.modules or SKIP_AUTH == "true":
     ENABLED_AUTH_STRATEGIES = []
 

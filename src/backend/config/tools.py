import os
from distutils.util import strtobool
from enum import StrEnum

from backend.schemas.tool import Category, ManagedTool
from backend.tools.function_tools import calculator, python_interpreter, wolfram
from backend.tools.retrieval import (
    arxiv,
    brave,
    lang_chain,
    llama_index,
    pub_med,
    stack_exchange,
    tavily,
)

"""
List of available tools. Each tool should have a name, implementation, is_visible and category. 
They can also have kwargs if necessary.

You can switch the visibility of a tool by changing the is_visible parameter to True or False. 
If a tool is not visible, it will not be shown in the frontend.

If you want to add a new tool, check the instructions on how to implement a retriever in the documentation.
Don't forget to add the implementation to this AVAILABLE_TOOLS dictionary!
"""


class ToolName(StrEnum):
    Wiki_Retriever_LangChain = "Wikipedia"
    File_Upload_Langchain = "File Reader"
    File_Upload_LlamaIndex = "File Reader - LlamaIndex"
    Python_Interpreter = "Python_Interpreter"
    Calculator = "Calculator"
    Tavily_Internet_Search = "Internet Search"
    Arxiv = "Arxiv"
    Pub_Med = "Pub Med"
    StackExchange = "Stack Exchange"
    BraveSearch = "Brave Search"
    WolframAlpha = "Wolfram_Alpha"


use_langchain = bool(strtobool(os.getenv("USE_EXPERIMENTAL_LANGCHAIN", "false")))

COHERE_DEPLOYMENT_TOOLS = {
    ToolName.Wiki_Retriever_LangChain: ManagedTool(
        name=ToolName.Wiki_Retriever_LangChain,
        implementation=lang_chain.LangChainWikiRetriever,
        kwargs={"chunk_size": 300, "chunk_overlap": 0},
        is_visible=True,
        category=Category.DataLoader,
        description="Retrieves documents from Wikipedia using LangChain.",
    ),
    ToolName.File_Upload_Langchain: ManagedTool(
        name=ToolName.File_Upload_Langchain,
        implementation=lang_chain.LangChainVectorDBRetriever,
        is_visible=True,
        category=Category.FileLoader,
        description="Retrieves documents from a file using LangChain.",
    ),
    ToolName.File_Upload_LlamaIndex: ManagedTool(
        name=ToolName.File_Upload_LlamaIndex,
        implementation=llama_index.LlamaIndexUploadPDFRetriever,
        is_visible=False,
        category=Category.FileLoader,
        description="Retrieves documents from a file using LlamaIndex.",
    ),
    ToolName.Python_Interpreter: ManagedTool(
        name=ToolName.Python_Interpreter,
        implementation=python_interpreter.PythonInterpreterFunctionTool,
        parameter_definitions={
            "code": {
                "description": "Python code to execute using an interpreter",
                "type": "str",
                "required": True,
            }
        },
        is_visible=True,
        category=Category.Function,
        description="Runs python code in a sandbox.",
    ),
    ToolName.Calculator: ManagedTool(
        name=ToolName.Calculator,
        implementation=calculator.CalculatorFunctionTool,
        parameter_definitions={
            "code": {
                "description": "Arithmetic expression to evaluate",
                "type": "str",
                "required": True,
            }
        },
        is_visible=True,
        category=Category.Function,
        description="Evaluate arithmetic expressions.",
    ),
    ToolName.Tavily_Internet_Search: ManagedTool(
        name=ToolName.Tavily_Internet_Search,
        implementation=tavily.TavilyInternetSearch,
        is_visible=True,
        category=Category.DataLoader,
        description="Returns a list of relevant document snippets for a textual query retrieved from the internet using Tavily.",
    ),
    ToolName.Arxiv: ManagedTool(
        name=ToolName.Arxiv,
        implementation=arxiv.ArxivRetriever,
        is_visible=True,
        category=Category.DataLoader,
        description="Retrieves documents from Arxiv.",
    ),
    ToolName.Pub_Med: ManagedTool(
        name=ToolName.Pub_Med,
        implementation=pub_med.PubMedRetriever,
        is_visible=True,
        category=Category.DataLoader,
        description="Retrieves documents from Pub Med.",
    ),
<<<<<<< HEAD
    ToolName.StackExchange: ManagedTool(
        name=ToolName.StackExchange,
        implementation=stack_exchange.StackExchangeRetriever,
        is_visible=True,
        category=Category.DataLoader,
        description="Retrieves documents from Stack Exchange.",
    ),
    ToolName.BraveSearch: ManagedTool(
        name=ToolName.BraveSearch,
        implementation=brave.BraveSearchRetriever,
        is_visible=True,
        category=Category.DataLoader,
        description="Retrieves documents from Brave Search.",
        kwargs={"count": 5},
    ),
    ToolName.WolframAlpha: ManagedTool(
        name=ToolName.WolframAlpha,
        implementation=wolfram.WolframAlphaFunctionTool,
        parameter_definitions={
            "expression": {
                "description": "Arithmetic expression to evaluate",
                "type": "str",
                "required": True,
            }
        },
        is_visible=True,
        category=Category.Function,
        description="Evaluate arithmetic expressions.",
    ),
}
=======
}

# Langchain tools are all functional tools and must have to_langchain_tool() method defined
LANGCHAIN_TOOLS = {
    ToolName.Python_Interpreter: ManagedTool(
        name=ToolName.Python_Interpreter,
        implementation=python_interpreter.PythonInterpreterFunctionTool,
        is_visible=True,
        description="Runs python code in a sandbox.",
    ),
    ToolName.Tavily_Internet_Search: ManagedTool(
        name=ToolName.Tavily_Internet_Search,
        implementation=tavily.TavilyInternetSearch,
        is_visible=True,
        description="Returns a list of relevant document snippets for a textual query retrieved from the internet using Tavily.",
    ),
}

if use_langchain:
    AVAILABLE_TOOLS = LANGCHAIN_TOOLS
else:
    AVAILABLE_TOOLS = COHERE_DEPLOYMENT_TOOLS
>>>>>>> 20e71768
<|MERGE_RESOLUTION|>--- conflicted
+++ resolved
@@ -114,7 +114,6 @@
         category=Category.DataLoader,
         description="Retrieves documents from Pub Med.",
     ),
-<<<<<<< HEAD
     ToolName.StackExchange: ManagedTool(
         name=ToolName.StackExchange,
         implementation=stack_exchange.StackExchangeRetriever,
@@ -145,8 +144,6 @@
         description="Evaluate arithmetic expressions.",
     ),
 }
-=======
-}
 
 # Langchain tools are all functional tools and must have to_langchain_tool() method defined
 LANGCHAIN_TOOLS = {
@@ -167,5 +164,4 @@
 if use_langchain:
     AVAILABLE_TOOLS = LANGCHAIN_TOOLS
 else:
-    AVAILABLE_TOOLS = COHERE_DEPLOYMENT_TOOLS
->>>>>>> 20e71768
+    AVAILABLE_TOOLS = COHERE_DEPLOYMENT_TOOLS
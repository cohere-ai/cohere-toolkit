import logging
import os
from distutils.util import strtobool
from enum import StrEnum

from backend.schemas.tool import Category, ManagedTool
from backend.tools import (
    Calculator,
    LangChainWikiRetriever,
    PythonInterpreter,
    ReadFileTool,
    SearchFileTool,
    TavilyInternetSearch,
    WebScrapeTool,
)
from backend.tools.google_drive import (
    GOOGLE_DRIVE_TOOL_ID,
    GoogleDrive,
    GoogleDriveAuth,
)

"""
List of available tools. Each tool should have a name, implementation, is_visible and category. 
They can also have kwargs if necessary.

You can switch the visibility of a tool by changing the is_visible parameter to True or False. 
If a tool is not visible, it will not be shown in the frontend.

If you want to add a new tool, check the instructions on how to implement a retriever in the documentation.
Don't forget to add the implementation to this AVAILABLE_TOOLS dictionary!
"""


class ToolName(StrEnum):
    Wiki_Retriever_LangChain = "wikipedia"
    Search_File = "search_file"
    Read_File = "read_document"
    Python_Interpreter = "toolkit_python_interpreter"
    Calculator = "calculator"
    Tavily_Internet_Search = "web_search"
<<<<<<< HEAD
    Web_Scrape = "web_scrape"
=======
    Google_Drive = GOOGLE_DRIVE_TOOL_ID
>>>>>>> 9b4637e1


ALL_TOOLS = {
    ToolName.Wiki_Retriever_LangChain: ManagedTool(
        name=ToolName.Wiki_Retriever_LangChain,
        display_name="Wikipedia",
        implementation=LangChainWikiRetriever,
        parameter_definitions={
            "query": {
                "description": "Query for retrieval.",
                "type": "str",
                "required": True,
            }
        },
        kwargs={"chunk_size": 300, "chunk_overlap": 0},
        is_visible=True,
        is_available=LangChainWikiRetriever.is_available(),
        error_message="LangChainWikiRetriever not available.",
        category=Category.DataLoader,
        description="Retrieves documents from Wikipedia using LangChain.",
    ),
    ToolName.Search_File: ManagedTool(
        name=ToolName.Search_File,
        display_name="Search File",
        implementation=SearchFileTool,
        parameter_definitions={
            "search_query": {
                "description": "Textual search query to search over the file's content for",
                "type": "str",
                "required": True,
            },
            "filenames": {
                "description": "A list of one or more uploaded filename strings to search over",
                "type": "list",
                "required": True,
            },
        },
        is_visible=True,
        is_available=SearchFileTool.is_available(),
        error_message="SearchFileTool not available.",
        category=Category.FileLoader,
        description="Performs a search over a list of one or more of the attached files for a textual search query",
    ),
    ToolName.Read_File: ManagedTool(
        name=ToolName.Read_File,
        display_name="Read Document",
        implementation=ReadFileTool,
        parameter_definitions={
            "filename": {
                "description": "The name of the attached file to read.",
                "type": "str",
                "required": True,
            }
        },
        is_visible=True,
        is_available=ReadFileTool.is_available(),
        error_message="ReadFileTool not available.",
        category=Category.FileLoader,
        description="Returns the textual contents of an uploaded file, broken up in text chunks.",
    ),
    ToolName.Python_Interpreter: ManagedTool(
        name=ToolName.Python_Interpreter,
        display_name="Python Interpreter",
        implementation=PythonInterpreter,
        parameter_definitions={
            "code": {
                "description": "Python code to execute using an interpreter",
                "type": "str",
                "required": True,
            }
        },
        is_visible=True,
        is_available=PythonInterpreter.is_available(),
        error_message="PythonInterpreterFunctionTool not available, please make sure to set the PYTHON_INTERPRETER_URL environment variable.",
        category=Category.Function,
        description="Runs python code in a sandbox.",
    ),
    ToolName.Calculator: ManagedTool(
        name=ToolName.Calculator,
        display_name="Calculator",
        implementation=Calculator,
        parameter_definitions={
            "code": {
                "description": "The expression for the calculator to evaluate, it should be a valid mathematical expression.",
                "type": "str",
                "required": True,
            }
        },
        is_visible=True,
        is_available=Calculator.is_available(),
        error_message="Calculator tool not available.",
        category=Category.Function,
        description="This is a powerful multi-purpose calculator. It is capable of a wide array of math calculation and a range of other useful features. Features include a large library of customizable functions, unit calculations and conversion, currency conversion, symbolic calculations (including integrals and equations) and interval arithmetic.",
    ),
    ToolName.Tavily_Internet_Search: ManagedTool(
        name=ToolName.Tavily_Internet_Search,
        display_name="Web Search",
        implementation=TavilyInternetSearch,
        parameter_definitions={
            "query": {
                "description": "Query for retrieval.",
                "type": "str",
                "required": True,
            }
        },
        is_visible=True,
        is_available=TavilyInternetSearch.is_available(),
        error_message="TavilyInternetSearch not available, please make sure to set the TAVILY_API_KEY environment variable.",
        category=Category.DataLoader,
        description="Returns a list of relevant document snippets for a textual query retrieved from the internet using Tavily.",
    ),
<<<<<<< HEAD
    ToolName.Web_Scrape: ManagedTool(
        name=ToolName.Web_Scrape,
        display_name="Web Scrape",
        implementation=WebScrapeTool,
        parameter_definitions={
            "url": {
                "description": "URL to scrape.",
                "type": "str",
                "required": True,
            },
            "query": {
                "description": "Query to search the webpage for.",
                "type": "str",
                "required": False,
            },
        },
        is_visible=True,
        is_available=WebScrapeTool.is_available(),
        error_message="WebScrapeTool not available.",
        category=Category.DataLoader,
        description="Scrapes the content of a webpage, chunks and ranks the content by relevance to the query.",
=======
    ToolName.Google_Drive: ManagedTool(
        name=ToolName.Google_Drive,
        display_name="Google Drive",
        implementation=GoogleDrive,
        parameter_definitions={
            "query": {
                "description": "Query to search google drive documents with.",
                "type": "str",
                "required": True,
            }
        },
        is_visible=False,
        is_available=GoogleDrive.is_available(),
        auth_implementation=GoogleDriveAuth,
        error_message="Google Drive not available",
        category=Category.DataLoader,
        description="Returns a list of relevant document snippets for the user's google drive.",
>>>>>>> 9b4637e1
    ),
}


def get_available_tools() -> dict[ToolName, dict]:
    langchain_tools = [ToolName.Python_Interpreter, ToolName.Tavily_Internet_Search]
    use_langchain_tools = bool(
        strtobool(os.getenv("USE_EXPERIMENTAL_LANGCHAIN", "False"))
    )
    use_community_tools = bool(strtobool(os.getenv("USE_COMMUNITY_FEATURES", "False")))

    if use_langchain_tools:
        return {
            key: value for key, value in ALL_TOOLS.items() if key in langchain_tools
        }

    tools = ALL_TOOLS.copy()
    if use_community_tools:
        try:
            from community.config.tools import COMMUNITY_TOOLS

            tools = ALL_TOOLS.copy()
            tools.update(COMMUNITY_TOOLS)
        except ImportError:
            logging.warning("Community tools are not available. Skipping.")

    for tool in tools.values():
        tool.error_message = tool.error_message if not tool.is_available else None

    return tools


AVAILABLE_TOOLS = get_available_tools()<|MERGE_RESOLUTION|>--- conflicted
+++ resolved
@@ -38,11 +38,8 @@
     Python_Interpreter = "toolkit_python_interpreter"
     Calculator = "calculator"
     Tavily_Internet_Search = "web_search"
-<<<<<<< HEAD
     Web_Scrape = "web_scrape"
-=======
     Google_Drive = GOOGLE_DRIVE_TOOL_ID
->>>>>>> 9b4637e1
 
 
 ALL_TOOLS = {
@@ -154,7 +151,6 @@
         category=Category.DataLoader,
         description="Returns a list of relevant document snippets for a textual query retrieved from the internet using Tavily.",
     ),
-<<<<<<< HEAD
     ToolName.Web_Scrape: ManagedTool(
         name=ToolName.Web_Scrape,
         display_name="Web Scrape",
@@ -176,7 +172,7 @@
         error_message="WebScrapeTool not available.",
         category=Category.DataLoader,
         description="Scrapes the content of a webpage, chunks and ranks the content by relevance to the query.",
-=======
+    ),
     ToolName.Google_Drive: ManagedTool(
         name=ToolName.Google_Drive,
         display_name="Google Drive",
@@ -194,7 +190,6 @@
         error_message="Google Drive not available",
         category=Category.DataLoader,
         description="Returns a list of relevant document snippets for the user's google drive.",
->>>>>>> 9b4637e1
     ),
 }
 

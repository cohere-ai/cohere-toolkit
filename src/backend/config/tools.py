--- conflicted
+++ resolved
@@ -29,16 +29,6 @@
 
 
 class ToolName(StrEnum):
-<<<<<<< HEAD
-    Wiki_Retriever_LangChain = "wikipedia"
-    Search_File = "search_file"
-    Read_File = "read_document"
-    Python_Interpreter = "toolkit_python_interpreter"
-    Calculator = "calculator"
-    Tavily_Internet_Search = "web_search"
-    Web_Scrape = "web_scrape"
-    Google_Drive = GOOGLE_DRIVE_TOOL_ID
-=======
     Wiki_Retriever_LangChain = LangChainWikiRetriever.NAME
     Search_File = SearchFileTool.NAME
     Read_File = ReadFileTool.NAME
@@ -46,7 +36,7 @@
     Calculator = Calculator.NAME
     Tavily_Internet_Search = TavilyInternetSearch.NAME
     Google_Drive = GoogleDrive.NAME
->>>>>>> 6e459bde
+    Web_Scrape = WebScrapeTool.NAME
 
 
 ALL_TOOLS = {

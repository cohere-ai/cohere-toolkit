import logging
import os
from distutils.util import strtobool
from enum import StrEnum

from backend.schemas.tool import Category, ManagedTool
from backend.tools import (
    Calculator,
    LangChainWikiRetriever,
    PythonInterpreter,
    ReadFileTool,
    SearchFileTool,
    TavilyInternetSearch,
)

"""
List of available tools. Each tool should have a name, implementation, is_visible and category. 
They can also have kwargs if necessary.

You can switch the visibility of a tool by changing the is_visible parameter to True or False. 
If a tool is not visible, it will not be shown in the frontend.

If you want to add a new tool, check the instructions on how to implement a retriever in the documentation.
Don't forget to add the implementation to this AVAILABLE_TOOLS dictionary!
"""


class ToolName(StrEnum):
    Wiki_Retriever_LangChain = "wikipedia"
    Search_File = "search_file"
    Read_File = "read_document"
<<<<<<< HEAD
    Python_Interpreter = "python_interpreter"
    Calculator = "calculator"
    Tavily_Internet_Search = "internet_search"
=======
    Python_Interpreter = "toolkit_python_interpreter"
    Calculator = "calculator"
    Tavily_Internet_Search = "web_search"
>>>>>>> eb34bf85


ALL_TOOLS = {
    ToolName.Wiki_Retriever_LangChain: ManagedTool(
        name=ToolName.Wiki_Retriever_LangChain,
        display_name="Wikipedia",
        implementation=LangChainWikiRetriever,
        parameter_definitions={
            "query": {
                "description": "Query for retrieval.",
                "type": "str",
                "required": True,
            }
        },
        kwargs={"chunk_size": 300, "chunk_overlap": 0},
        is_visible=True,
        is_available=LangChainWikiRetriever.is_available(),
        error_message="LangChainWikiRetriever not available.",
        category=Category.DataLoader,
        description="Retrieves documents from Wikipedia using LangChain.",
    ),
    ToolName.Search_File: ManagedTool(
        name=ToolName.Search_File,
        display_name="Search File",
        implementation=SearchFileTool,
        parameter_definitions={
            "search_query": {
                "description": "Textual search query to search over the file's content for",
                "type": "str",
                "required": True,
            },
            "filenames": {
                "description": "A list of one or more uploaded filename strings to search over",
                "type": "list",
                "required": True,
            },
        },
        is_visible=True,
        is_available=SearchFileTool.is_available(),
        error_message="SearchFileTool not available.",
        category=Category.FileLoader,
        description="Performs a search over a list of one or more of the attached files for a textual search query",
    ),
    ToolName.Read_File: ManagedTool(
        name=ToolName.Read_File,
        display_name="Read Document",
        implementation=ReadFileTool,
        parameter_definitions={
            "filename": {
                "description": "The name of the attached file to read.",
                "type": "str",
                "required": True,
            }
        },
        is_visible=True,
        is_available=ReadFileTool.is_available(),
        error_message="ReadFileTool not available.",
        category=Category.FileLoader,
        description="Returns the textual contents of an uploaded file, broken up in text chunks.",
    ),
    ToolName.Python_Interpreter: ManagedTool(
        name=ToolName.Python_Interpreter,
        display_name="Python Interpreter",
        implementation=PythonInterpreter,
        parameter_definitions={
            "code": {
                "description": "Python code to execute using an interpreter",
                "type": "str",
                "required": True,
            }
        },
        is_visible=True,
        is_available=PythonInterpreter.is_available(),
        error_message="PythonInterpreterFunctionTool not available, please make sure to set the PYTHON_INTERPRETER_URL environment variable.",
        category=Category.Function,
        description="Runs python code in a sandbox.",
    ),
    ToolName.Calculator: ManagedTool(
        name=ToolName.Calculator,
        display_name="Calculator",
        implementation=Calculator,
        parameter_definitions={
            "code": {
                "description": "The expression for the calculator to evaluate, it should be a valid mathematical expression.",
                "type": "str",
                "required": True,
            }
        },
        is_visible=True,
        is_available=Calculator.is_available(),
        error_message="Calculator tool not available.",
        category=Category.Function,
        description="This is a powerful multi-purpose calculator. It is capable of a wide array of math calculation and a range of other useful features. Features include a large library of customizable functions, unit calculations and conversion, currency conversion, symbolic calculations (including integrals and equations) and interval arithmetic.",
    ),
    ToolName.Tavily_Internet_Search: ManagedTool(
        name=ToolName.Tavily_Internet_Search,
        display_name="Web Search",
        implementation=TavilyInternetSearch,
        parameter_definitions={
            "query": {
                "description": "Query for retrieval.",
                "type": "str",
                "required": True,
            }
        },
        is_visible=True,
        is_available=TavilyInternetSearch.is_available(),
        error_message="TavilyInternetSearch not available, please make sure to set the TAVILY_API_KEY environment variable.",
        category=Category.DataLoader,
        description="Returns a list of relevant document snippets for a textual query retrieved from the internet using Tavily.",
    ),
}


def get_available_tools() -> dict[ToolName, dict]:
    langchain_tools = [ToolName.Python_Interpreter, ToolName.Tavily_Internet_Search]
    use_langchain_tools = bool(
        strtobool(os.getenv("USE_EXPERIMENTAL_LANGCHAIN", "False"))
    )
    use_community_tools = bool(strtobool(os.getenv("USE_COMMUNITY_FEATURES", "False")))

    if use_langchain_tools:
        return {
            key: value for key, value in ALL_TOOLS.items() if key in langchain_tools
        }

    tools = ALL_TOOLS.copy()
    if use_community_tools:
        try:
            from community.config.tools import COMMUNITY_TOOLS

            tools = ALL_TOOLS.copy()
            tools.update(COMMUNITY_TOOLS)
        except ImportError:
            logging.warning("Community tools are not available. Skipping.")

    for tool in tools.values():
        tool.error_message = tool.error_message if not tool.is_available else None

    return tools


AVAILABLE_TOOLS = get_available_tools()<|MERGE_RESOLUTION|>--- conflicted
+++ resolved
@@ -29,15 +29,9 @@
     Wiki_Retriever_LangChain = "wikipedia"
     Search_File = "search_file"
     Read_File = "read_document"
-<<<<<<< HEAD
-    Python_Interpreter = "python_interpreter"
-    Calculator = "calculator"
-    Tavily_Internet_Search = "internet_search"
-=======
     Python_Interpreter = "toolkit_python_interpreter"
     Calculator = "calculator"
     Tavily_Internet_Search = "web_search"
->>>>>>> eb34bf85
 
 
 ALL_TOOLS = {

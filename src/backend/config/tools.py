--- conflicted
+++ resolved
@@ -23,7 +23,6 @@
 """
 Tool Name enum, mapping to the tool's main implementation class.
 """
-<<<<<<< HEAD
 class Tool(Enum):
     Wiki_Retriever_LangChain = LangChainWikiRetriever
     Read_File = ReadFileTool
@@ -48,243 +47,7 @@
     }
 
     # Handle adding Community-implemented tools
-    use_community_tools = Settings().feature_flags.use_community_features
-=======
-
-class ToolName(StrEnum):
-    Wiki_Retriever_LangChain = LangChainWikiRetriever.NAME
-    Search_File = SearchFileTool.NAME
-    Read_File = ReadFileTool.NAME
-    Python_Interpreter = PythonInterpreter.NAME
-    Calculator = Calculator.NAME
-    Google_Drive = GoogleDrive.NAME
-    Web_Scrape = WebScrapeTool.NAME
-    Tavily_Web_Search = TavilyWebSearch.NAME
-    Google_Web_Search = GoogleWebSearch.NAME
-    Brave_Web_Search = BraveWebSearch.NAME
-    Hybrid_Web_Search = HybridWebSearch.NAME
-    Slack = SlackTool.NAME
-
-
-ALL_TOOLS = {
-    ToolName.Search_File: ManagedTool(
-        display_name="Search File",
-        implementation=SearchFileTool,
-        parameter_definitions={
-            "search_query": {
-                "description": "Textual search query to search over the file's content for",
-                "type": "str",
-                "required": True,
-            },
-            "files": {
-                "description": "A list of files represented as tuples of (filename, file ID) to search over",
-                "type": "list[tuple[str, str]]",
-                "required": True,
-            },
-        },
-        is_visible=True,
-        is_available=SearchFileTool.is_available(),
-        error_message="SearchFileTool not available.",
-        category=Category.FileLoader,
-        description="Performs a search over a list of one or more of the attached files for a textual search query",
-    ),
-    ToolName.Read_File: ManagedTool(
-        display_name="Read Document",
-        implementation=ReadFileTool,
-        parameter_definitions={
-            "file": {
-                "description": "A file represented as a tuple (filename, file ID) to read over",
-                "type": "tuple[str, str]",
-                "required": True,
-            }
-        },
-        is_visible=True,
-        is_available=ReadFileTool.is_available(),
-        error_message="ReadFileTool not available.",
-        category=Category.FileLoader,
-        description="Returns the textual contents of an uploaded file, broken up in text chunks.",
-    ),
-    ToolName.Python_Interpreter: ManagedTool(
-        display_name="Python Interpreter",
-        implementation=PythonInterpreter,
-        parameter_definitions={
-            "code": {
-                "description": (
-                    "Python code to execute using the Python interpreter with no internet access. "
-                    "Do not generate code that tries to open files directly, instead use file contents passed to the interpreter, "
-                    "then print output or save output to a file."
-                ),
-                "type": "str",
-                "required": True,
-            }
-        },
-        is_visible=True,
-        is_available=PythonInterpreter.is_available(),
-        error_message="PythonInterpreterFunctionTool not available, please make sure to set the tools.python_interpreter.url variable in your configuration.yaml",
-        category=Category.Function,
-        description="Runs python code in a sandbox.",
-    ),
-    ToolName.Wiki_Retriever_LangChain: ManagedTool(
-        display_name="Wikipedia",
-        implementation=LangChainWikiRetriever,
-        parameter_definitions={
-            "query": {
-                "description": "Query for retrieval.",
-                "type": "str",
-                "required": True,
-            }
-        },
-        kwargs={"chunk_size": 300, "chunk_overlap": 0},
-        is_visible=True,
-        is_available=LangChainWikiRetriever.is_available(),
-        error_message="LangChainWikiRetriever not available.",
-        category=Category.DataLoader,
-        description="Retrieves documents from Wikipedia using LangChain.",
-    ),
-    ToolName.Calculator: ManagedTool(
-        display_name="Calculator",
-        implementation=Calculator,
-        parameter_definitions={
-            "code": {
-                "description": "The expression for the calculator to evaluate, it should be a valid mathematical expression.",
-                "type": "str",
-                "required": True,
-            }
-        },
-        is_visible=False,
-        is_available=Calculator.is_available(),
-        error_message="Calculator tool not available.",
-        category=Category.Function,
-        description="This is a powerful multi-purpose calculator which is capable of a wide array of math calculations.",
-    ),
-    ToolName.Google_Drive: ManagedTool(
-        display_name="Google Drive",
-        implementation=GoogleDrive,
-        parameter_definitions={
-            "query": {
-                "description": "Query to search Google Drive documents with.",
-                "type": "str",
-                "required": True,
-            }
-        },
-        is_visible=True,
-        is_available=GoogleDrive.is_available(),
-        auth_implementation=GoogleDriveAuth,
-        error_message="Google Drive not available, please enable it in the GoogleDrive tool class.",
-        category=Category.DataLoader,
-        description="Returns a list of relevant document snippets for the user's google drive.",
-    ),
-    ToolName.Web_Scrape: ManagedTool(
-        name=ToolName.Web_Scrape,
-        display_name="Web Scrape",
-        implementation=WebScrapeTool,
-        parameter_definitions={
-            "url": {
-                "description": "The url to scrape.",
-                "type": "str",
-                "required": True,
-            },
-            "query": {
-                "description": "The query to use to select the most relevant passages to return. Using an empty string will return the passages in the order they appear on the webpage",
-                "type": "str",
-                "required": False,
-            },
-        },
-        is_visible=True,
-        is_available=WebScrapeTool.is_available(),
-        error_message="WebScrapeTool not available.",
-        category=Category.DataLoader,
-        description="Scrape and returns the textual contents of a webpage as a list of passages for a given url.",
-    ),
-    ToolName.Tavily_Web_Search: ManagedTool(
-        display_name="Web Search",
-        implementation=TavilyWebSearch,
-        parameter_definitions={
-            "query": {
-                "description": "Query to search the internet with",
-                "type": "str",
-                "required": True,
-            }
-        },
-        is_visible=False,
-        is_available=TavilyWebSearch.is_available(),
-        error_message="TavilyWebSearch not available, please make sure to set the tools.tavily_web_search.api_key variable in your secrets.yaml",
-        category=Category.WebSearch,
-        description="Returns a list of relevant document snippets for a textual query retrieved from the internet.",
-    ),
-    ToolName.Google_Web_Search: ManagedTool(
-        display_name="Google Web Search",
-        implementation=GoogleWebSearch,
-        parameter_definitions={
-            "query": {
-                "description": "A search query for the Google search engine.",
-                "type": "str",
-                "required": True,
-            }
-        },
-        is_visible=False,
-        is_available=GoogleWebSearch.is_available(),
-        error_message="Google Web Search not available, please enable it in the GoogleWebSearch tool class.",
-        category=Category.WebSearch,
-        description="Returns relevant results by performing a Google web search.",
-    ),
-    ToolName.Brave_Web_Search: ManagedTool(
-        display_name="Brave Web Search",
-        implementation=BraveWebSearch,
-        parameter_definitions={
-            "query": {
-                "description": "Query for retrieval.",
-                "type": "str",
-                "required": True,
-            }
-        },
-        is_visible=False,
-        is_available=BraveWebSearch.is_available(),
-        error_message="BraveWebSearch not available, please make sure to set the tools.brave_web_search.api_key variable in your secrets.yaml",
-        category=Category.WebSearch,
-        description="Returns a list of relevant document snippets for a textual query retrieved from the internet using Brave Search.",
-    ),
-    ToolName.Hybrid_Web_Search: ManagedTool(
-        display_name="Hybrid Web Search",
-        implementation=HybridWebSearch,
-        parameter_definitions={
-            "query": {
-                "description": "Query for retrieval.",
-                "type": "str",
-                "required": True,
-            }
-        },
-        is_visible=True,
-        is_available=HybridWebSearch.is_available(),
-        error_message="HybridWebSearch not available, please make sure to set at least one option in the tools.hybrid_web_search.enabled_web_searches variable in your configuration.yaml",
-        category=Category.WebSearch,
-        description="Returns a list of relevant document snippets for a textual query retrieved from the internet using a mix of any existing Web Search tools.",
-    ),
-    ToolName.Slack: ManagedTool(
-        display_name="Slack",
-        implementation=SlackTool,
-        parameter_definitions={
-            "query": {
-                "description": "Query to search slack.",
-                "type": "str",
-                "required": True,
-            }
-        },
-        is_visible=True,
-        is_available=SlackTool.is_available(),
-        auth_implementation=SlackAuth,
-        error_message="SlackTool not available, please enable it in the SlackTool class.",
-        category=Category.DataLoader,
-        description="Returns a list of relevant document snippets from slack.",
-    ),
-}
-
-
-def get_available_tools() -> dict[ToolName, dict]:
     use_community_tools = Settings().get('feature_flags.use_community_features')
-
-    tools = ALL_TOOLS.copy()
->>>>>>> 0bb1f670
     if use_community_tools:
         try:
             from community.config.tools import get_community_tools
@@ -295,20 +58,4 @@
                 event="[Tools] Error loading tools: Community tools not available."
             )
 
-<<<<<<< HEAD
-    return tools
-=======
-    for tool in tools.values():
-        # Conditionally set error message
-        tool.error_message = tool.error_message if not tool.is_available else None
-        # Retrieve name
-        tool.name = tool.implementation.NAME
-
-    enabled_tools = Settings().get('tools.enabled_tools')
-    if enabled_tools is not None and len(enabled_tools) > 0:
-        tools = {key: value for key, value in tools.items() if key in enabled_tools}
-    return tools
-
-
-AVAILABLE_TOOLS = get_available_tools()
->>>>>>> 0bb1f670
+    return tools
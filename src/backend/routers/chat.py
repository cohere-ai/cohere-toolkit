--- conflicted
+++ resolved
@@ -1,10 +1,6 @@
 from typing import Any, Generator
 
-<<<<<<< HEAD
-from fastapi import APIRouter, Depends, Header, Request, Response
-=======
 from fastapi import APIRouter, Depends, Request
->>>>>>> b05ce434
 from sse_starlette.sse import EventSourceResponse
 
 from backend.chat.custom.custom import CustomChat
@@ -41,11 +37,8 @@
     session: DBSessionDep,
     chat_request: CohereChatRequest,
     request: Request,
-<<<<<<< HEAD
     response: Response,
-=======
     ctx: Context = Depends(get_context),
->>>>>>> b05ce434
 ) -> Generator[ChatResponseEvent, Any, None]:
     """
     Stream chat endpoint to handle user messages and return chatbot responses.

--- conflicted
+++ resolved
@@ -62,7 +62,6 @@
     add_model_to_request_state(request, chat_request.model)
     user_id = request.headers.get("User-Id", None)
     agent_id = chat_request.agent_id
-<<<<<<< HEAD
 
     send_log_message(
         logger,
@@ -70,13 +69,12 @@
         "debug",
     )
 
-=======
     if agent_id:
         agent = agent_crud.get_agent_by_id(session, agent_id)
         add_agent_to_request_state(request, agent)
     else:
         add_default_agent_to_request_state(request)
->>>>>>> 68a93333
+
     (
         session,
         chat_request,

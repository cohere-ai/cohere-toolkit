import os
from distutils.util import strtobool
from typing import Any, Generator

from fastapi import APIRouter, Depends, Header, Request
from sse_starlette.sse import EventSourceResponse

from backend.chat.custom.custom import CustomChat
from backend.chat.custom.langchain import LangChainChat
from backend.config.routers import RouterName
from backend.config.settings import Settings
from backend.crud import agent as agent_crud
from backend.database_models.database import DBSessionDep
from backend.schemas.chat import ChatResponseEvent, NonStreamedChatResponse
from backend.schemas.cohere_chat import CohereChatRequest
from backend.schemas.context import Context
from backend.schemas.langchain_chat import LangchainChatRequest
from backend.schemas.metrics import DEFAULT_METRICS_AGENT, agent_to_metrics_agent
from backend.services.chat import (
    generate_chat_response,
    generate_chat_stream,
    generate_langchain_chat_stream,
    process_chat,
)
<<<<<<< HEAD
from backend.services.logger import get_logger, send_log_message
=======
from backend.services.context import get_context
>>>>>>> 4156ce4d
from backend.services.request_validators import validate_deployment_header

router = APIRouter(
    prefix="/v1",
)
router.name = RouterName.CHAT

logger = get_logger()


@router.post("/chat-stream", dependencies=[Depends(validate_deployment_header)])
async def chat_stream(
    session: DBSessionDep,
    chat_request: CohereChatRequest,
    request: Request,
    ctx: Context = Depends(get_context),
) -> Generator[ChatResponseEvent, Any, None]:
    """
    Stream chat endpoint to handle user messages and return chatbot responses.

    Args:
        session (DBSessionDep): Database session.
        chat_request (CohereChatRequest): Chat request data.
        request (Request): Request object.
        ctx (Context): Context object.

    Returns:
        EventSourceResponse: Server-sent event response with chatbot responses.
    """
    ctx.with_model(chat_request.model)

    agent_id = chat_request.agent_id
<<<<<<< HEAD

    send_log_message(
        logger,
        f"[Chat] Streaming Chat Request: Trace ID {trace_id}, User ID {user_id}, Agent ID {agent_id}"
        "debug",
    )
=======
    ctx.with_agent_id(agent_id)
>>>>>>> 4156ce4d

    if agent_id:
        agent = agent_crud.get_agent_by_id(session, agent_id)
        ctx.with_agent(agent)
        ctx.with_metrics_agent(agent_to_metrics_agent(agent))
    else:
<<<<<<< HEAD
        add_default_agent_to_request_state(request)
=======
        ctx.with_metrics_agent(DEFAULT_METRICS_AGENT)
>>>>>>> 4156ce4d

    (
        session,
        chat_request,
        file_paths,
        response_message,
        should_store,
        managed_tools,
        next_message_position,
        ctx,
    ) = process_chat(session, chat_request, request, ctx)

    return EventSourceResponse(
        generate_chat_stream(
            session,
            CustomChat().chat(
                chat_request,
                stream=True,
                file_paths=file_paths,
                managed_tools=managed_tools,
                session=session,
                ctx=ctx,
            ),
            response_message,
            should_store=should_store,
            next_message_position=next_message_position,
            ctx=ctx,
        ),
        media_type="text/event-stream",
        headers={"Connection": "keep-alive"},
        send_timeout=300,
        ping=5,
    )


@router.post("/chat", dependencies=[Depends(validate_deployment_header)])
async def chat(
    session: DBSessionDep,
    chat_request: CohereChatRequest,
    request: Request,
    ctx: Context = Depends(get_context),
) -> NonStreamedChatResponse:
    """
    Chat endpoint to handle user messages and return chatbot responses.

    Args:
        chat_request (CohereChatRequest): Chat request data.
        session (DBSessionDep): Database session.
        request (Request): Request object.
        ctx (Context): Context object.

    Returns:
        NonStreamedChatResponse: Chatbot response.
    """
    agent_id = chat_request.agent_id
    ctx.with_agent_id(agent_id)

    send_log_message(
        logger,
        f"[Chat] Chat Request: Trace ID {trace_id}, User ID {user_id}, Agent ID {agent_id}"
        "debug",
    )

    (
        session,
        chat_request,
        file_paths,
        response_message,
        should_store,
        managed_tools,
        next_message_position,
        ctx,
    ) = process_chat(session, chat_request, request, ctx)

    response = await generate_chat_response(
        session,
        CustomChat().chat(
            chat_request,
            stream=False,
            file_paths=file_paths,
            managed_tools=managed_tools,
            ctx=ctx,
        ),
        response_message,
        should_store=should_store,
        next_message_position=next_message_position,
        ctx=ctx,
    )
    return response


@router.post("/langchain-chat")
def langchain_chat_stream(
    session: DBSessionDep,
    chat_request: LangchainChatRequest,
    request: Request,
    ctx: Context = Depends(get_context),
):
    """
    Stream chat endpoint to handle user messages and return chatbot responses using langchain.

    Args:
        session (DBSessionDep): Database session.
        chat_request (LangchainChatRequest): Chat request data.
        request (Request): Request object.
        ctx (Context): Context object.

    Returns:
        EventSourceResponse: Server-sent event response with chatbot responses.
    """
    user_id = ctx.get_user_id()
    use_langchain = Settings().feature_flags.use_experimental_langchain
    if not use_langchain:
        send_log_message(
            logger,
            f"[Chat] Error handling LangChain streaming chat request: LangChain is not enabled"
            "debug",
        )
        return {"error": "Langchain is not enabled."}

    (
        session,
        chat_request,
        _,
        response_message,
        _,
        should_store,
        managed_tools,
        _,
        _,  # ctx
    ) = process_chat(session, chat_request, request, ctx)

    send_log_message(
        logger,
        f"[Chat] LangChain Streaming Chat Request: Conversation ID {conversation_id} User ID {user_id}"
        "debug",
    )

    return EventSourceResponse(
        generate_langchain_chat_stream(
            session,
            LangChainChat().chat(chat_request, managed_tools=managed_tools),
            response_message,
            ctx.get_conversation_id(),
            user_id,
            should_store,
        ),
        media_type="text/event-stream",
    )<|MERGE_RESOLUTION|>--- conflicted
+++ resolved
@@ -22,11 +22,8 @@
     generate_langchain_chat_stream,
     process_chat,
 )
-<<<<<<< HEAD
+from backend.services.context import get_context
 from backend.services.logger import get_logger, send_log_message
-=======
-from backend.services.context import get_context
->>>>>>> 4156ce4d
 from backend.services.request_validators import validate_deployment_header
 
 router = APIRouter(
@@ -57,29 +54,20 @@
         EventSourceResponse: Server-sent event response with chatbot responses.
     """
     ctx.with_model(chat_request.model)
-
     agent_id = chat_request.agent_id
-<<<<<<< HEAD
-
     send_log_message(
         logger,
-        f"[Chat] Streaming Chat Request: Trace ID {trace_id}, User ID {user_id}, Agent ID {agent_id}"
+        f"[Chat] Streaming Chat Request: Agent ID {agent_id}"
         "debug",
     )
-=======
     ctx.with_agent_id(agent_id)
->>>>>>> 4156ce4d
 
     if agent_id:
         agent = agent_crud.get_agent_by_id(session, agent_id)
         ctx.with_agent(agent)
         ctx.with_metrics_agent(agent_to_metrics_agent(agent))
     else:
-<<<<<<< HEAD
-        add_default_agent_to_request_state(request)
-=======
         ctx.with_metrics_agent(DEFAULT_METRICS_AGENT)
->>>>>>> 4156ce4d
 
     (
         session,
@@ -137,11 +125,7 @@
     agent_id = chat_request.agent_id
     ctx.with_agent_id(agent_id)
 
-    send_log_message(
-        logger,
-        f"[Chat] Chat Request: Trace ID {trace_id}, User ID {user_id}, Agent ID {agent_id}"
-        "debug",
-    )
+    send_log_message(logger, f"[Chat] Chat Request: Agent ID {agent_id}" "debug")
 
     (
         session,

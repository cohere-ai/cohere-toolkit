import os
from distutils.util import strtobool
from typing import Any, Generator

from fastapi import APIRouter, Depends, Header, Request
from sse_starlette.sse import EventSourceResponse

from backend.chat.custom.custom import CustomChat
from backend.chat.custom.langchain import LangChainChat
from backend.config.routers import RouterName
from backend.config.settings import Settings
from backend.crud import agent as agent_crud
from backend.crud import agent_tool_metadata as agent_tool_metadata_crud
from backend.database_models.database import DBSessionDep
from backend.schemas.agent import Agent
from backend.schemas.chat import ChatResponseEvent, NonStreamedChatResponse
from backend.schemas.cohere_chat import CohereChatRequest
from backend.schemas.context import Context
from backend.schemas.langchain_chat import LangchainChatRequest
from backend.schemas.metrics import DEFAULT_METRICS_AGENT, agent_to_metrics_agent
from backend.services.chat import (
    generate_chat_response,
    generate_chat_stream,
    generate_langchain_chat_stream,
    process_chat,
)
from backend.services.context import get_context
from backend.services.logger.utils import get_logger
from backend.services.request_validators import validate_deployment_header

router = APIRouter(
    prefix="/v1",
)
router.name = RouterName.CHAT

logger = get_logger()


@router.post("/chat-stream", dependencies=[Depends(validate_deployment_header)])
async def chat_stream(
    session: DBSessionDep,
    chat_request: CohereChatRequest,
    request: Request,
    ctx: Context = Depends(get_context),
) -> Generator[ChatResponseEvent, Any, None]:
    """
    Stream chat endpoint to handle user messages and return chatbot responses.

    Args:
        session (DBSessionDep): Database session.
        chat_request (CohereChatRequest): Chat request data.
        request (Request): Request object.
        ctx (Context): Context object.

    Returns:
        EventSourceResponse: Server-sent event response with chatbot responses.
    """
    ctx.with_model(chat_request.model)
    agent_id = chat_request.agent_id
    ctx.with_agent_id(agent_id)

    if agent_id:
        agent = agent_crud.get_agent_by_id(session, agent_id)
<<<<<<< HEAD
        ctx.with_agent(agent)
        agent_tool_metadata = (
            agent_tool_metadata_crud.get_all_agent_tool_metadata_by_agent_id(
                session, agent_id
            )
        )
        ctx.with_agent_tool_metadata(agent_tool_metadata)
=======
        agent_schema = Agent.model_validate(agent)
        ctx.with_agent(agent_schema)
>>>>>>> bd008686
        ctx.with_metrics_agent(agent_to_metrics_agent(agent))
    else:
        ctx.with_metrics_agent(DEFAULT_METRICS_AGENT)

    (
        session,
        chat_request,
        file_paths,
        response_message,
        should_store,
        managed_tools,
        next_message_position,
        ctx,
    ) = process_chat(session, chat_request, request, ctx)

    return EventSourceResponse(
        generate_chat_stream(
            session,
            CustomChat().chat(
                chat_request,
                stream=True,
                file_paths=file_paths,
                managed_tools=managed_tools,
                session=session,
                ctx=ctx,
            ),
            response_message,
            should_store=should_store,
            next_message_position=next_message_position,
            ctx=ctx,
        ),
        media_type="text/event-stream",
        headers={"Connection": "keep-alive"},
        send_timeout=300,
        ping=5,
    )


@router.post("/chat", dependencies=[Depends(validate_deployment_header)])
async def chat(
    session: DBSessionDep,
    chat_request: CohereChatRequest,
    request: Request,
    ctx: Context = Depends(get_context),
) -> NonStreamedChatResponse:
    """
    Chat endpoint to handle user messages and return chatbot responses.

    Args:
        chat_request (CohereChatRequest): Chat request data.
        session (DBSessionDep): Database session.
        request (Request): Request object.
        ctx (Context): Context object.

    Returns:
        NonStreamedChatResponse: Chatbot response.
    """
    ctx.with_model(chat_request.model)
    agent_id = chat_request.agent_id
    ctx.with_agent_id(agent_id)

    if agent_id:
        agent = agent_crud.get_agent_by_id(session, agent_id)
        ctx.with_agent(agent)
        agent_tool_metadata = (
            agent_tool_metadata_crud.get_all_agent_tool_metadata_by_agent_id(
                session, agent_id
            )
        )
        ctx.with_agent_tool_metadata(agent_tool_metadata)
        ctx.with_metrics_agent(agent_to_metrics_agent(agent))
    else:
        ctx.with_metrics_agent(DEFAULT_METRICS_AGENT)

    (
        session,
        chat_request,
        file_paths,
        response_message,
        should_store,
        managed_tools,
        next_message_position,
        ctx,
    ) = process_chat(session, chat_request, request, ctx)

    response = await generate_chat_response(
        session,
        CustomChat().chat(
            chat_request,
            stream=False,
            file_paths=file_paths,
            managed_tools=managed_tools,
            ctx=ctx,
        ),
        response_message,
        should_store=should_store,
        next_message_position=next_message_position,
        ctx=ctx,
    )
    return response


@router.post("/langchain-chat")
def langchain_chat_stream(
    session: DBSessionDep,
    chat_request: LangchainChatRequest,
    request: Request,
    ctx: Context = Depends(get_context),
):
    """
    Stream chat endpoint to handle user messages and return chatbot responses using langchain.

    Args:
        session (DBSessionDep): Database session.
        chat_request (LangchainChatRequest): Chat request data.
        request (Request): Request object.
        ctx (Context): Context object.

    Returns:
        EventSourceResponse: Server-sent event response with chatbot responses.
    """
    user_id = ctx.get_user_id()
    use_langchain = Settings().feature_flags.use_experimental_langchain
    if not use_langchain:
        logger.error(
            event=f"[Chat] Error handling LangChain streaming chat request: LangChain is not enabled",
        )
        return {"error": "Langchain is not enabled."}

    (
        session,
        chat_request,
        _,
        response_message,
        _,
        should_store,
        managed_tools,
        _,
        _,  # ctx
    ) = process_chat(session, chat_request, request, ctx)

    return EventSourceResponse(
        generate_langchain_chat_stream(
            session,
            LangChainChat().chat(chat_request, managed_tools=managed_tools),
            response_message,
            ctx.get_conversation_id(),
            user_id,
            should_store,
        ),
        media_type="text/event-stream",
    )<|MERGE_RESOLUTION|>--- conflicted
+++ resolved
@@ -1,8 +1,6 @@
-import os
-from distutils.util import strtobool
 from typing import Any, Generator
 
-from fastapi import APIRouter, Depends, Header, Request
+from fastapi import APIRouter, Depends, Request
 from sse_starlette.sse import EventSourceResponse
 
 from backend.chat.custom.custom import CustomChat
@@ -12,7 +10,7 @@
 from backend.crud import agent as agent_crud
 from backend.crud import agent_tool_metadata as agent_tool_metadata_crud
 from backend.database_models.database import DBSessionDep
-from backend.schemas.agent import Agent
+from backend.schemas.agent import Agent, AgentToolMetadata
 from backend.schemas.chat import ChatResponseEvent, NonStreamedChatResponse
 from backend.schemas.cohere_chat import CohereChatRequest
 from backend.schemas.context import Context
@@ -61,18 +59,18 @@
 
     if agent_id:
         agent = agent_crud.get_agent_by_id(session, agent_id)
-<<<<<<< HEAD
-        ctx.with_agent(agent)
+        agent_schema = Agent.model_validate(agent)
+        ctx.with_agent(agent_schema)
         agent_tool_metadata = (
             agent_tool_metadata_crud.get_all_agent_tool_metadata_by_agent_id(
                 session, agent_id
             )
         )
-        ctx.with_agent_tool_metadata(agent_tool_metadata)
-=======
-        agent_schema = Agent.model_validate(agent)
-        ctx.with_agent(agent_schema)
->>>>>>> bd008686
+        agent_tool_metadata_schema = AgentToolMetadata.model_validate(
+            agent_tool_metadata
+        )
+        ctx.with_agent_tool_metadata(agent_tool_metadata_schema)
+
         ctx.with_metrics_agent(agent_to_metrics_agent(agent))
     else:
         ctx.with_metrics_agent(DEFAULT_METRICS_AGENT)
@@ -136,13 +134,17 @@
 
     if agent_id:
         agent = agent_crud.get_agent_by_id(session, agent_id)
-        ctx.with_agent(agent)
+        agent_schema = Agent.model_validate(agent)
+        ctx.with_agent(agent_schema)
         agent_tool_metadata = (
             agent_tool_metadata_crud.get_all_agent_tool_metadata_by_agent_id(
                 session, agent_id
             )
         )
-        ctx.with_agent_tool_metadata(agent_tool_metadata)
+        agent_tool_metadata_schema = AgentToolMetadata.model_validate(
+            agent_tool_metadata
+        )
+        ctx.with_agent_tool_metadata(agent_tool_metadata_schema)
         ctx.with_metrics_agent(agent_to_metrics_agent(agent))
     else:
         ctx.with_metrics_agent(DEFAULT_METRICS_AGENT)
@@ -198,7 +200,7 @@
     use_langchain = Settings().feature_flags.use_experimental_langchain
     if not use_langchain:
         logger.error(
-            event=f"[Chat] Error handling LangChain streaming chat request: LangChain is not enabled",
+            event="[Chat] Error handling LangChain streaming chat request: LangChain is not enabled",
         )
         return {"error": "Langchain is not enabled."}
 

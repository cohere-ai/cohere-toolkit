--- conflicted
+++ resolved
@@ -16,7 +16,7 @@
 from backend.schemas.auth import JWTResponse, ListAuthStrategy, Login, Logout
 from backend.services.auth.jwt import JWTService
 from backend.services.auth.request_validators import validate_authorization
-from backend.services.auth.utils import get_or_create_user
+from backend.services.auth.utils import get_or_create_user, is_enabled_authentication_strategy
 
 router = APIRouter(prefix="/v1")
 router.name = RouterName.AUTH
@@ -46,17 +46,15 @@
                     if hasattr(strategy_instance, "get_authorization_endpoint")
                     else None
                 ),
-<<<<<<< HEAD
                 "refresh_token_params": (
                     strategy_instance.get_refresh_token_params()
                     if hasattr(strategy_instance, "get_refresh_token_params")
-                    else None
-=======
+                    else None 
+                ),
                 "pkce_enabled": (
                     strategy_instance.get_pkce_enabled()
                     if hasattr(strategy_instance, "get_pkce_enabled")
                     else False
->>>>>>> 7fa916dd
                 ),
             }
         )
@@ -105,24 +103,15 @@
             detail=f"Error performing {strategy_name} authentication with payload: {payload}.",
         )
 
-<<<<<<< HEAD
     token = JWTService().create_and_encode_jwt(user, strategy_name)
-=======
-    token = JWTService().create_and_encode_jwt(user)
->>>>>>> 7fa916dd
 
     return {"token": token}
 
 
-<<<<<<< HEAD
-@router.get("/google/auth", response_model=JWTResponse)
-async def google_authorize(request: Request, session: DBSessionDep):
-=======
 @router.post("/{strategy}/auth", response_model=JWTResponse)
 async def authorize(
     strategy: str, request: Request, session: DBSessionDep, code: str = None
 ):
->>>>>>> 7fa916dd
     """
     Callback authorization endpoint used for OAuth providers after authenticating on the provider's login screen.
 
@@ -143,14 +132,10 @@
             detail=f"Error calling /auth with invalid code query parameter.",
         )
 
-<<<<<<< HEAD
-    return await authorize(request, session, strategy_name)
-=======
     strategy_name = None
     for enabled_strategy_name in ENABLED_AUTH_STRATEGY_MAPPING.keys():
         if enabled_strategy_name.lower() == strategy.lower():
             strategy_name = enabled_strategy_name
->>>>>>> 7fa916dd
 
     if not strategy_name:
         raise HTTPException(
@@ -158,18 +143,10 @@
             detail=f"Error calling /auth with invalid strategy name: {strategy_name}.",
         )
 
-<<<<<<< HEAD
-@router.get("/oidc/auth", response_model=JWTResponse)
-async def oidc_authorize(request: Request, session: DBSessionDep):
-    """
-    Callback authentication endpoint used for OIDC after redirecting to
-    the service's login screen.
-=======
     if not is_enabled_authentication_strategy(strategy_name):
         raise HTTPException(
             status_code=404, detail=f"Invalid Authentication strategy: {strategy_name}."
         )
->>>>>>> 7fa916dd
 
     strategy = ENABLED_AUTH_STRATEGY_MAPPING[strategy_name]
 
@@ -186,17 +163,12 @@
             status_code=401, detail=f"Could not get user from auth token: {token}."
         )
 
-<<<<<<< HEAD
-    # TODO..
-    return await authorize(request, session, strategy_name)
-=======
     # Get or create user, then set session user
     user = get_or_create_user(session, userinfo)
 
     token = JWTService().create_and_encode_jwt(user)
 
     return {"token": token}
->>>>>>> 7fa916dd
 
 
 @router.get("/logout", response_model=Logout)
@@ -221,41 +193,6 @@
     return {}
 
 
-<<<<<<< HEAD
-async def authorize(
-    request: Request, session: DBSessionDep, strategy_name: str
-) -> JWTResponse:
-    strategy = get_auth_strategy(strategy_name)
-    if not strategy:
-        raise HTTPException(
-            status_code=422, detail=f"Invalid Authentication strategy: {strategy_name}."
-        )
-
-    try:
-        userinfo = await strategy.authorize(request)
-    except OAuthError as e:
-        raise HTTPException(
-            status_code=400,
-            detail=f"Could not fetch access token from provider, failed with error: {str(e)}",
-        )
-
-    if not userinfo:
-        raise HTTPException(
-            status_code=401, detail=f"Could not get user from auth token: {token}."
-        )
-
-    try:
-        # Get or create user, then set session user
-        user = get_or_create_user(session, userinfo)
-        token = JWTService().create_and_encode_jwt(user, strategy_name)
-    except Exception as e:
-        raise HTTPException(
-            status_code=400,
-            detail=f"Could not create user and encode JWT token.",
-        )
-
-    return {"token": token}
-=======
 # Tool based auth is experimental and in development
 @router.get("/tool/auth")
 async def login(request: Request, session: DBSessionDep):
@@ -270,5 +207,4 @@
             if err:
                 return RedirectResponse(redirect_url + "?error=" + err)
     response = RedirectResponse(redirect_url)
-    return response
->>>>>>> 7fa916dd
+    return response
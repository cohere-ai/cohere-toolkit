import json
import os
from typing import Union
from urllib.parse import quote

from fastapi import APIRouter, Depends, HTTPException
from fastapi.responses import RedirectResponse
from starlette.requests import Request

from backend.config.auth import ENABLED_AUTH_STRATEGY_MAPPING
from backend.config.routers import RouterName
from backend.config.settings import Settings
from backend.config.tools import AVAILABLE_TOOLS
from backend.crud import blacklist as blacklist_crud
from backend.database_models import Blacklist
from backend.database_models.database import DBSessionDep
from backend.schemas.auth import JWTResponse, ListAuthStrategy, Login, Logout
from backend.schemas.context import Context
from backend.services.auth.jwt import JWTService
from backend.services.auth.request_validators import validate_authorization
from backend.services.auth.utils import (
    get_or_create_user,
    is_enabled_authentication_strategy,
)
<<<<<<< HEAD
from backend.services.cache import cache_get_dict
from backend.services.logger import get_logger, send_log_message
=======
from backend.services.context import get_context
from backend.services.logger.utils import get_logger
>>>>>>> dffe2b9f

logger = get_logger()

router = APIRouter(prefix="/v1")
router.name = RouterName.AUTH


@router.get("/auth_strategies", response_model=list[ListAuthStrategy])
def get_strategies(
    ctx: Context = Depends(get_context),
) -> list[ListAuthStrategy]:
    """
    Retrieves the currently enabled list of Authentication strategies.

    Args:
        ctx (Context): Context object.
    Returns:
        List[dict]: List of dictionaries containing the enabled auth strategy names.
    """
    strategies = []
    for strategy_name, strategy_instance in ENABLED_AUTH_STRATEGY_MAPPING.items():
        strategies.append(
            {
                "strategy": strategy_name,
                "client_id": (
                    strategy_instance.get_client_id()
                    if hasattr(strategy_instance, "get_client_id")
                    else None
                ),
                "authorization_endpoint": (
                    strategy_instance.get_authorization_endpoint()
                    if hasattr(strategy_instance, "get_authorization_endpoint")
                    else None
                ),
                "pkce_enabled": (
                    strategy_instance.get_pkce_enabled()
                    if hasattr(strategy_instance, "get_pkce_enabled")
                    else False
                ),
            }
        )

    return strategies


@router.post("/login", response_model=Union[JWTResponse, None])
async def login(
    login: Login, session: DBSessionDep, ctx: Context = Depends(get_context)
):
    """
    Logs user in, performing basic email/password auth.
    Verifies their credentials, retrieves the user and returns a JWT token.

    Args:
        login (Login): Login payload.
        session (DBSessionDep): Database session.
        ctx (Context): Context object.

    Returns:
        dict: JWT token on Basic auth success

    Raises:
        HTTPException: If the strategy or payload are invalid, or if the login fails.
    """
    strategy_name = login.strategy
    payload = login.payload

    if not is_enabled_authentication_strategy(strategy_name):
        logger.error(
            event=f"[Auth] Error logging in: Invalid authentication strategy {strategy_name}",
        )
        raise HTTPException(
            status_code=422, detail=f"Invalid Authentication strategy: {strategy_name}."
        )

    # Check that the payload required is given
    strategy = ENABLED_AUTH_STRATEGY_MAPPING[strategy_name]
    strategy_payload = strategy.get_required_payload()
    if not set(strategy_payload).issubset(payload.keys()):
        missing_keys = [key for key in strategy_payload if key not in payload.keys()]
        logger.error(
            event=f"[Auth] Error logging in: Keys {missing_keys} missing from payload",
        )
        raise HTTPException(
            status_code=422,
            detail=f"Missing the following keys in the payload: {missing_keys}.",
        )

    user = strategy.login(session, payload)
    if not user:
        logger.error(
            event=f"[Auth] Error logging in: Invalid credentials in payload {payload}",
        )
        raise HTTPException(
            status_code=401,
            detail=f"Error performing {strategy_name} authentication with payload: {payload}.",
        )

    token = JWTService().create_and_encode_jwt(user)

    return {"token": token}


@router.post("/{strategy}/auth", response_model=JWTResponse)
async def authorize(
    strategy: str,
    request: Request,
    session: DBSessionDep,
    code: str = None,
    ctx: Context = Depends(get_context),
):
    """
    Callback authorization endpoint used for OAuth providers after authenticating on the provider's login screen.

    Args:
        strategy (str): Current strategy name.
        request (Request): Current Request object.
        session (Session): DB session.
        code (str): OAuth code.
        ctx (Context): Context object.

    Returns:
        dict: Containing "token" key, on success.

    Raises:
        HTTPException: If authentication fails, or strategy is invalid.
    """
    if not code:
        logger.error(
            event="[Auth] Error authorizing login: No code provided",
        )
        raise HTTPException(
            status_code=400,
            detail=f"Error calling /auth with invalid code query parameter.",
        )

    strategy_name = None
    for enabled_strategy_name in ENABLED_AUTH_STRATEGY_MAPPING.keys():
        if enabled_strategy_name.lower() == strategy.lower():
            strategy_name = enabled_strategy_name

    if not strategy_name:
        logger.error(
            event=f"[Auth] Error authorizing login: Invalid strategy {strategy_name}",
        )
        raise HTTPException(
            status_code=400,
            detail=f"Error calling /auth with invalid strategy name: {strategy_name}.",
        )

    if not is_enabled_authentication_strategy(strategy_name):
        logger.error(
            event=f"[Auth] Error authorizing login: Strategy {strategy_name} not enabled",
        )
        raise HTTPException(
            status_code=404, detail=f"Invalid Authentication strategy: {strategy_name}."
        )

    strategy = ENABLED_AUTH_STRATEGY_MAPPING[strategy_name]

    try:
        userinfo = await strategy.authorize(request)
    except Exception as e:
        raise HTTPException(
            status_code=400,
            detail=f"Could not fetch access token from provider, failed with error: {str(e)}",
        )

    if not userinfo:
        logger.error(
            event=f"[Auth] Error authorizing login: Invalid token {token}",
        )
        raise HTTPException(
            status_code=401, detail=f"Could not get user from auth token: {token}."
        )

    # Get or create user, then set session user
    user = get_or_create_user(session, userinfo)

    token = JWTService().create_and_encode_jwt(user)

    return {"token": token}


@router.get("/logout", response_model=Logout)
async def logout(
    request: Request,
    session: DBSessionDep,
    token: dict | None = Depends(validate_authorization),
    ctx: Context = Depends(get_context),
):
    """
    Logs out the current user, adding the given JWT token to the blacklist.

    Args:
        request (Request): current Request object.
        session (DBSessionDep): Database session.
        token (dict): JWT token payload.
        ctx (Context): Context object.

    Returns:
        dict: Empty on success
    """
    if token is not None:
        db_blacklist = Blacklist(token_id=token["jti"])
        blacklist_crud.create_blacklist(session, db_blacklist)

    return {}


# NOTE: Tool Auth is experimental and in development
@router.get("/tool/auth")
async def login(
    request: Request, session: DBSessionDep, ctx: Context = Depends(get_context)
):
    """
    Endpoint for Tool Authentication. Note: The flow is different from
    the regular login OAuth flow, the backend initiates it and redirects to the frontend
    after completion.

    If completed, a ToolAuth is stored in the DB containing the access token for the tool.

    Args:
        request (Request): current Request object.
        session (DBSessionDep): Database session.
        ctx (Context): Context object.

    Returns:
        RedirectResponse: A redirect pointing to the frontend, contains an error query parameter if
            an unexpected error happens during the authentication.

    Raises:
        HTTPException: If no redirect_uri set.
    """
    redirect_uri = Settings().auth.frontend_hostname

    if not redirect_uri:
        raise HTTPException(
            status_code=400,
            detail=f"FRONTEND_HOSTNAME environment variable is required for Tool Auth.",
        )

    def log_and_redirect_err(error_message: str):
        logger.error(error_message)
        redirect_err = f"{redirect_uri}?error={quote(error_message)}"
        return RedirectResponse(redirect_err)

    # Get key from state and retrieve cache
    state = json.loads(request.query_params.get("state"))
    cache_key = state["key"]
    tool_auth_cache = cache_get_dict(cache_key)

    user_id = tool_auth_cache.get("user_id")
    tool_id = tool_auth_cache.get("tool_id")

    if not tool_auth_cache:
        err = f"Error retrieving cache for Tool Auth with key: {cache_key}"
        log_and_redirect_err(err)

    if user_id is None or tool_id is None:
        err = f"Tool Auth cache {tool_auth_cache} does not contain user_id or tool_id."
        log_and_redirect_err(err)

    if tool_id in AVAILABLE_TOOLS:
        tool = AVAILABLE_TOOLS.get(tool_id)
        err = None

        # Tool not found
        if not tool:
            err = f"Tool {tool_id} does not exist or is not available."
<<<<<<< HEAD
            log_and_redirect_err(err)
=======
            logger.error(event=err)
            redirect_err = f"{redirect_uri}?error={quote(err)}"
            return RedirectResponse(redirect_err)
>>>>>>> dffe2b9f

        # Tool does not have Auth implemented
        if tool.auth_implementation is None:
            err = f"Tool {tool.name} does not have an auth_implementation required for Tool Auth."
<<<<<<< HEAD
            log_and_redirect_err(err)
=======
            logger.error(event=err)
            redirect_err = f"{redirect_uri}?error={quote(err)}"
            return RedirectResponse(redirect_err)
>>>>>>> dffe2b9f

        try:
            tool_auth_service = tool.auth_implementation()
            err = tool_auth_service.retrieve_auth_token(request, session, user_id)
        except Exception as e:
<<<<<<< HEAD
            log_and_redirect_err(str(e))

        if err:
            log_and_redirect_err(err)
=======
            redirect_err = f"{redirect_uri}?error={quote(str(e))}"
            logger.error(event=e)
            return RedirectResponse(redirect_err)

        if err:
            redirect_err = f"{redirect_uri}?error={quote(err)}"
            logger.error(event=err)
            return RedirectResponse(redirect_err)
>>>>>>> dffe2b9f

    response = RedirectResponse(redirect_uri)

    return response<|MERGE_RESOLUTION|>--- conflicted
+++ resolved
@@ -22,13 +22,9 @@
     get_or_create_user,
     is_enabled_authentication_strategy,
 )
-<<<<<<< HEAD
 from backend.services.cache import cache_get_dict
-from backend.services.logger import get_logger, send_log_message
-=======
 from backend.services.context import get_context
 from backend.services.logger.utils import get_logger
->>>>>>> dffe2b9f
 
 logger = get_logger()
 
@@ -272,7 +268,7 @@
         )
 
     def log_and_redirect_err(error_message: str):
-        logger.error(error_message)
+        logger.error(event=error_message)
         redirect_err = f"{redirect_uri}?error={quote(error_message)}"
         return RedirectResponse(redirect_err)
 
@@ -299,44 +295,21 @@
         # Tool not found
         if not tool:
             err = f"Tool {tool_id} does not exist or is not available."
-<<<<<<< HEAD
             log_and_redirect_err(err)
-=======
-            logger.error(event=err)
-            redirect_err = f"{redirect_uri}?error={quote(err)}"
-            return RedirectResponse(redirect_err)
->>>>>>> dffe2b9f
 
         # Tool does not have Auth implemented
         if tool.auth_implementation is None:
             err = f"Tool {tool.name} does not have an auth_implementation required for Tool Auth."
-<<<<<<< HEAD
             log_and_redirect_err(err)
-=======
-            logger.error(event=err)
-            redirect_err = f"{redirect_uri}?error={quote(err)}"
-            return RedirectResponse(redirect_err)
->>>>>>> dffe2b9f
 
         try:
             tool_auth_service = tool.auth_implementation()
             err = tool_auth_service.retrieve_auth_token(request, session, user_id)
         except Exception as e:
-<<<<<<< HEAD
             log_and_redirect_err(str(e))
 
         if err:
             log_and_redirect_err(err)
-=======
-            redirect_err = f"{redirect_uri}?error={quote(str(e))}"
-            logger.error(event=e)
-            return RedirectResponse(redirect_err)
-
-        if err:
-            redirect_err = f"{redirect_uri}?error={quote(err)}"
-            logger.error(event=err)
-            return RedirectResponse(redirect_err)
->>>>>>> dffe2b9f
 
     response = RedirectResponse(redirect_uri)
 

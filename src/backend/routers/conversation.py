import logging

from fastapi import APIRouter, Depends
from fastapi import File as RequestFile
from fastapi import Form, HTTPException, Request
from fastapi import UploadFile as FastAPIUploadFile

from backend.chat.custom.custom import CustomChat
from backend.chat.custom.utils import get_deployment
from backend.config.routers import RouterName
from backend.crud import agent as agent_crud
from backend.crud import conversation as conversation_crud
from backend.crud import file as file_crud
from backend.database_models import Conversation as ConversationModel
from backend.database_models import File as FileModel
from backend.database_models.database import DBSessionDep
from backend.schemas.cohere_chat import CohereChatRequest
from backend.schemas.context import Context
from backend.schemas.conversation import (
    ConversationPublic,
    ConversationWithoutMessages,
    DeleteConversationResponse,
    GenerateTitleResponse,
    UpdateConversationRequest,
)
from backend.schemas.file import (
    DeleteFileResponse,
    FilePublic,
    ListFile,
    UpdateFileRequest,
    UploadFileResponse,
)
from backend.schemas.metrics import DEFAULT_METRICS_AGENT, agent_to_metrics_agent
from backend.services.context import get_context
from backend.services.conversation import (
    DEFAULT_TITLE,
    GENERATE_TITLE_PROMPT,
    extract_details_from_conversation,
    filter_conversations,
    generate_conversation_title,
    get_documents_to_rerank,
    validate_conversation,
)
from backend.services.file import (
    get_file_content,
    validate_batch_file_size,
    validate_file,
    validate_file_size,
)
from backend.services.logger import get_logger, send_log_message

logger = get_logger()

router = APIRouter(
    prefix="/v1/conversations",
)
router.name = RouterName.CONVERSATION


# CONVERSATIONS
@router.get("/{conversation_id}", response_model=ConversationPublic)
async def get_conversation(
    conversation_id: str,
    session: DBSessionDep,
    request: Request,
    ctx: Context = Depends(get_context),
) -> ConversationPublic:
    """
    Get a conversation by ID.

    Args:
        conversation_id (str): Conversation ID.
        session (DBSessionDep): Database session.
        request (Request): Request object.

    Returns:
        ConversationPublic: Conversation with the given ID.

    Raises:
        HTTPException: If the conversation with the given ID is not found.
    """
<<<<<<< HEAD
    user_id = get_header_user_id(request)
    send_log_message(
        logger,
        f"[Conversation] Get conversation request: User ID {user_id} Conversation ID {conversation_id}"
        "debug",
    )
=======
    user_id = ctx.get_user_id()
>>>>>>> 4156ce4d
    conversation = validate_conversation(session, conversation_id, user_id)
    return conversation


@router.get("", response_model=list[ConversationWithoutMessages])
async def list_conversations(
    *,
    offset: int = 0,
    limit: int = 100,
    agent_id: str = None,
    session: DBSessionDep,
    request: Request,
    ctx: Context = Depends(get_context),
) -> list[ConversationWithoutMessages]:
    """
    List all conversations.

    Args:
        offset (int): Offset to start the list.
        limit (int): Limit of conversations to be listed.
        agent_id (str): Query parameter for agent ID to optionally filter conversations by agent.
        session (DBSessionDep): Database session.
        request (Request): Request object.

    Returns:
        list[ConversationWithoutMessages]: List of conversations.
    """
<<<<<<< HEAD
    user_id = get_header_user_id(request)
    send_log_message(
        logger,
        f"[Conversation] List conversations request: User ID {user_id}" "debug",
    )
=======
    user_id = ctx.get_user_id()

>>>>>>> 4156ce4d
    return conversation_crud.get_conversations(
        session, offset=offset, limit=limit, user_id=user_id, agent_id=agent_id
    )


@router.put("/{conversation_id}", response_model=ConversationPublic)
async def update_conversation(
    conversation_id: str,
    new_conversation: UpdateConversationRequest,
    session: DBSessionDep,
    ctx: Context = Depends(get_context),
) -> ConversationPublic:
    """
    Update a conversation by ID.

    Args:
        conversation_id (str): Conversation ID.
        new_conversation (UpdateConversationRequest): New conversation data.
        session (DBSessionDep): Database session.
        ctx (Context): Context object.

    Returns:
        ConversationPublic: Updated conversation.

    Raises:
        HTTPException: If the conversation with the given ID is not found.
    """
    user_id = ctx.get_user_id()
    conversation = validate_conversation(session, conversation_id, user_id)
    send_log_message(
        logger,
        f"[Conversation] Update conversation request: User ID {user_id} Conversation ID {conversation_id}"
        "debug",
    )
    conversation = conversation_crud.update_conversation(
        session, conversation, new_conversation
    )

    return conversation


@router.delete("/{conversation_id}")
async def delete_conversation(
    conversation_id: str, session: DBSessionDep, ctx: Context = Depends(get_context)
) -> DeleteConversationResponse:
    """
    Delete a conversation by ID.

    Args:
        conversation_id (str): Conversation ID.
        session (DBSessionDep): Database session.
        ctx (Context): Context object.

    Returns:
        DeleteConversationResponse: Empty response.

    Raises:
        HTTPException: If the conversation with the given ID is not found.
    """
<<<<<<< HEAD
    user_id = get_header_user_id(request)
    send_log_message(
        logger,
        f"[Conversation] Delete conversation request: User ID {user_id} Conversation ID {conversation_id}"
        "debug",
    )
=======
    user_id = ctx.get_user_id()
>>>>>>> 4156ce4d
    _ = validate_conversation(session, conversation_id, user_id)

    conversation_crud.delete_conversation(session, conversation_id, user_id)

    return DeleteConversationResponse()


@router.get(":search", response_model=list[ConversationWithoutMessages])
async def search_conversations(
    query: str,
    session: DBSessionDep,
    request: Request,
    offset: int = 0,
    limit: int = 100,
    agent_id: str = None,
    ctx: Context = Depends(get_context),
) -> list[ConversationWithoutMessages]:
    """
    Search conversations by title.

    Args:
        query (str): Query string to search for in conversation titles.
        session (DBSessionDep): Database session.
        request (Request): Request object.
        offset (int): Offset to start the list.
        limit (int): Limit of conversations to be listed.
        agent_id (str): Query parameter for agent ID to optionally filter conversations by agent.
        ctx (Context): Context object.

    Returns:
        list[ConversationWithoutMessages]: List of conversations that match the query.
    """
    user_id = ctx.get_user_id()
    deployment_name = ctx.get_deployment_name()
    model_deployment = get_deployment(deployment_name, ctx)

    agent = DEFAULT_METRICS_AGENT
    if agent_id:
        agent = agent_crud.get_agent_by_id(session, agent_id)

    send_log_message(
        logger,
        f"[Conversation] Search conversation request: User ID {user_id} Trace ID {trace_id} Agent ID {agent_id}"
        "debug",
    )

    if agent_id:
        agent = agent_crud.get_agent_by_id(session, agent_id)
        ctx.with_agent(agent)
        ctx.with_metrics_agent(agent_to_metrics_agent(agent))
    else:
        ctx.with_metrics_agent(DEFAULT_METRICS_AGENT)

    conversations = conversation_crud.get_conversations(
        session, offset=offset, limit=limit, user_id=user_id, agent_id=agent_id
    )

    if not conversations:
        return []

    rerank_documents = get_documents_to_rerank(conversations)
    filtered_documents = await filter_conversations(
        query,
        conversations,
        rerank_documents,
        model_deployment,
        ctx,
    )

    return filtered_documents


# FILES
# TODO: Deprecate singular file upload once client uses batch upload endpoint
@router.post("/upload_file", response_model=UploadFileResponse)
async def upload_file(
    session: DBSessionDep,
    conversation_id: str = Form(None),
    file: FastAPIUploadFile = RequestFile(...),
    ctx: Context = Depends(get_context),
) -> UploadFileResponse:
    """
    Uploads and creates a File object.
    If no conversation_id is provided, a new Conversation is created as well.

    Args:
        session (DBSessionDep): Database session.
        conversation_id (Optional[str]): Conversation ID passed from request query parameter.
        file (FastAPIUploadFile): File to be uploaded.
        ctx (Context): Context object.

    Returns:
        UploadFileResponse: Uploaded file.

    Raises:
        HTTPException: If the conversation with the given ID is not found. Status code 404.
        HTTPException: If the file wasn't uploaded correctly. Status code 500.
    """

    user_id = ctx.get_user_id()

    send_log_message(
        logger,
        f"[Conversation] Upload file request: User ID {user_id} Conversation ID {conversation_id}"
        "debug",
    )

    validate_file_size(session, user_id, file)

    # Create new conversation
    if not conversation_id:
        conversation = conversation_crud.create_conversation(
            session,
            ConversationModel(user_id=user_id),
        )
    # Check for existing conversation
    else:
        conversation = conversation_crud.get_conversation(
            session, conversation_id, user_id
        )

        # Fail if user_id is not provided when conversation DNE
        if not conversation:
            if not user_id:
                raise HTTPException(
                    status_code=400,
                    detail=f"user_id is required if no valid conversation is provided.",
                )

            # Create new conversation
            conversation = conversation_crud.create_conversation(
                session,
                ConversationModel(user_id=user_id),
            )

    # TODO: check if file already exists in DB once we have files per agents

    # Handle uploading File
    try:
        content = await get_file_content(file)
        cleaned_content = content.replace("\x00", "")
        filename = file.filename.encode("ascii", "ignore").decode("utf-8")

        # Create File
        upload_file = FileModel(
            user_id=conversation.user_id,
            conversation_id=conversation.id,
            file_name=filename,
            file_path=filename,
            file_size=file.size,
            file_content=cleaned_content,
        )

        upload_file = file_crud.create_file(session, upload_file)
    except Exception as e:
        raise HTTPException(
            status_code=500, detail=f"Error while uploading file {file.filename}."
        )

    return upload_file


@router.post("/batch_upload_file", response_model=list[UploadFileResponse])
async def batch_upload_file(
    session: DBSessionDep,
    conversation_id: str = Form(None),
    files: list[FastAPIUploadFile] = RequestFile(...),
    ctx: Context = Depends(get_context),
) -> UploadFileResponse:
    """
    Uploads and creates a batch of File object.
    If no conversation_id is provided, a new Conversation is created as well.

    Args:
        session (DBSessionDep): Database session.
        conversation_id (Optional[str]): Conversation ID passed from request query parameter.
        files (list[FastAPIUploadFile]): List of files to be uploaded.
        ctx (Context): Context object.

    Returns:
        list[UploadFileResponse]: List of uploaded files.

    Raises:
        HTTPException: If the conversation with the given ID is not found. Status code 404.
        HTTPException: If the file wasn't uploaded correctly. Status code 500.
    """

    user_id = ctx.get_user_id()

    send_log_message(
        logger,
        f"[Conversation] Batch upload file request: User ID {user_id} Conversation ID {conversation_id}"
        "debug",
    )

    validate_batch_file_size(session, user_id, files)

    # Create new conversation
    if not conversation_id:
        conversation = conversation_crud.create_conversation(
            session,
            ConversationModel(user_id=user_id),
        )
    # Check for existing conversation
    else:
        conversation = conversation_crud.get_conversation(
            session, conversation_id, user_id
        )

        # Fail if user_id is not provided when conversation DNE
        if not conversation:
            if not user_id:
                raise HTTPException(
                    status_code=400,
                    detail=f"user_id is required if no valid conversation is provided.",
                )

            # Create new conversation
            conversation = conversation_crud.create_conversation(
                session,
                ConversationModel(user_id=user_id),
            )

    # TODO: check if file already exists in DB once we have files per agents

    # Handle uploading File
    files_to_upload = []
    for file in files:
        content = await get_file_content(file)
        cleaned_content = content.replace("\x00", "")
        filename = file.filename.encode("ascii", "ignore").decode("utf-8")

        # Create File
        upload_file = FileModel(
            user_id=conversation.user_id,
            conversation_id=conversation.id,
            file_name=filename,
            file_path=filename,
            file_size=file.size,
            file_content=cleaned_content,
        )
        files_to_upload.append(upload_file)
    try:
        uploaded_files = file_crud.batch_create_files(session, files_to_upload)
    except Exception as e:
        raise HTTPException(
            status_code=500, detail=f"Error while uploading file(s): {e}."
        )

    return uploaded_files


@router.get("/{conversation_id}/files", response_model=list[ListFile])
async def list_files(
    conversation_id: str, session: DBSessionDep, ctx: Context = Depends(get_context)
) -> list[ListFile]:
    """
    List all files from a conversation. Important - no pagination support yet.

    Args:
        conversation_id (str): Conversation ID.
        session (DBSessionDep): Database session.
        ctx (Context): Context object.

    Returns:
        list[ListFile]: List of files from the conversation.

    Raises:
        HTTPException: If the conversation with the given ID is not found.
    """
<<<<<<< HEAD
    user_id = get_header_user_id(request)

    send_log_message(
        logger,
        f"[Conversation] List files request: User ID {user_id} Conversation ID {conversation_id}"
        "debug",
    )

=======
    user_id = ctx.get_user_id()
>>>>>>> 4156ce4d
    _ = validate_conversation(session, conversation_id, user_id)

    files = file_crud.get_files_by_conversation_id(session, conversation_id, user_id)
    return files


@router.put("/{conversation_id}/files/{file_id}", response_model=FilePublic)
async def update_file(
    conversation_id: str,
    file_id: str,
    new_file: UpdateFileRequest,
    session: DBSessionDep,
    ctx: Context = Depends(get_context),
) -> FilePublic:
    """
    Update a file by ID.

    Args:
        conversation_id (str): Conversation ID.
        file_id (str): File ID.
        new_file (UpdateFileRequest): New file data.
        session (DBSessionDep): Database session.
        ctx (Context): Context object.

    Returns:
        FilePublic: Updated file.

    Raises:
        HTTPException: If the conversation with the given ID is not found.
    """
<<<<<<< HEAD
    user_id = get_header_user_id(request)
    send_log_message(
        logger,
        f"[Conversation] Update files request: User ID {user_id} Conversation ID {conversation_id} File ID {file_id}"
        "debug",
    )
=======
    user_id = ctx.get_user_id()
>>>>>>> 4156ce4d
    _ = validate_conversation(session, conversation_id, user_id)
    file = validate_file(session, file_id, user_id)

    file = file_crud.update_file(session, file, new_file)

    return file


@router.delete("/{conversation_id}/files/{file_id}")
async def delete_file(
    conversation_id: str,
    file_id: str,
    session: DBSessionDep,
    ctx: Context = Depends(get_context),
) -> DeleteFileResponse:
    """
    Delete a file by ID.

    Args:
        conversation_id (str): Conversation ID.
        file_id (str): File ID.
        session (DBSessionDep): Database session.

    Returns:
        DeleteFile: Empty response.

    Raises:
        HTTPException: If the conversation with the given ID is not found.
    """
<<<<<<< HEAD
    user_id = get_header_user_id(request)
    send_log_message(
        logger,
        f"[Conversation] Delete file request: User ID {user_id} Conversation ID {conversation_id}"
        "debug",
    )
=======
    user_id = ctx.get_user_id()
>>>>>>> 4156ce4d
    _ = validate_conversation(session, conversation_id, user_id)
    _ = validate_file(session, file_id, user_id)

    file_crud.delete_file(session, file_id, user_id)

    return DeleteFileResponse()


# MISC
@router.post("/{conversation_id}/generate-title", response_model=GenerateTitleResponse)
async def generate_title(
    conversation_id: str,
    session: DBSessionDep,
    request: Request,
    ctx: Context = Depends(get_context),
) -> GenerateTitleResponse:
    """
    Generate a title for a conversation and update the conversation with the generated title.

    Args:
        conversation_id (str): Conversation ID.
        session (DBSessionDep): Database session.
        request (Request): Request object.
        ctx (Context): Context object.

    Returns:
        str: Generated title for the conversation.

    Raises:
        HTTPException: If the conversation with the given ID is not found.
    """
<<<<<<< HEAD
    user_id = get_header_user_id(request)
    send_log_message(
        logger,
        f"[Conversation] Generate title request: User ID {user_id} Conversation ID {conversation_id}"
        "debug",
    )
=======
    user_id = ctx.get_user_id()
    ctx.with_deployment_config()
>>>>>>> 4156ce4d
    conversation = validate_conversation(session, conversation_id, user_id)
    agent_id = conversation.agent_id if conversation.agent_id else None

    title = await generate_conversation_title(
        session,
        conversation,
        agent_id,
        ctx,
    )

    conversation_crud.update_conversation(
        session, conversation, UpdateConversationRequest(title=title)
    )

    return GenerateTitleResponse(title=title)<|MERGE_RESOLUTION|>--- conflicted
+++ resolved
@@ -79,16 +79,12 @@
     Raises:
         HTTPException: If the conversation with the given ID is not found.
     """
-<<<<<<< HEAD
-    user_id = get_header_user_id(request)
+    user_id = ctx.get_user_id()
     send_log_message(
         logger,
         f"[Conversation] Get conversation request: User ID {user_id} Conversation ID {conversation_id}"
         "debug",
     )
-=======
-    user_id = ctx.get_user_id()
->>>>>>> 4156ce4d
     conversation = validate_conversation(session, conversation_id, user_id)
     return conversation
 
@@ -116,16 +112,12 @@
     Returns:
         list[ConversationWithoutMessages]: List of conversations.
     """
-<<<<<<< HEAD
-    user_id = get_header_user_id(request)
+    user_id = ctx.get_user_id()
     send_log_message(
         logger,
         f"[Conversation] List conversations request: User ID {user_id}" "debug",
     )
-=======
-    user_id = ctx.get_user_id()
-
->>>>>>> 4156ce4d
+
     return conversation_crud.get_conversations(
         session, offset=offset, limit=limit, user_id=user_id, agent_id=agent_id
     )
@@ -185,16 +177,13 @@
     Raises:
         HTTPException: If the conversation with the given ID is not found.
     """
-<<<<<<< HEAD
-    user_id = get_header_user_id(request)
+    user_id = ctx.get_user_id()
     send_log_message(
         logger,
         f"[Conversation] Delete conversation request: User ID {user_id} Conversation ID {conversation_id}"
         "debug",
     )
-=======
-    user_id = ctx.get_user_id()
->>>>>>> 4156ce4d
+
     _ = validate_conversation(session, conversation_id, user_id)
 
     conversation_crud.delete_conversation(session, conversation_id, user_id)
@@ -231,15 +220,15 @@
     deployment_name = ctx.get_deployment_name()
     model_deployment = get_deployment(deployment_name, ctx)
 
+    send_log_message(
+        logger,
+        f"[Conversation] Search conversation request: User ID {user_id} Agent ID {agent_id}"
+        "debug",
+    )
+
     agent = DEFAULT_METRICS_AGENT
     if agent_id:
         agent = agent_crud.get_agent_by_id(session, agent_id)
-
-    send_log_message(
-        logger,
-        f"[Conversation] Search conversation request: User ID {user_id} Trace ID {trace_id} Agent ID {agent_id}"
-        "debug",
-    )
 
     if agent_id:
         agent = agent_crud.get_agent_by_id(session, agent_id)
@@ -465,18 +454,13 @@
     Raises:
         HTTPException: If the conversation with the given ID is not found.
     """
-<<<<<<< HEAD
-    user_id = get_header_user_id(request)
-
+    user_id = ctx.get_user_id()
     send_log_message(
         logger,
         f"[Conversation] List files request: User ID {user_id} Conversation ID {conversation_id}"
         "debug",
     )
 
-=======
-    user_id = ctx.get_user_id()
->>>>>>> 4156ce4d
     _ = validate_conversation(session, conversation_id, user_id)
 
     files = file_crud.get_files_by_conversation_id(session, conversation_id, user_id)
@@ -507,16 +491,14 @@
     Raises:
         HTTPException: If the conversation with the given ID is not found.
     """
-<<<<<<< HEAD
-    user_id = get_header_user_id(request)
+    user_id = ctx.get_user_id()
+
     send_log_message(
         logger,
         f"[Conversation] Update files request: User ID {user_id} Conversation ID {conversation_id} File ID {file_id}"
         "debug",
     )
-=======
-    user_id = ctx.get_user_id()
->>>>>>> 4156ce4d
+
     _ = validate_conversation(session, conversation_id, user_id)
     file = validate_file(session, file_id, user_id)
 
@@ -546,16 +528,13 @@
     Raises:
         HTTPException: If the conversation with the given ID is not found.
     """
-<<<<<<< HEAD
-    user_id = get_header_user_id(request)
+    user_id = ctx.get_user_id()
     send_log_message(
         logger,
         f"[Conversation] Delete file request: User ID {user_id} Conversation ID {conversation_id}"
         "debug",
     )
-=======
-    user_id = ctx.get_user_id()
->>>>>>> 4156ce4d
+
     _ = validate_conversation(session, conversation_id, user_id)
     _ = validate_file(session, file_id, user_id)
 
@@ -587,17 +566,15 @@
     Raises:
         HTTPException: If the conversation with the given ID is not found.
     """
-<<<<<<< HEAD
-    user_id = get_header_user_id(request)
+    user_id = ctx.get_user_id()
     send_log_message(
         logger,
         f"[Conversation] Generate title request: User ID {user_id} Conversation ID {conversation_id}"
         "debug",
     )
-=======
-    user_id = ctx.get_user_id()
+
     ctx.with_deployment_config()
->>>>>>> 4156ce4d
+
     conversation = validate_conversation(session, conversation_id, user_id)
     agent_id = conversation.agent_id if conversation.agent_id else None
 

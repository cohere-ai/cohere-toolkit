from typing import Optional

from fastapi import APIRouter, Depends, Form, HTTPException, Request
from fastapi import File as RequestFile
from fastapi import UploadFile as FastAPIUploadFile
from starlette.responses import Response

from backend.chat.custom.utils import get_deployment
from backend.config.routers import RouterName
from backend.crud import agent as agent_crud
from backend.crud import conversation as conversation_crud
from backend.crud import message as message_crud
from backend.database_models import Conversation as ConversationModel
from backend.database_models.database import DBSessionDep
from backend.schemas.agent import Agent
from backend.schemas.context import Context
from backend.schemas.conversation import (
    ConversationPublic,
    ConversationWithoutMessages,
    DeleteConversationResponse,
    GenerateTitleResponse,
    ToggleConversationPinRequest,
    UpdateConversationRequest,
)
from backend.schemas.file import (
    ConversationFileFull,
    DeleteConversationFileResponse,
    ListConversationFile,
    UploadConversationFileResponse,
)
from backend.services.agent import validate_agent_exists
from backend.services.context import get_context
from backend.services.conversation import (
    filter_conversations,
    generate_conversation_title,
    get_documents_to_rerank,
    get_messages_with_files,
    validate_conversation,
)
from backend.services.file import (
    attach_conversation_id_to_files,
    get_file_service,
    validate_file,
)
from backend.services.synthesizer import synthesize

router = APIRouter(
    prefix="/v1/conversations",
)
router.name = RouterName.CONVERSATION


# CONVERSATIONS
@router.get("/{conversation_id}", response_model=ConversationPublic)
async def get_conversation(
    conversation_id: str,
    session: DBSessionDep,
    request: Request,
    ctx: Context = Depends(get_context),
) -> ConversationPublic:
    """
    Get a conversation by ID.

    Args:
        conversation_id (str): Conversation ID.
        session (DBSessionDep): Database session.
        request (Request): Request object.

    Returns:
        ConversationPublic: Conversation with the given ID.

    Raises:
        HTTPException: If the conversation with the given ID is not found.
    """
    user_id = ctx.get_user_id()
    conversation = conversation_crud.get_conversation(
        session, conversation_id, user_id)

    if not conversation:
        raise HTTPException(
            status_code=404,
            detail=f"Conversation with ID: {conversation_id} not found.",
        )

    files = get_file_service().get_files_by_conversation_id(
        session, user_id, conversation.id, ctx
    )
    files_with_conversation_id = attach_conversation_id_to_files(
        conversation.id, files)
    messages = get_messages_with_files(
        session, user_id, conversation.messages, ctx)
    _ = validate_conversation(session, conversation_id, user_id)

    conversation = ConversationPublic(
        id=conversation.id,
        user_id=user_id,
        created_at=conversation.created_at,
        updated_at=conversation.updated_at,
        title=conversation.title,
        messages=messages,
        files=files_with_conversation_id,
        description=conversation.description,
        agent_id=conversation.agent_id,
        organization_id=conversation.organization_id,
        is_pinned=conversation.is_pinned,
    )

    _ = validate_conversation(session, conversation_id, user_id)
    return conversation


@router.get("", response_model=list[ConversationWithoutMessages])
async def list_conversations(
    *,
    offset: int = 0,
    limit: int = 100,
    order_by: str = None,
    agent_id: str = None,
    session: DBSessionDep,
    request: Request,
    ctx: Context = Depends(get_context),
) -> list[ConversationWithoutMessages]:
    """
    List all conversations.

    Args:
        offset (int): Offset to start the list.
        limit (int): Limit of conversations to be listed.
        order_by (str): A field by which to order the conversations.
        agent_id (str): Query parameter for agent ID to optionally filter conversations by agent.
        session (DBSessionDep): Database session.
        request (Request): Request object.

    Returns:
        list[ConversationWithoutMessages]: List of conversations.
    """
    user_id = ctx.get_user_id()

    conversations = conversation_crud.get_conversations(
        session, offset=offset, limit=limit, order_by=order_by, user_id=user_id, agent_id=agent_id
    )

    results = []
    for conversation in conversations:
        files = get_file_service().get_files_by_conversation_id(
            session, user_id, conversation.id, ctx
        )
        files_with_conversation_id = attach_conversation_id_to_files(
            conversation.id, files
        )
        results.append(
            ConversationWithoutMessages(
                id=conversation.id,
                user_id=user_id,
                created_at=conversation.created_at,
                updated_at=conversation.updated_at,
                title=conversation.title,
                files=files_with_conversation_id,
                description=conversation.description,
                agent_id=conversation.agent_id,
                messages=[],
                organization_id=conversation.organization_id,
                is_pinned=conversation.is_pinned,
            )
        )

    return results


@router.put("/{conversation_id}", response_model=ConversationPublic)
async def update_conversation(
    conversation_id: str,
    new_conversation: UpdateConversationRequest,
    session: DBSessionDep,
    ctx: Context = Depends(get_context),
) -> ConversationPublic:
    """
    Update a conversation by ID.

    Args:
        conversation_id (str): Conversation ID.
        new_conversation (UpdateConversationRequest): New conversation data.
        session (DBSessionDep): Database session.
        ctx (Context): Context object.

    Returns:
        ConversationPublic: Updated conversation.

    Raises:
        HTTPException: If the conversation with the given ID is not found.
    """
    user_id = ctx.get_user_id()
    conversation = validate_conversation(session, conversation_id, user_id)
    conversation = conversation_crud.update_conversation(
        session, conversation, new_conversation
    )

    files = get_file_service().get_files_by_conversation_id(
        session, user_id, conversation.id, ctx
    )
    messages = get_messages_with_files(
        session, user_id, conversation.messages, ctx)
    files_with_conversation_id = attach_conversation_id_to_files(
        conversation.id, files)
    return ConversationPublic(
        id=conversation.id,
        user_id=user_id,
        created_at=conversation.created_at,
        updated_at=conversation.updated_at,
        title=conversation.title,
        messages=messages,
        files=files_with_conversation_id,
        description=conversation.description,
        agent_id=conversation.agent_id,
        organization_id=conversation.organization_id,
        is_pinned=conversation.is_pinned,
    )


@router.put("/{conversation_id}/toggle-pin", response_model=ConversationWithoutMessages)
async def toggle_conversation_pin(
    conversation_id: str,
    new_conversation_pin: ToggleConversationPinRequest,
    session: DBSessionDep,
    ctx: Context = Depends(get_context),
) -> ConversationWithoutMessages:
    user_id = ctx.get_user_id()
    conversation = validate_conversation(session, conversation_id, user_id)
    conversation = conversation_crud.toggle_conversation_pin(
        session, conversation, new_conversation_pin
    )
    files = get_file_service().get_files_by_conversation_id(
        session, user_id, conversation.id, ctx
    )
    files_with_conversation_id = attach_conversation_id_to_files(
        conversation.id, files
    )
    return ConversationWithoutMessages(
        id=conversation.id,
        user_id=user_id,
        created_at=conversation.created_at,
        updated_at=conversation.updated_at,
        title=conversation.title,
        files=files_with_conversation_id,
        description=conversation.description,
        agent_id=conversation.agent_id,
        messages=[],
        organization_id=conversation.organization_id,
        is_pinned=conversation.is_pinned,
    )


@router.delete("/{conversation_id}")
async def delete_conversation(
    conversation_id: str, session: DBSessionDep, ctx: Context = Depends(get_context)
) -> DeleteConversationResponse:
    """
    Delete a conversation by ID.

    Args:
        conversation_id (str): Conversation ID.
        session (DBSessionDep): Database session.
        ctx (Context): Context object.

    Returns:
        DeleteConversationResponse: Empty response.

    Raises:
        HTTPException: If the conversation with the given ID is not found.
    """
    user_id = ctx.get_user_id()
    conversation = validate_conversation(session, conversation_id, user_id)

    get_file_service().delete_all_conversation_files(
        session, conversation.id, conversation.file_ids, user_id, ctx
    )
    conversation_crud.delete_conversation(session, conversation_id, user_id)

    return DeleteConversationResponse()


@router.get(":search", response_model=list[ConversationWithoutMessages])
async def search_conversations(
    query: str,
    session: DBSessionDep,
    request: Request,
    offset: int = 0,
    limit: int = 100,
    agent_id: str = None,
    ctx: Context = Depends(get_context),
) -> list[ConversationWithoutMessages]:
    """
    Search conversations by title.

    Args:
        query (str): Query string to search for in conversation titles.
        session (DBSessionDep): Database session.
        request (Request): Request object.
        offset (int): Offset to start the list.
        limit (int): Limit of conversations to be listed.
        agent_id (str): Query parameter for agent ID to optionally filter conversations by agent.
        ctx (Context): Context object.

    Returns:
        list[ConversationWithoutMessages]: List of conversations that match the query.
    """
    user_id = ctx.get_user_id()
    deployment_name = ctx.get_deployment_name()
    model_deployment = get_deployment(deployment_name, ctx)

    agent = None
    if agent_id:
        agent = validate_agent_exists(session, agent_id, user_id)

    if agent_id:
        agent_schema = Agent.model_validate(agent)
        ctx.with_agent(agent_schema)

    conversations = conversation_crud.get_conversations(
        session, offset=offset, limit=limit, user_id=user_id, agent_id=agent_id
    )

    if not conversations:
        return []

    rerank_documents = get_documents_to_rerank(conversations)
    filtered_documents = await filter_conversations(
        query,
        conversations,
        rerank_documents,
        model_deployment,
        ctx,
    )

    results = []
    for conversation in filtered_documents:
        files = get_file_service().get_files_by_conversation_id(
            session, user_id, conversation.id, ctx
        )
        files_with_conversation_id = attach_conversation_id_to_files(
            conversation.id, files
        )
        results.append(
            ConversationWithoutMessages(
                id=conversation.id,
                user_id=user_id,
                created_at=conversation.created_at,
                updated_at=conversation.updated_at,
                title=conversation.title,
                files=files_with_conversation_id,
                description=conversation.description,
                agent_id=conversation.agent_id,
                messages=[],
                organization_id=conversation.organization_id,
                is_pinned=conversation.is_pinned,
            )
        )
    return results


# FILES
@router.post("/batch_upload_file", response_model=list[UploadConversationFileResponse])
async def batch_upload_file(
    session: DBSessionDep,
    conversation_id: str = Form(None),
    files: list[FastAPIUploadFile] = RequestFile(...),
    ctx: Context = Depends(get_context),
) -> UploadConversationFileResponse:
    """
    Uploads and creates a batch of File object.
    If no conversation_id is provided, a new Conversation is created as well.

    Args:
        session (DBSessionDep): Database session.
        conversation_id (Optional[str]): Conversation ID passed from request query parameter.
        files (list[FastAPIUploadFile]): List of files to be uploaded.
        ctx (Context): Context object.

    Returns:
        list[UploadConversationFileResponse]: List of uploaded files.

    Raises:
        HTTPException: If the conversation with the given ID is not found. Status code 404.
        HTTPException: If the file wasn't uploaded correctly. Status code 500.
    """

    user_id = ctx.get_user_id()

    # Create new conversation
    if not conversation_id:
        conversation = conversation_crud.create_conversation(
            session,
            ConversationModel(user_id=user_id),
        )
    # Check for existing conversation
    else:
        conversation = conversation_crud.get_conversation(
            session, conversation_id, user_id
        )

        # Fail if user_id is not provided when conversation DNE
        if not conversation:
            if not user_id:
                raise HTTPException(
                    status_code=400,
                    detail="user_id is required if no valid conversation is provided.",
                )

            # Create new conversation
            conversation = conversation_crud.create_conversation(
                session,
                ConversationModel(user_id=user_id),
            )

    # TODO: check if file already exists in DB once we have files per agents

    try:
        uploaded_files = await get_file_service().create_conversation_files(
            session,
            files,
            user_id,
            conversation.id,
            ctx,
        )
    except Exception as e:
        raise HTTPException(
            status_code=500, detail=f"Error while uploading file(s): {e}."
        )

    files_with_conversation_id = attach_conversation_id_to_files(
        conversation.id, uploaded_files
    )
    return files_with_conversation_id


@router.get("/{conversation_id}/files", response_model=list[ListConversationFile])
async def list_files(
    conversation_id: str, session: DBSessionDep, ctx: Context = Depends(get_context)
) -> list[ListConversationFile]:
    """
    List all files from a conversation. Important - no pagination support yet.

    Args:
        conversation_id (str): Conversation ID.
        session (DBSessionDep): Database session.
        ctx (Context): Context object.

    Returns:
        list[ListConversationFile]: List of files from the conversation.

    Raises:
        HTTPException: If the conversation with the given ID is not found.
    """
    user_id = ctx.get_user_id()
    _ = validate_conversation(session, conversation_id, user_id)

    files = get_file_service().get_files_by_conversation_id(
        session, user_id, conversation_id, ctx
    )
    files_with_conversation_id = attach_conversation_id_to_files(
        conversation_id, files)
    return files_with_conversation_id


@router.get("/{conversation_id}/files/{file_id}", response_model=ConversationFileFull)
async def get_file(
    conversation_id: str, file_id: str, session: DBSessionDep, ctx: Context = Depends(get_context)
) -> ConversationFileFull:
    """
    Get a file by ID.

    Args:
        conversation_id (str): Conversation ID.
        file_id (str): File ID.
        session (DBSessionDep): Database session.
        ctx (Context): Context object.

    Returns:
        ConversationFileFull: File with the given ID.

    Raises:
        HTTPException: If the conversation or file with the given ID is not found, or if the file does not belong to the conversation.
    """
    user_id = ctx.get_user_id()

    conversation = validate_conversation(session, conversation_id, user_id)
    file = validate_file(session, file_id, user_id)

    if file.id not in conversation.file_ids:
        raise HTTPException(
            status_code=404,
            detail=f"File with ID: {file_id} does not belong to the conversation with ID: {conversation_id}."
        )

    return ConversationFileFull(
        id=file.id,
        conversation_id=conversation_id,
        file_name=file.file_name,
        file_content=file.file_content,
        file_size=file.file_size,
        user_id=file.user_id,
        created_at=file.created_at,
        updated_at=file.updated_at,
    )


@router.delete("/{conversation_id}/files/{file_id}")
async def delete_file(
    conversation_id: str,
    file_id: str,
    session: DBSessionDep,
    ctx: Context = Depends(get_context),
) -> DeleteConversationFileResponse:
    """
    Delete a file by ID.

    Args:
        conversation_id (str): Conversation ID.
        file_id (str): File ID.
        session (DBSessionDep): Database session.

    Returns:
        DeleteFile: Empty response.

    Raises:
        HTTPException: If the conversation with the given ID is not found.
    """
    user_id = ctx.get_user_id()
    _ = validate_conversation(session, conversation_id, user_id)
<<<<<<< HEAD
    validate_file(session, file_id, user_id)
=======
    validate_file(session, file_id, user_id )
>>>>>>> 08af2ff1

    # Delete the File DB object
    get_file_service().delete_conversation_file_by_id(
        session, conversation_id, file_id, user_id, ctx
    )

    return DeleteConversationFileResponse()


# MISC
@router.post("/{conversation_id}/generate-title", response_model=GenerateTitleResponse)
async def generate_title(
    conversation_id: str,
    session: DBSessionDep,
    request: Request,
    model: Optional[str] = "command-r",
    ctx: Context = Depends(get_context),
) -> GenerateTitleResponse:
    """
    Generate a title for a conversation and update the conversation with the generated title.

    Args:
        conversation_id (str): Conversation ID.
        session (DBSessionDep): Database session.
        request (Request): Request object.
        ctx (Context): Context object.

    Returns:
        str: Generated title for the conversation.

    Raises:
        HTTPException: If the conversation with the given ID is not found.
    """
    user_id = ctx.get_user_id()
    ctx.with_deployment_config()
    ctx.with_model(model)

    conversation = validate_conversation(session, conversation_id, user_id)
    agent_id = conversation.agent_id if conversation.agent_id else None

    if agent_id:
        agent = agent_crud.get_agent_by_id(session, agent_id, user_id)
        agent_schema = Agent.model_validate(agent)
        ctx.with_agent(agent_schema)

    title, error = await generate_conversation_title(
        session,
        conversation,
        agent_id,
        ctx,
        model,
    )

    conversation_crud.update_conversation(
        session, conversation, UpdateConversationRequest(title=title)
    )

    return GenerateTitleResponse(
        title=title,
        error=error,
    )


# SYNTHESIZE
@router.get("/{conversation_id}/synthesize/{message_id}")
async def synthesize_message(
    conversation_id: str,
    message_id: str,
    session: DBSessionDep,
    ctx: Context = Depends(get_context),
) -> Response:
    """
    Generate a synthesized audio for a specific message in a conversation.

    Args:
        conversation_id (str): Conversation ID.
        message_id (str): Message ID.
        session (DBSessionDep): Database session.
        ctx (Context): Context object.

    Returns:
        Response: Synthesized audio file.

    Raises:
        HTTPException: If the message with the given ID is not found or synthesis fails.
    """
    user_id = ctx.get_user_id()
    message = message_crud.get_conversation_message(session, conversation_id, message_id, user_id)

    if not message:
        raise HTTPException(
            status_code=404,
            detail=f"Message with ID: {message_id} not found.",
        )

    try:
        synthesized_audio = synthesize(message.text)
    except Exception as e:
        raise HTTPException(
            status_code=500, detail=f"Error while message synthesis: {e}"
        )

    return Response(synthesized_audio, media_type="audio/mp3")<|MERGE_RESOLUTION|>--- conflicted
+++ resolved
@@ -527,12 +527,7 @@
     """
     user_id = ctx.get_user_id()
     _ = validate_conversation(session, conversation_id, user_id)
-<<<<<<< HEAD
     validate_file(session, file_id, user_id)
-=======
-    validate_file(session, file_id, user_id )
->>>>>>> 08af2ff1
-
     # Delete the File DB object
     get_file_service().delete_conversation_file_by_id(
         session, conversation_id, file_id, user_id, ctx

import logging

from fastapi import APIRouter
from fastapi import File as RequestFile
from fastapi import Form, HTTPException, Request
from fastapi import UploadFile as FastAPIUploadFile

from backend.chat.custom.custom import CustomChat
from backend.chat.custom.utils import get_deployment
from backend.config.routers import RouterName
from backend.crud import conversation as conversation_crud
from backend.crud import file as file_crud
from backend.database_models import Conversation as ConversationModel
from backend.database_models import File as FileModel
from backend.database_models.database import DBSessionDep
from backend.schemas.cohere_chat import CohereChatRequest
from backend.schemas.conversation import (
    Conversation,
    ConversationWithoutMessages,
    DeleteConversation,
    GenerateTitle,
    UpdateConversation,
)
from backend.schemas.file import DeleteFile, File, ListFile, UpdateFile, UploadFile
from backend.services.auth.utils import get_header_user_id
from backend.services.chat import generate_chat_response, get_deployment_config
from backend.services.conversation import (
    DEFAULT_TITLE,
    GENERATE_TITLE_PROMPT,
    SEARCH_RELEVANCE_THRESHOLD,
    extract_details_from_conversation,
)
<<<<<<< HEAD
from backend.services.file import get_file_content, validate_file_size
=======
from backend.services.file import (
    get_file_content,
    validate_batch_file_size,
    validate_file_size,
)
>>>>>>> 16c780be

router = APIRouter(
    prefix="/v1/conversations",
)
router.name = RouterName.CONVERSATION


# CONVERSATIONS
@router.get("/{conversation_id}", response_model=Conversation)
async def get_conversation(
    conversation_id: str, session: DBSessionDep, request: Request
) -> Conversation:
    """ "
    Get a conversation by ID.

    Args:
        conversation_id (str): Conversation ID.
        session (DBSessionDep): Database session.
        request (Request): Request object.

    Returns:
        Conversation: Conversation with the given ID.

    Raises:
        HTTPException: If the conversation with the given ID is not found.
    """
    user_id = get_header_user_id(request)
    conversation = conversation_crud.get_conversation(session, conversation_id, user_id)

    if not conversation:
        raise HTTPException(
            status_code=404,
            detail=f"Conversation with ID: {conversation_id} not found.",
        )

    return conversation


@router.get("", response_model=list[ConversationWithoutMessages])
async def list_conversations(
    *,
    offset: int = 0,
    limit: int = 100,
    agent_id: str = None,
    session: DBSessionDep,
    request: Request,
) -> list[ConversationWithoutMessages]:
    """
    List all conversations.

    Args:
        offset (int): Offset to start the list.
        limit (int): Limit of conversations to be listed.
        agent_id (str): Query parameter for agent ID to optionally filter conversations by agent.
        session (DBSessionDep): Database session.
        request (Request): Request object.

    Returns:
        list[ConversationWithoutMessages]: List of conversations.
    """
    user_id = get_header_user_id(request)

    return conversation_crud.get_conversations(
        session, offset=offset, limit=limit, user_id=user_id, agent_id=agent_id
    )


@router.put("/{conversation_id}", response_model=Conversation)
async def update_conversation(
    conversation_id: str,
    new_conversation: UpdateConversation,
    session: DBSessionDep,
    request: Request,
) -> Conversation:
    """
    Update a conversation by ID.

    Args:
        conversation_id (str): Conversation ID.
        new_conversation (UpdateConversation): New conversation data.
        session (DBSessionDep): Database session.
        request (Request): Request object.

    Returns:
        Conversation: Updated conversation.

    Raises:
        HTTPException: If the conversation with the given ID is not found.
    """
    user_id = get_header_user_id(request)
    conversation = conversation_crud.get_conversation(session, conversation_id, user_id)

    if not conversation:
        raise HTTPException(
            status_code=404,
            detail=f"Conversation with ID: {conversation_id} not found.",
        )

    conversation = conversation_crud.update_conversation(
        session, conversation, new_conversation
    )

    return conversation


@router.delete("/{conversation_id}")
async def delete_conversation(
    conversation_id: str, session: DBSessionDep, request: Request
) -> DeleteConversation:
    """
    Delete a conversation by ID.

    Args:
        conversation_id (str): Conversation ID.
        session (DBSessionDep): Database session.
        request (Request): Request object.

    Returns:
        DeleteConversation: Empty response.

    Raises:
        HTTPException: If the conversation with the given ID is not found.
    """
    user_id = get_header_user_id(request)
    conversation = conversation_crud.get_conversation(session, conversation_id, user_id)

    if not conversation:
        raise HTTPException(
            status_code=404,
            detail=f"Conversation with ID: {conversation_id} not found.",
        )

    conversation_crud.delete_conversation(session, conversation_id, user_id)

    return DeleteConversation()


@router.get(":search", response_model=list[ConversationWithoutMessages])
async def search_conversations(
    query: str,
    session: DBSessionDep,
    request: Request,
    offset: int = 0,
    limit: int = 100,
    agent_id: str = None,
) -> list[ConversationWithoutMessages]:
    """
    Search conversations by title.

    Args:
        query (str): Query string to search for in conversation titles.
        session (DBSessionDep): Database session.
        request (Request): Request object.

    Returns:
        list[ConversationWithoutMessages]: List of conversations that match the query.
    """
    user_id = get_header_user_id(request)
    deployment_name = request.headers.get("Deployment-Name", "")
    model_deployment = get_deployment(deployment_name)
    trace_id = request.state.trace_id if hasattr(request.state, "trace_id") else None

    conversations = conversation_crud.get_conversations(
        session, offset=offset, limit=limit, user_id=user_id, agent_id=agent_id
    )

    if not conversations:
        return []

    rerank_documents = []
    for conversation in conversations:
        chatlog = extract_details_from_conversation(conversation)

        document = f"Title: {conversation.title}\n"
        if len(chatlog.strip()) != 0:
            document += "\nChatlog:\n{chatlog}"

        rerank_documents.append(document)

    # if rerank is not enabled, filter out conversations that don't contain the query
    if not model_deployment.rerank_enabled:
        filtered_conversations = []

        for rerank_document, conversation in zip(rerank_documents, conversations):
            if query.lower() in rerank_document.lower():
                filtered_conversations.append(conversation)

        return filtered_conversations

    # Rerank documents
    res = await model_deployment.invoke_rerank(
        query=query,
        documents=rerank_documents,
        user_id=user_id,
        agent_id=agent_id,
        trace_id=trace_id,
    )

    # Sort conversations by rerank score
    res["results"].sort(key=lambda x: x["relevance_score"], reverse=True)

    # Filter out conversations with low relevance score
    reranked_conversations = [
        conversations[r["index"]]
        for r in res["results"]
        if r["relevance_score"] > SEARCH_RELEVANCE_THRESHOLD
    ]

    return reranked_conversations


# FILES
# TODO: Deprecate singular file upload once client uses batch upload endpoint
@router.post("/upload_file", response_model=UploadFile)
async def upload_file(
    session: DBSessionDep,
    request: Request,
    conversation_id: str = Form(None),
    file: FastAPIUploadFile = RequestFile(...),
) -> UploadFile:
    """
    Uploads and creates a File object.
    If no conversation_id is provided, a new Conversation is created as well.

    Args:
        session (DBSessionDep): Database session.
        file (FastAPIUploadFile): File to be uploaded.
        conversation_id (Optional[str]): Conversation ID passed from request query parameter.

    Returns:
        UploadFile: Uploaded file.

    Raises:
        HTTPException: If the conversation with the given ID is not found. Status code 404.
        HTTPException: If the file wasn't uploaded correctly. Status code 500.
    """

    user_id = get_header_user_id(request)

    validate_file_size(session, user_id, file)

    # Create new conversation
    if not conversation_id:
        conversation = conversation_crud.create_conversation(
            session,
            ConversationModel(user_id=user_id),
        )
    # Check for existing conversation
    else:
        conversation = conversation_crud.get_conversation(
            session, conversation_id, user_id
        )

        # Fail if user_id is not provided when conversation DNE
        if not conversation:
            if not user_id:
                raise HTTPException(
                    status_code=400,
                    detail=f"user_id is required if no valid conversation is provided.",
                )

            # Create new conversation
            conversation = conversation_crud.create_conversation(
                session,
                ConversationModel(user_id=user_id),
            )

    # TODO: check if file already exists in DB once we have files per agents

    # Handle uploading File
    try:
        content = await get_file_content(file)
        cleaned_content = content.replace("\x00", "")
        filename = file.filename.encode("ascii", "ignore").decode("utf-8")

        # Create File
        upload_file = FileModel(
            user_id=conversation.user_id,
            conversation_id=conversation.id,
            file_name=filename,
            file_path=filename,
            file_size=file.size,
            file_content=cleaned_content,
        )

        upload_file = file_crud.create_file(session, upload_file)
    except Exception as e:
        raise HTTPException(
            status_code=500, detail=f"Error while uploading file {file.filename}."
        )

    return upload_file


@router.post("/batch_upload_file", response_model=list[UploadFile])
async def batch_upload_file(
    session: DBSessionDep,
    request: Request,
    conversation_id: str = Form(None),
    files: list[FastAPIUploadFile] = RequestFile(...),
) -> UploadFile:
    """
    Uploads and creates a batch of File object.
    If no conversation_id is provided, a new Conversation is created as well.

    Args:
        session (DBSessionDep): Database session.
        file (list[FastAPIUploadFile]): List of files to be uploaded.
        conversation_id (Optional[str]): Conversation ID passed from request query parameter.

    Returns:
        list[UploadFile]: List of uploaded files.

    Raises:
        HTTPException: If the conversation with the given ID is not found. Status code 404.
        HTTPException: If the file wasn't uploaded correctly. Status code 500.
    """

    user_id = get_header_user_id(request)

    validate_batch_file_size(session, user_id, files)

    # Create new conversation
    if not conversation_id:
        conversation = conversation_crud.create_conversation(
            session,
            ConversationModel(user_id=user_id),
        )
    # Check for existing conversation
    else:
        conversation = conversation_crud.get_conversation(
            session, conversation_id, user_id
        )

        # Fail if user_id is not provided when conversation DNE
        if not conversation:
            if not user_id:
                raise HTTPException(
                    status_code=400,
                    detail=f"user_id is required if no valid conversation is provided.",
                )

            # Create new conversation
            conversation = conversation_crud.create_conversation(
                session,
                ConversationModel(user_id=user_id),
            )

    # TODO: check if file already exists in DB once we have files per agents

    # Handle uploading File
    files_to_upload = []
    for file in files:
        content = await get_file_content(file)
        cleaned_content = content.replace("\x00", "")
        filename = file.filename.encode("ascii", "ignore").decode("utf-8")

        # Create File
        upload_file = FileModel(
            user_id=conversation.user_id,
            conversation_id=conversation.id,
            file_name=filename,
            file_path=filename,
            file_size=file.size,
            file_content=cleaned_content,
        )
        files_to_upload.append(upload_file)
    try:
        uploaded_files = file_crud.batch_create_files(session, files_to_upload)
    except Exception as e:
        raise HTTPException(
            status_code=500, detail=f"Error while uploading file(s): {e}."
        )

    return uploaded_files


@router.get("/{conversation_id}/files", response_model=list[ListFile])
async def list_files(
    conversation_id: str, session: DBSessionDep, request: Request
) -> list[ListFile]:
    """
    List all files from a conversation. Important - no pagination support yet.

    Args:
        conversation_id (str): Conversation ID.
        session (DBSessionDep): Database session.

    Returns:
        list[ListFile]: List of files from the conversation.

    Raises:
        HTTPException: If the conversation with the given ID is not found.
    """
    user_id = get_header_user_id(request)
    conversation = conversation_crud.get_conversation(session, conversation_id, user_id)

    if not conversation:
        raise HTTPException(
            status_code=404,
            detail=f"Conversation with ID: {conversation_id} not found.",
        )

    files = file_crud.get_files_by_conversation_id(session, conversation_id, user_id)
    return files


@router.put("/{conversation_id}/files/{file_id}", response_model=File)
async def update_file(
    conversation_id: str,
    file_id: str,
    new_file: UpdateFile,
    session: DBSessionDep,
    request: Request,
) -> File:
    """
    Update a file by ID.

    Args:
        conversation_id (str): Conversation ID.
        file_id (str): File ID.
        new_file (UpdateFile): New file data.
        session (DBSessionDep): Database session.

    Returns:
        File: Updated file.

    Raises:
        HTTPException: If the conversation with the given ID is not found.
    """
    user_id = get_header_user_id(request)
    conversation = conversation_crud.get_conversation(session, conversation_id, user_id)

    if not conversation:
        raise HTTPException(
            status_code=404,
            detail=f"Conversation with ID: {conversation_id} not found.",
        )

    file = file_crud.get_file(session, file_id, user_id)

    if not file:
        raise HTTPException(
            status_code=404,
            detail=f"File with ID: {file_id} not found.",
        )

    file = file_crud.update_file(session, file, new_file)

    return file


@router.delete("/{conversation_id}/files/{file_id}")
async def delete_file(
    conversation_id: str, file_id: str, session: DBSessionDep, request: Request
) -> DeleteFile:
    """
    Delete a file by ID.

    Args:
        conversation_id (str): Conversation ID.
        file_id (str): File ID.
        session (DBSessionDep): Database session.

    Returns:
        DeleteFile: Empty response.

    Raises:
        HTTPException: If the conversation with the given ID is not found.
    """
    user_id = get_header_user_id(request)
    conversation = conversation_crud.get_conversation(session, conversation_id, user_id)

    if not conversation:
        raise HTTPException(
            status_code=404,
            detail=f"Conversation with ID: {conversation_id} not found.",
        )

    file = file_crud.get_file(session, file_id, user_id)

    if not file:
        raise HTTPException(
            status_code=404,
            detail=f"File with ID: {file_id} not found.",
        )

    # Delete the File DB object
    file_crud.delete_file(session, file_id, user_id)

    return DeleteFile()


# MISC
@router.post("/{conversation_id}/generate-title", response_model=GenerateTitle)
async def generate_title(
    conversation_id: str, session: DBSessionDep, request: Request
) -> GenerateTitle:
    """
    Generate a title for a conversation and update the conversation with the generated title.

    Args:
        conversation_id (str): Conversation ID.
        session (DBSessionDep): Database session.

    Returns:
        str: Generated title for the conversation.

    Raises:
        HTTPException: If the conversation with the given ID is not found.
    """
    user_id = get_header_user_id(request)
    conversation = conversation_crud.get_conversation(session, conversation_id, user_id)

    if not conversation:
        raise HTTPException(
            status_code=404,
            detail=f"Conversation with ID: {conversation_id} not found.",
        )

    agent_id = conversation.agent_id if conversation.agent_id else None
    trace_id = request.state.trace_id if hasattr(request.state, "trace_id") else None
    deployment_name = request.headers.get("Deployment-Name", "")
    model_config = (
        get_deployment_config(request)
        if request.headers.get("Deployment-Config", "") != ""
        else {}
    )

    title = ""
    try:
        chatlog = extract_details_from_conversation(conversation)
        prompt = GENERATE_TITLE_PROMPT % chatlog
        chat_request = CohereChatRequest(
            message=prompt,
        )

        response = await generate_chat_response(
            session,
            CustomChat().chat(
                chat_request,
                stream=False,
                deployment_name=deployment_name,
                deployment_config=model_config,
                trace_id=trace_id,
                user_id=user_id,
                agent_id=agent_id,
            ),
            response_message=None,
            conversation_id=None,
            user_id=user_id,
            should_store=False,
        )

        title = response.text
    except Exception as e:
        title = DEFAULT_TITLE
        logging.error(f"Error generating title for conversation {conversation_id}: {e}")

    conversation_crud.update_conversation(
        session, conversation, UpdateConversation(title=title)
    )

    return GenerateTitle(title=title)<|MERGE_RESOLUTION|>--- conflicted
+++ resolved
@@ -30,15 +30,11 @@
     SEARCH_RELEVANCE_THRESHOLD,
     extract_details_from_conversation,
 )
-<<<<<<< HEAD
-from backend.services.file import get_file_content, validate_file_size
-=======
 from backend.services.file import (
     get_file_content,
     validate_batch_file_size,
     validate_file_size,
 )
->>>>>>> 16c780be
 
 router = APIRouter(
     prefix="/v1/conversations",

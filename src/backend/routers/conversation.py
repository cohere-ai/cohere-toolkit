import logging

from fastapi import APIRouter
from fastapi import File as RequestFile
from fastapi import Form, HTTPException, Request
from fastapi import UploadFile as FastAPIUploadFile

from backend.chat.custom.custom import CustomChat
from backend.chat.custom.utils import get_deployment
from backend.config.routers import RouterName
from backend.crud import conversation as conversation_crud
from backend.crud import file as file_crud
from backend.database_models import Conversation as ConversationModel
from backend.database_models import File as FileModel
from backend.database_models.database import DBSessionDep
from backend.schemas.cohere_chat import CohereChatRequest
from backend.schemas.conversation import (
    ConversationPublic,
    ConversationWithoutMessages,
    DeleteConversationResponse,
    GenerateTitleResponse,
    UpdateConversationRequest,
)
from backend.schemas.file import (
    DeleteFileResponse,
    FilePublic,
    ListFile,
    UpdateFileRequest,
    UploadFile,
)
from backend.services.auth.utils import get_header_user_id
from backend.services.chat import generate_chat_response, get_deployment_config
from backend.services.conversation import (
    DEFAULT_TITLE,
    GENERATE_TITLE_PROMPT,
    extract_details_from_conversation,
    filter_conversations,
    generate_conversation_title,
    get_documents_to_rerank,
    validate_conversation,
)
<<<<<<< HEAD
from backend.services.file import get_file_content, validate_file, validate_file_size
=======
from backend.services.file import (
    get_file_content,
    validate_batch_file_size,
    validate_file_size,
)
>>>>>>> 16c780be

router = APIRouter(
    prefix="/v1/conversations",
)
router.name = RouterName.CONVERSATION


# CONVERSATIONS
@router.get("/{conversation_id}", response_model=ConversationPublic)
async def get_conversation(
    conversation_id: str, session: DBSessionDep, request: Request
) -> ConversationPublic:
    """
    Get a conversation by ID.

    Args:
        conversation_id (str): Conversation ID.
        session (DBSessionDep): Database session.
        request (Request): Request object.

    Returns:
        ConversationPublic: Conversation with the given ID.

    Raises:
        HTTPException: If the conversation with the given ID is not found.
    """
    user_id = get_header_user_id(request)
    conversation = validate_conversation(session, conversation_id, user_id)
    return conversation


@router.get("", response_model=list[ConversationWithoutMessages])
async def list_conversations(
    *,
    offset: int = 0,
    limit: int = 100,
    agent_id: str = None,
    session: DBSessionDep,
    request: Request,
) -> list[ConversationWithoutMessages]:
    """
    List all conversations.

    Args:
        offset (int): Offset to start the list.
        limit (int): Limit of conversations to be listed.
        agent_id (str): Query parameter for agent ID to optionally filter conversations by agent.
        session (DBSessionDep): Database session.
        request (Request): Request object.

    Returns:
        list[ConversationWithoutMessages]: List of conversations.
    """
    user_id = get_header_user_id(request)

    return conversation_crud.get_conversations(
        session, offset=offset, limit=limit, user_id=user_id, agent_id=agent_id
    )


@router.put("/{conversation_id}", response_model=ConversationPublic)
async def update_conversation(
    conversation_id: str,
    new_conversation: UpdateConversationRequest,
    session: DBSessionDep,
    request: Request,
) -> ConversationPublic:
    """
    Update a conversation by ID.

    Args:
        conversation_id (str): Conversation ID.
        new_conversation (UpdateConversationRequest): New conversation data.
        session (DBSessionDep): Database session.
        request (Request): Request object.

    Returns:
        ConversationPublic: Updated conversation.

    Raises:
        HTTPException: If the conversation with the given ID is not found.
    """
    user_id = get_header_user_id(request)
    conversation = validate_conversation(session, conversation_id, user_id)

    conversation = conversation_crud.update_conversation(
        session, conversation, new_conversation
    )

    return conversation


@router.delete("/{conversation_id}")
async def delete_conversation(
    conversation_id: str, session: DBSessionDep, request: Request
) -> DeleteConversationResponse:
    """
    Delete a conversation by ID.

    Args:
        conversation_id (str): Conversation ID.
        session (DBSessionDep): Database session.
        request (Request): Request object.

    Returns:
        DeleteConversationResponse: Empty response.

    Raises:
        HTTPException: If the conversation with the given ID is not found.
    """
    user_id = get_header_user_id(request)
    _ = validate_conversation(session, conversation_id, user_id)

    conversation_crud.delete_conversation(session, conversation_id, user_id)

    return DeleteConversationResponse()


@router.get(":search", response_model=list[ConversationWithoutMessages])
async def search_conversations(
    query: str,
    session: DBSessionDep,
    request: Request,
    offset: int = 0,
    limit: int = 100,
    agent_id: str = None,
) -> list[ConversationWithoutMessages]:
    """
    Search conversations by title.

    Args:
        query (str): Query string to search for in conversation titles.
        session (DBSessionDep): Database session.
        request (Request): Request object.

    Returns:
        list[ConversationWithoutMessages]: List of conversations that match the query.
    """
    user_id = get_header_user_id(request)
    deployment_name = request.headers.get("Deployment-Name", "")
    model_deployment = get_deployment(deployment_name)
    trace_id = request.state.trace_id if hasattr(request.state, "trace_id") else None

    conversations = conversation_crud.get_conversations(
        session, offset=offset, limit=limit, user_id=user_id, agent_id=agent_id
    )

    if not conversations:
        return []

    rerank_documents = get_documents_to_rerank(conversations)
    filtered_documents = await filter_conversations(
        query,
        conversations,
        rerank_documents,
        model_deployment,
        user_id,
        agent_id,
        trace_id,
    )

    return filtered_documents


# FILES
# TODO: Deprecate singular file upload once client uses batch upload endpoint
@router.post("/upload_file", response_model=UploadFile)
async def upload_file(
    session: DBSessionDep,
    request: Request,
    conversation_id: str = Form(None),
    file: FastAPIUploadFile = RequestFile(...),
) -> UploadFile:
    """
    Uploads and creates a File object.
    If no conversation_id is provided, a new Conversation is created as well.

    Args:
        session (DBSessionDep): Database session.
        file (FastAPIUploadFile): File to be uploaded.
        conversation_id (Optional[str]): Conversation ID passed from request query parameter.

    Returns:
        UploadFile: Uploaded file.

    Raises:
        HTTPException: If the conversation with the given ID is not found. Status code 404.
        HTTPException: If the file wasn't uploaded correctly. Status code 500.
    """

    user_id = get_header_user_id(request)

    validate_file_size(session, user_id, file)

    # Create new conversation
    if not conversation_id:
        conversation = conversation_crud.create_conversation(
            session,
            ConversationModel(user_id=user_id),
        )
    # Check for existing conversation
    else:
        conversation = conversation_crud.get_conversation(
            session, conversation_id, user_id
        )

        # Fail if user_id is not provided when conversation DNE
        if not conversation:
            if not user_id:
                raise HTTPException(
                    status_code=400,
                    detail=f"user_id is required if no valid conversation is provided.",
                )

            # Create new conversation
            conversation = conversation_crud.create_conversation(
                session,
                ConversationModel(user_id=user_id),
            )

    # TODO: check if file already exists in DB once we have files per agents

    # Handle uploading File
    try:
        content = await get_file_content(file)
        cleaned_content = content.replace("\x00", "")
        filename = file.filename.encode("ascii", "ignore").decode("utf-8")

        # Create File
        upload_file = FileModel(
            user_id=conversation.user_id,
            conversation_id=conversation.id,
            file_name=filename,
            file_path=filename,
            file_size=file.size,
            file_content=cleaned_content,
        )

        upload_file = file_crud.create_file(session, upload_file)
    except Exception as e:
        raise HTTPException(
            status_code=500, detail=f"Error while uploading file {file.filename}."
        )

    return upload_file


@router.post("/batch_upload_file", response_model=list[UploadFile])
async def batch_upload_file(
    session: DBSessionDep,
    request: Request,
    conversation_id: str = Form(None),
    files: list[FastAPIUploadFile] = RequestFile(...),
) -> UploadFile:
    """
    Uploads and creates a batch of File object.
    If no conversation_id is provided, a new Conversation is created as well.

    Args:
        session (DBSessionDep): Database session.
        file (list[FastAPIUploadFile]): List of files to be uploaded.
        conversation_id (Optional[str]): Conversation ID passed from request query parameter.

    Returns:
        list[UploadFile]: List of uploaded files.

    Raises:
        HTTPException: If the conversation with the given ID is not found. Status code 404.
        HTTPException: If the file wasn't uploaded correctly. Status code 500.
    """

    user_id = get_header_user_id(request)

    validate_batch_file_size(session, user_id, files)

    # Create new conversation
    if not conversation_id:
        conversation = conversation_crud.create_conversation(
            session,
            ConversationModel(user_id=user_id),
        )
    # Check for existing conversation
    else:
        conversation = conversation_crud.get_conversation(
            session, conversation_id, user_id
        )

        # Fail if user_id is not provided when conversation DNE
        if not conversation:
            if not user_id:
                raise HTTPException(
                    status_code=400,
                    detail=f"user_id is required if no valid conversation is provided.",
                )

            # Create new conversation
            conversation = conversation_crud.create_conversation(
                session,
                ConversationModel(user_id=user_id),
            )

    # TODO: check if file already exists in DB once we have files per agents

    # Handle uploading File
    files_to_upload = []
    for file in files:
        content = await get_file_content(file)
        cleaned_content = content.replace("\x00", "")
        filename = file.filename.encode("ascii", "ignore").decode("utf-8")

        # Create File
        upload_file = FileModel(
            user_id=conversation.user_id,
            conversation_id=conversation.id,
            file_name=filename,
            file_path=filename,
            file_size=file.size,
            file_content=cleaned_content,
        )
        files_to_upload.append(upload_file)
    try:
        uploaded_files = file_crud.batch_create_files(session, files_to_upload)
    except Exception as e:
        raise HTTPException(
            status_code=500, detail=f"Error while uploading file(s): {e}."
        )

    return uploaded_files


@router.get("/{conversation_id}/files", response_model=list[ListFile])
async def list_files(
    conversation_id: str, session: DBSessionDep, request: Request
) -> list[ListFile]:
    """
    List all files from a conversation. Important - no pagination support yet.

    Args:
        conversation_id (str): Conversation ID.
        session (DBSessionDep): Database session.

    Returns:
        list[ListFile]: List of files from the conversation.

    Raises:
        HTTPException: If the conversation with the given ID is not found.
    """
    user_id = get_header_user_id(request)
    _ = validate_conversation(session, conversation_id, user_id)

    files = file_crud.get_files_by_conversation_id(session, conversation_id, user_id)
    return files


@router.put("/{conversation_id}/files/{file_id}", response_model=FilePublic)
async def update_file(
    conversation_id: str,
    file_id: str,
    new_file: UpdateFileRequest,
    session: DBSessionDep,
    request: Request,
) -> FilePublic:
    """
    Update a file by ID.

    Args:
        conversation_id (str): Conversation ID.
        file_id (str): File ID.
        new_file (UpdateFileRequest): New file data.
        session (DBSessionDep): Database session.

    Returns:
        FilePublic: Updated file.

    Raises:
        HTTPException: If the conversation with the given ID is not found.
    """
    user_id = get_header_user_id(request)
    _ = validate_conversation(session, conversation_id, user_id)
    file = validate_file(session, file_id, user_id)

    file = file_crud.update_file(session, file, new_file)

    return file


@router.delete("/{conversation_id}/files/{file_id}")
async def delete_file(
    conversation_id: str, file_id: str, session: DBSessionDep, request: Request
) -> DeleteFileResponse:
    """
    Delete a file by ID.

    Args:
        conversation_id (str): Conversation ID.
        file_id (str): File ID.
        session (DBSessionDep): Database session.

    Returns:
        DeleteFile: Empty response.

    Raises:
        HTTPException: If the conversation with the given ID is not found.
    """
    user_id = get_header_user_id(request)
    _ = validate_conversation(session, conversation_id, user_id)
    _ = validate_file(session, file_id, user_id)

    file_crud.delete_file(session, file_id, user_id)

    return DeleteFileResponse()


# MISC
@router.post("/{conversation_id}/generate-title", response_model=GenerateTitleResponse)
async def generate_title(
    conversation_id: str, session: DBSessionDep, request: Request
) -> GenerateTitleResponse:
    """
    Generate a title for a conversation and update the conversation with the generated title.

    Args:
        conversation_id (str): Conversation ID.
        session (DBSessionDep): Database session.

    Returns:
        str: Generated title for the conversation.

    Raises:
        HTTPException: If the conversation with the given ID is not found.
    """
    user_id = get_header_user_id(request)
    conversation = validate_conversation(session, conversation_id, user_id)

    agent_id = conversation.agent_id if conversation.agent_id else None
    trace_id = request.state.trace_id if hasattr(request.state, "trace_id") else None
    deployment_name = request.headers.get("Deployment-Name", "")
    model_config = get_deployment_config(request)

    title = await generate_conversation_title(
        session,
        conversation,
        deployment_name,
        model_config,
        trace_id,
        user_id,
        agent_id,
    )

    conversation_crud.update_conversation(
        session, conversation, UpdateConversationRequest(title=title)
    )

    return GenerateTitleResponse(title=title)<|MERGE_RESOLUTION|>--- conflicted
+++ resolved
@@ -39,15 +39,12 @@
     get_documents_to_rerank,
     validate_conversation,
 )
-<<<<<<< HEAD
-from backend.services.file import get_file_content, validate_file, validate_file_size
-=======
 from backend.services.file import (
     get_file_content,
     validate_batch_file_size,
+    validate_file,
     validate_file_size,
 )
->>>>>>> 16c780be
 
 router = APIRouter(
     prefix="/v1/conversations",

--- conflicted
+++ resolved
@@ -77,12 +77,6 @@
         HTTPException: If the conversation with the given ID is not found.
     """
     user_id = ctx.get_user_id()
-<<<<<<< HEAD
-    send_log_message(
-        logger,
-        f"[Conversation] Get conversation request: User ID {user_id} Conversation ID {conversation_id}",
-        "debug",
-    )
     conversation = conversation_crud.get_conversation(session, conversation_id, user_id)
 
     if not conversation:
@@ -112,9 +106,7 @@
     )
 
     _ = validate_conversation(session, conversation_id, user_id)
-=======
     conversation = validate_conversation(session, conversation_id, user_id)
->>>>>>> 7db9a4a0
     return conversation
 
 
@@ -142,17 +134,8 @@
         list[ConversationWithoutMessages]: List of conversations.
     """
     user_id = ctx.get_user_id()
-<<<<<<< HEAD
-    send_log_message(
-        logger,
-        f"[Conversation] List conversations request: User ID {user_id}",
-        "debug",
-    )
 
     conversations = conversation_crud.get_conversations(
-=======
-    return conversation_crud.get_conversations(
->>>>>>> 7db9a4a0
         session, offset=offset, limit=limit, user_id=user_id, agent_id=agent_id
     )
 

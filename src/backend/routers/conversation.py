from fastapi import APIRouter, Depends
from fastapi import File as RequestFile
from fastapi import Form, HTTPException, Request
from fastapi import UploadFile as FastAPIUploadFile

from backend.chat.custom.custom import CustomChat
from backend.chat.custom.utils import get_deployment
from backend.config.routers import RouterName
from backend.crud import agent as agent_crud
from backend.crud import conversation as conversation_crud
from backend.database_models import Conversation as ConversationModel
from backend.database_models.database import DBSessionDep
from backend.schemas.agent import Agent
from backend.schemas.context import Context
from backend.schemas.conversation import (
    ConversationPublic,
    ConversationWithoutMessages,
    DeleteConversationResponse,
    GenerateTitleResponse,
    UpdateConversationRequest,
)
from backend.schemas.file import (
    DeleteFileResponse,
    FilePublic,
    ListFile,
    UpdateFileRequest,
    UploadFileResponse,
)
from backend.schemas.metrics import DEFAULT_METRICS_AGENT, agent_to_metrics_agent
from backend.services.context import get_context
from backend.services.conversation import (
    DEFAULT_TITLE,
    GENERATE_TITLE_PROMPT,
    extract_details_from_conversation,
    filter_conversations,
    generate_conversation_title,
    get_documents_to_rerank,
    get_messages_with_files,
    validate_conversation,
)
from backend.services.file import (
    attach_conversation_id_to_files,
    get_file_service,
    validate_batch_file_size,
    validate_file,
    validate_file_size,
)
<<<<<<< HEAD
=======
from backend.services.logger.utils import logger
>>>>>>> 6521f6ff

router = APIRouter(
    prefix="/v1/conversations",
)
router.name = RouterName.CONVERSATION


# CONVERSATIONS
@router.get("/{conversation_id}", response_model=ConversationPublic)
async def get_conversation(
    conversation_id: str,
    session: DBSessionDep,
    request: Request,
    ctx: Context = Depends(get_context),
) -> ConversationPublic:
    """
    Get a conversation by ID.

    Args:
        conversation_id (str): Conversation ID.
        session (DBSessionDep): Database session.
        request (Request): Request object.

    Returns:
        ConversationPublic: Conversation with the given ID.

    Raises:
        HTTPException: If the conversation with the given ID is not found.
    """
    user_id = ctx.get_user_id()
    conversation = conversation_crud.get_conversation(session, conversation_id, user_id)

    if not conversation:
        raise HTTPException(
            status_code=404,
            detail=f"Conversation with ID: {conversation_id} not found.",
        )

    files = get_file_service().get_files_by_conversation_id(
        session, user_id, conversation.id
    )
    files_with_conversation_id = attach_conversation_id_to_files(conversation.id, files)
    messages = get_messages_with_files(session, user_id, conversation.messages)
    _ = validate_conversation(session, conversation_id, user_id)

    conversation = ConversationPublic(
        id=conversation.id,
        user_id=user_id,
        created_at=conversation.created_at,
        updated_at=conversation.updated_at,
        title=conversation.title,
        messages=messages,
        files=files_with_conversation_id,
        description=conversation.description,
        agent_id=conversation.agent_id,
        organization_id=conversation.organization_id,
    )

    _ = validate_conversation(session, conversation_id, user_id)
    return conversation


@router.get("", response_model=list[ConversationWithoutMessages])
async def list_conversations(
    *,
    offset: int = 0,
    limit: int = 100,
    agent_id: str = None,
    session: DBSessionDep,
    request: Request,
    ctx: Context = Depends(get_context),
) -> list[ConversationWithoutMessages]:
    """
    List all conversations.

    Args:
        offset (int): Offset to start the list.
        limit (int): Limit of conversations to be listed.
        agent_id (str): Query parameter for agent ID to optionally filter conversations by agent.
        session (DBSessionDep): Database session.
        request (Request): Request object.

    Returns:
        list[ConversationWithoutMessages]: List of conversations.
    """
    user_id = ctx.get_user_id()

    conversations = conversation_crud.get_conversations(
        session, offset=offset, limit=limit, user_id=user_id, agent_id=agent_id
    )

    results = []
    for conversation in conversations:
        files = get_file_service().get_files_by_conversation_id(
            session, user_id, conversation.id
        )
        files_with_conversation_id = attach_conversation_id_to_files(
            conversation.id, files
        )
        results.append(
            ConversationWithoutMessages(
                id=conversation.id,
                user_id=user_id,
                created_at=conversation.created_at,
                updated_at=conversation.updated_at,
                title=conversation.title,
                files=files_with_conversation_id,
                description=conversation.description,
                agent_id=conversation.agent_id,
                messages=[],
                organization_id=conversation.organization_id,
            )
        )

    return results


@router.put("/{conversation_id}", response_model=ConversationPublic)
async def update_conversation(
    conversation_id: str,
    new_conversation: UpdateConversationRequest,
    session: DBSessionDep,
    ctx: Context = Depends(get_context),
) -> ConversationPublic:
    """
    Update a conversation by ID.

    Args:
        conversation_id (str): Conversation ID.
        new_conversation (UpdateConversationRequest): New conversation data.
        session (DBSessionDep): Database session.
        ctx (Context): Context object.

    Returns:
        ConversationPublic: Updated conversation.

    Raises:
        HTTPException: If the conversation with the given ID is not found.
    """
    user_id = ctx.get_user_id()
    conversation = validate_conversation(session, conversation_id, user_id)
    conversation = conversation_crud.update_conversation(
        session, conversation, new_conversation
    )

    files = get_file_service().get_files_by_conversation_id(
        session, user_id, conversation.id
    )
    messages = get_messages_with_files(session, user_id, conversation.messages)
    files_with_conversation_id = attach_conversation_id_to_files(conversation.id, files)
    return ConversationPublic(
        id=conversation.id,
        user_id=user_id,
        created_at=conversation.created_at,
        updated_at=conversation.updated_at,
        title=conversation.title,
        messages=messages,
        files=files_with_conversation_id,
        description=conversation.description,
        agent_id=conversation.agent_id,
        organization_id=conversation.organization_id,
    )


@router.delete("/{conversation_id}")
async def delete_conversation(
    conversation_id: str, session: DBSessionDep, ctx: Context = Depends(get_context)
) -> DeleteConversationResponse:
    """
    Delete a conversation by ID.

    Args:
        conversation_id (str): Conversation ID.
        session (DBSessionDep): Database session.
        ctx (Context): Context object.

    Returns:
        DeleteConversationResponse: Empty response.

    Raises:
        HTTPException: If the conversation with the given ID is not found.
    """
    user_id = ctx.get_user_id()
    _ = validate_conversation(session, conversation_id, user_id)
    conversation = conversation_crud.get_conversation(session, conversation_id, user_id)

    if conversation.file_ids:
        get_file_service().bulk_delete_files(session, conversation.file_ids, user_id)

    conversation_crud.delete_conversation(session, conversation_id, user_id)

    return DeleteConversationResponse()


@router.get(":search", response_model=list[ConversationWithoutMessages])
async def search_conversations(
    query: str,
    session: DBSessionDep,
    request: Request,
    offset: int = 0,
    limit: int = 100,
    agent_id: str = None,
    ctx: Context = Depends(get_context),
) -> list[ConversationWithoutMessages]:
    """
    Search conversations by title.

    Args:
        query (str): Query string to search for in conversation titles.
        session (DBSessionDep): Database session.
        request (Request): Request object.
        offset (int): Offset to start the list.
        limit (int): Limit of conversations to be listed.
        agent_id (str): Query parameter for agent ID to optionally filter conversations by agent.
        ctx (Context): Context object.

    Returns:
        list[ConversationWithoutMessages]: List of conversations that match the query.
    """
    user_id = ctx.get_user_id()
    deployment_name = ctx.get_deployment_name()
    model_deployment = get_deployment(deployment_name, ctx)

    agent = DEFAULT_METRICS_AGENT
    if agent_id:
        agent = agent_crud.get_agent_by_id(session, agent_id)

    if agent_id:
        agent = agent_crud.get_agent_by_id(session, agent_id)
        agent_schema = Agent.model_validate(agent)
        ctx.with_agent(agent_schema)
        ctx.with_metrics_agent(agent_to_metrics_agent(agent))
    else:
        ctx.with_metrics_agent(DEFAULT_METRICS_AGENT)

    conversations = conversation_crud.get_conversations(
        session, offset=offset, limit=limit, user_id=user_id, agent_id=agent_id
    )

    if not conversations:
        return []

    rerank_documents = get_documents_to_rerank(conversations)
    filtered_documents = await filter_conversations(
        query,
        conversations,
        rerank_documents,
        model_deployment,
        ctx,
    )

    results = []
    for conversation in filtered_documents:
        files = get_file_service().get_files_by_conversation_id(
            session, user_id, conversation.id
        )
        files_with_conversation_id = attach_conversation_id_to_files(
            conversation.id, files
        )
        results.append(
            ConversationWithoutMessages(
                id=conversation.id,
                user_id=user_id,
                created_at=conversation.created_at,
                updated_at=conversation.updated_at,
                title=conversation.title,
                files=files_with_conversation_id,
                description=conversation.description,
                agent_id=conversation.agent_id,
                messages=[],
                organization_id=conversation.organization_id,
            )
        )
    return results


# FILES
# TODO: Deprecate singular file upload once client uses batch upload endpoint
@router.post("/upload_file", response_model=UploadFileResponse)
async def upload_file(
    session: DBSessionDep,
    conversation_id: str = Form(None),
    file: FastAPIUploadFile = RequestFile(...),
    ctx: Context = Depends(get_context),
) -> UploadFileResponse:
    """
    Uploads and creates a File object.
    If no conversation_id is provided, a new Conversation is created as well.

    Args:
        session (DBSessionDep): Database session.
        conversation_id (Optional[str]): Conversation ID passed from request query parameter.
        file (FastAPIUploadFile): File to be uploaded.
        ctx (Context): Context object.

    Returns:
        UploadFileResponse: Uploaded file.

    Raises:
        HTTPException: If the conversation with the given ID is not found. Status code 404.
        HTTPException: If the file wasn't uploaded correctly. Status code 500.
    """

    user_id = ctx.get_user_id()
    validate_file_size(session, user_id, file)

    # Create new conversation
    if not conversation_id:
        conversation = conversation_crud.create_conversation(
            session,
            ConversationModel(user_id=user_id),
        )
    # Check for existing conversation
    else:
        conversation = conversation_crud.get_conversation(
            session, conversation_id, user_id
        )

        # Fail if user_id is not provided when conversation DNE
        if not conversation:
            if not user_id:
                raise HTTPException(
                    status_code=400,
                    detail=f"user_id is required if no valid conversation is provided.",
                )

            # Create new conversation
            conversation = conversation_crud.create_conversation(
                session,
                ConversationModel(user_id=user_id),
            )

    # TODO: check if file already exists in DB once we have files per agents

    # Handle uploading File
    try:
        upload_file = await get_file_service().create_conversation_files(
            session, [file], user_id, conversation.id
        )
    except Exception as e:
        raise HTTPException(
            status_code=500, detail=f"Error while uploading file {file.filename}: {e}."
        )

    # TODO scott: clean this up, just use one endpoint for both single and batch
    files_with_conversation_id = attach_conversation_id_to_files(
        conversation.id, upload_file
    )
    return files_with_conversation_id[0]


@router.post("/batch_upload_file", response_model=list[UploadFileResponse])
async def batch_upload_file(
    session: DBSessionDep,
    conversation_id: str = Form(None),
    files: list[FastAPIUploadFile] = RequestFile(...),
    ctx: Context = Depends(get_context),
) -> UploadFileResponse:
    """
    Uploads and creates a batch of File object.
    If no conversation_id is provided, a new Conversation is created as well.

    Args:
        session (DBSessionDep): Database session.
        conversation_id (Optional[str]): Conversation ID passed from request query parameter.
        files (list[FastAPIUploadFile]): List of files to be uploaded.
        ctx (Context): Context object.

    Returns:
        list[UploadFileResponse]: List of uploaded files.

    Raises:
        HTTPException: If the conversation with the given ID is not found. Status code 404.
        HTTPException: If the file wasn't uploaded correctly. Status code 500.
    """

    user_id = ctx.get_user_id()
    validate_batch_file_size(session, user_id, files)

    # Create new conversation
    if not conversation_id:
        conversation = conversation_crud.create_conversation(
            session,
            ConversationModel(user_id=user_id),
        )
    # Check for existing conversation
    else:
        conversation = conversation_crud.get_conversation(
            session, conversation_id, user_id
        )

        # Fail if user_id is not provided when conversation DNE
        if not conversation:
            if not user_id:
                raise HTTPException(
                    status_code=400,
                    detail=f"user_id is required if no valid conversation is provided.",
                )

            # Create new conversation
            conversation = conversation_crud.create_conversation(
                session,
                ConversationModel(user_id=user_id),
            )

    # TODO: check if file already exists in DB once we have files per agents
    try:
        uploaded_files = await get_file_service().create_conversation_files(
            session, files, user_id, conversation.id
        )
    except Exception as e:
        raise HTTPException(
            status_code=500, detail=f"Error while uploading file(s): {e}."
        )

    files_with_conversation_id = attach_conversation_id_to_files(
        conversation.id, uploaded_files
    )
    return files_with_conversation_id


@router.get("/{conversation_id}/files", response_model=list[ListFile])
async def list_files(
    conversation_id: str, session: DBSessionDep, ctx: Context = Depends(get_context)
) -> list[ListFile]:
    """
    List all files from a conversation. Important - no pagination support yet.

    Args:
        conversation_id (str): Conversation ID.
        session (DBSessionDep): Database session.
        ctx (Context): Context object.

    Returns:
        list[ListFile]: List of files from the conversation.

    Raises:
        HTTPException: If the conversation with the given ID is not found.
    """
    user_id = ctx.get_user_id()
    _ = validate_conversation(session, conversation_id, user_id)

    files = get_file_service().get_files_by_conversation_id(
        session, user_id, conversation_id
    )
    files_with_conversation_id = attach_conversation_id_to_files(conversation_id, files)
    return files_with_conversation_id


@router.put("/{conversation_id}/files/{file_id}", response_model=FilePublic)
async def update_file(
    conversation_id: str,
    file_id: str,
    new_file: UpdateFileRequest,
    session: DBSessionDep,
    ctx: Context = Depends(get_context),
) -> FilePublic:
    """
    Update a file by ID.

    Args:
        conversation_id (str): Conversation ID.
        file_id (str): File ID.
        new_file (UpdateFileRequest): New file data.
        session (DBSessionDep): Database session.
        ctx (Context): Context object.

    Returns:
        FilePublic: Updated file.

    Raises:
        HTTPException: If the conversation with the given ID is not found.
    """
    user_id = ctx.get_user_id()
    _ = validate_conversation(session, conversation_id, user_id)
    _ = validate_file(session, file_id, user_id)

    file = get_file_service().get_file_by_id(session, file_id, user_id)
    file = get_file_service().update_file(session, file, new_file)
    files_with_conversation_id = attach_conversation_id_to_files(
        conversation_id, [file]
    )
    return files_with_conversation_id[0]


@router.delete("/{conversation_id}/files/{file_id}")
async def delete_file(
    conversation_id: str,
    file_id: str,
    session: DBSessionDep,
    ctx: Context = Depends(get_context),
) -> DeleteFileResponse:
    """
    Delete a file by ID.

    Args:
        conversation_id (str): Conversation ID.
        file_id (str): File ID.
        session (DBSessionDep): Database session.

    Returns:
        DeleteFile: Empty response.

    Raises:
        HTTPException: If the conversation with the given ID is not found.
    """
    user_id = ctx.get_user_id()
    _ = validate_conversation(session, conversation_id, user_id)
    _ = validate_file(session, file_id, user_id)

    file = get_file_service().get_file_by_id(session, file_id, user_id)

    # Delete the File DB object
    get_file_service().delete_file_from_conversation(
        session, conversation_id, file_id, user_id
    )

    return DeleteFileResponse()


# MISC
@router.post("/{conversation_id}/generate-title", response_model=GenerateTitleResponse)
async def generate_title(
    conversation_id: str,
    session: DBSessionDep,
    request: Request,
    ctx: Context = Depends(get_context),
) -> GenerateTitleResponse:
    """
    Generate a title for a conversation and update the conversation with the generated title.

    Args:
        conversation_id (str): Conversation ID.
        session (DBSessionDep): Database session.
        request (Request): Request object.
        ctx (Context): Context object.

    Returns:
        str: Generated title for the conversation.

    Raises:
        HTTPException: If the conversation with the given ID is not found.
    """
    user_id = ctx.get_user_id()
    ctx.with_deployment_config()

    conversation = validate_conversation(session, conversation_id, user_id)
    agent_id = conversation.agent_id if conversation.agent_id else None

    title = await generate_conversation_title(
        session,
        conversation,
        agent_id,
        ctx,
    )

    conversation_crud.update_conversation(
        session, conversation, UpdateConversationRequest(title=title)
    )

    return GenerateTitleResponse(title=title)<|MERGE_RESOLUTION|>--- conflicted
+++ resolved
@@ -45,10 +45,6 @@
     validate_file,
     validate_file_size,
 )
-<<<<<<< HEAD
-=======
-from backend.services.logger.utils import logger
->>>>>>> 6521f6ff
 
 router = APIRouter(
     prefix="/v1/conversations",

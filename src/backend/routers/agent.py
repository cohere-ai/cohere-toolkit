from fastapi import APIRouter, Depends, HTTPException, Request

from backend.config.routers import RouterName
from backend.crud import agent as agent_crud
from backend.crud import agent_tool_metadata as agent_tool_metadata_crud
from backend.database_models.agent import Agent as AgentModel
from backend.database_models.agent_tool_metadata import (
    AgentToolMetadata as AgentToolMetadataModel,
)
from backend.database_models.database import DBSessionDep
from backend.routers.utils import (
    add_agent_to_request_state,
    add_agent_tool_metadata_to_request_state,
    add_event_type_to_request_state,
    add_session_user_to_request_state,
    get_deployment_model_from_agent,
)
from backend.schemas.agent import (
    Agent,
    AgentPublic,
    AgentToolMetadata,
    AgentToolMetadataPublic,
    CreateAgent,
    CreateAgentToolMetadata,
    DeleteAgent,
    DeleteAgentToolMetadata,
    UpdateAgent,
    UpdateAgentToolMetadata,
)
<<<<<<< HEAD
from backend.schemas.deployment import Deployment as DeploymentSchema
=======
from backend.schemas.metrics import MetricsMessageType
from backend.services.agent import (
    raise_db_error,
    validate_agent_exists,
    validate_agent_tool_metadata_exists,
)
>>>>>>> 16c780be
from backend.services.auth.utils import get_header_user_id
from backend.services.request_validators import (
    validate_create_agent_request,
    validate_update_agent_request,
    validate_user_header,
)

router = APIRouter(
    prefix="/v1/agents",
)
router.name = RouterName.AGENT


@router.post(
    "",
    response_model=AgentPublic,
    dependencies=[
        Depends(validate_user_header),
        Depends(validate_create_agent_request),
    ],
)
async def create_agent(
    session: DBSessionDep, agent: CreateAgent, request: Request
) -> AgentPublic:
    """
    Create an agent.
    Args:
        session (DBSessionDep): Database session.
        agent (CreateAgent): Agent data.
        request (Request): Request object.
    Returns:
        AgentPublic: Created agent with no user ID or organization ID.
    Raises:
        HTTPException: If the agent creation fails.
    """
    # add user data into request state for metrics
    add_event_type_to_request_state(request, MetricsMessageType.ASSISTANT_CREATED)
    user_id = get_header_user_id(request)
    add_session_user_to_request_state(request, session)

    agent_data = AgentModel(
        name=agent.name,
        description=agent.description,
        preamble=agent.preamble,
        temperature=agent.temperature,
        user_id=user_id,
        organization_id=agent.organization_id,
        tools=agent.tools,
    )
<<<<<<< HEAD
    deployment_db, model_db = get_deployment_model_from_agent(agent, session)
    try:
        created_agent = agent_crud.create_agent(session, agent_data)
        add_agent_to_request_state(request, created_agent)
        if agent.tools_metadata:
            for tool_metadata in agent.tools_metadata:
                agent_tool_metadata_data = AgentToolMetadataModel(
                    user_id=user_id,
                    agent_id=created_agent.id,
                    tool_name=tool_metadata.tool_name,
                    artifacts=tool_metadata.artifacts,
                )
                agent_tool_metadata_crud.create_agent_tool_metadata(
                    session, agent_tool_metadata_data
                )
        if deployment_db and model_db:
            deployment_config = (
                agent.deployment_config
                if agent.deployment_config
                else deployment_db.default_deployment_config
            )
            agent_crud.assign_model_deployment_to_agent(
                session,
                agent=created_agent,
                deployment_id=deployment_db.id,
                model_id=model_db.id,
                deployment_config=deployment_config,
                set_default=True,
            )
        return created_agent
    except Exception as e:
        raise HTTPException(status_code=500, detail=str(e))
=======

    # try:
    created_agent = agent_crud.create_agent(session, agent_data)
    add_agent_to_request_state(request, created_agent)

    if agent.tools_metadata:
        for tool_metadata in agent.tools_metadata:
            await update_or_create_tool_metadata(
                created_agent, tool_metadata, session, request
            )
    # except Exception as e:
    # raise HTTPException(status_code=500, detail=str(e))

    return created_agent
>>>>>>> 16c780be


@router.get("", response_model=list[AgentPublic])
async def list_agents(
    *, offset: int = 0, limit: int = 100, session: DBSessionDep, request: Request
) -> list[AgentPublic]:
    """
    List all agents.

    Args:
        offset (int): Offset to start the list.
        limit (int): Limit of agents to be listed.
        session (DBSessionDep): Database session.
        request (Request): Request object.

    Returns:
        list[AgentPublic]: List of agents with no user ID or organization ID.
    """
    try:
        user_id = get_header_user_id(request)
        return agent_crud.get_agents(
            session, offset=offset, limit=limit, user_id=user_id
        )
    except Exception as e:
        raise HTTPException(status_code=500, detail=str(e))


@router.get("/user/{user_id}", response_model=list[Agent])
async def list_user_agents(
    *,
    user_id: str,
    offset: int = 0,
    limit: int = 100,
    session: DBSessionDep,
    request: Request,
) -> list[Agent]:
    """
    List all agents.

    Args:
        user_id (str): User ID.
        offset (int): Offset to start the list.
        limit (int): Limit of agents to be listed.
        session (DBSessionDep): Database session.
        request (Request): Request object.

    Returns:
        list[Agent]: List of agents.
    """
    try:
        return agent_crud.get_agents(
            session, offset=offset, limit=limit, user_id=user_id
        )
    except Exception as e:
        raise HTTPException(status_code=500, detail=str(e))


@router.get("/organization/{organization_id}", response_model=list[Agent])
async def list_organization_agents(
    *,
    organization_id: str,
    offset: int = 0,
    limit: int = 100,
    session: DBSessionDep,
    request: Request,
) -> list[Agent]:
    """
    List all agents.

    Args:
        organization_id (str): Organization ID.
        offset (int): Offset to start the list.
        limit (int): Limit of agents to be listed.
        session (DBSessionDep): Database session.
        request (Request): Request object.

    Returns:
        list[Agent]: List of agents.
    """
    try:
        return agent_crud.get_agents(
            session, offset=offset, limit=limit, organization_id=organization_id
        )
    except Exception as e:
        raise HTTPException(status_code=500, detail=str(e))


@router.get(
    "/organization/{organization_id}/user/{user_id}", response_model=list[Agent]
)
async def list_organization_user_agents(
    *,
    organization_id: str,
    user_id: str,
    offset: int = 0,
    limit: int = 100,
    session: DBSessionDep,
    request: Request,
) -> list[Agent]:
    """
    List all agents.

    Args:
        organization_id (str): Organization ID.
        user_id (str): User ID.
        offset (int): Offset to start the list.
        limit (int): Limit of agents to be listed.
        session (DBSessionDep): Database session.
        request (Request): Request object.

    Returns:
        list[Agent]: List of agents.
    """
    try:
        return agent_crud.get_agents(
            session,
            offset=offset,
            limit=limit,
            organization_id=organization_id,
            user_id=user_id,
        )
    except Exception as e:
        raise HTTPException(status_code=500, detail=str(e))


@router.get("/{agent_id}", response_model=Agent)
async def get_agent_by_id(
    agent_id: str, session: DBSessionDep, request: Request
) -> Agent:
    """
    Args:
        agent_id (str): Agent ID.
        session (DBSessionDep): Database session.

    Returns:
        Agent: Agent.

    Raises:
        HTTPException: If the agent with the given ID is not found.
    """
    add_event_type_to_request_state(request, MetricsMessageType.ASSISTANT_ACCESSED)
    try:
        agent = agent_crud.get_agent_by_id(session, agent_id)
        if agent:
            add_agent_to_request_state(request, agent)
    except Exception as e:
        raise HTTPException(status_code=500, detail=str(e))

    if not agent:
        raise HTTPException(
            status_code=400,
            detail=f"Agent with ID: {agent_id} not found.",
        )

    return agent


@router.get("/{agent_id}/deployments", response_model=list[DeploymentSchema])
async def get_agent_deployments(
    agent_id: str, session: DBSessionDep, request: Request
) -> list[DeploymentSchema]:
    """
    Args:
        agent_id (str): Agent ID.
        session (DBSessionDep): Database session.

    Returns:
        Agent: Agent.

    Raises:
        HTTPException: If the agent with the given ID is not found.
    """
    try:
        agent = agent_crud.get_agent_by_id(session, agent_id)
        if agent:
            add_agent_to_request_state(request, agent)
    except Exception as e:
        raise HTTPException(status_code=500, detail=str(e))

    if not agent:
        raise HTTPException(
            status_code=400,
            detail=f"Agent with ID: {agent_id} not found.",
        )

    return [
        DeploymentSchema.custom_transform(deployment)
        for deployment in agent.deployments
    ]


@router.put(
    "/{agent_id}",
    response_model=AgentPublic,
    dependencies=[
        Depends(validate_user_header),
        Depends(validate_update_agent_request),
    ],
)
async def update_agent(
    agent_id: str,
    new_agent: UpdateAgent,
    session: DBSessionDep,
    request: Request,
) -> AgentPublic:
    """
    Update an agent by ID.

    Args:
        agent_id (str): Agent ID.
        new_agent (UpdateAgent): New agent data.
        session (DBSessionDep): Database session.
        request (Request): Request object.

    Returns:
        AgentPublic: Updated agent with no user ID or organization ID.

    Raises:
        HTTPException: If the agent with the given ID is not found.
    """
    add_session_user_to_request_state(request, session)
    add_event_type_to_request_state(request, MetricsMessageType.ASSISTANT_UPDATED)
    agent = validate_agent_exists(session, agent_id)

    if new_agent.tools_metadata is not None:
        print("New agent", new_agent)
        agent = await handle_tool_metadata_update(agent, new_agent, session, request)

    try:
        db_deployment, db_model = get_deployment_model_from_agent(new_agent, session)
        deployment_config = new_agent.deployment_config
        is_default_deployment = new_agent.is_default_deployment
        # remove association fields
        new_agent_cleaned = new_agent.dict(
            exclude={
                "model",
                "deployment",
                "deployment_config",
                "is_default_deployment",
                "is_default_model",
            }
        )
        if db_deployment and db_model:
            current_association = agent_crud.get_agent_model_deployment_association(
                session, agent, db_model.id, db_deployment.id
            )
            if current_association:
                current_config = current_association.deployment_config
                agent_crud.delete_agent_model_deployment_association(
                    session, agent, db_model.id, db_deployment.id
                )
                if not deployment_config:
                    deployment_config = (
                        current_config
                        if current_config
                        else current_association.deployment.default_deployment_config
                    )
                agent = agent_crud.assign_model_deployment_to_agent(
                    session,
                    agent,
                    db_model.id,
                    db_deployment.id,
                    deployment_config,
                    is_default_deployment,
                )
            else:
                deployment_config = db_deployment.default_deployment_config
                agent = agent_crud.assign_model_deployment_to_agent(
                    session,
                    agent,
                    db_model.id,
                    db_deployment.id,
                    deployment_config,
                    is_default_deployment,
                )

        agent = agent_crud.update_agent(
            session, agent, UpdateAgent(**new_agent_cleaned)
        )
        add_agent_to_request_state(request, agent)
    except Exception as e:
        raise HTTPException(status_code=500, detail=str(e))

    return agent


async def handle_tool_metadata_update(
    agent: Agent, new_agent: Agent, session: DBSessionDep, request: Request
) -> Agent:
    # Delete tool metadata that are not in the request
    new_tools_names = [metadata.tool_name for metadata in new_agent.tools_metadata]
    for tool_metadata in agent.tools_metadata:
        if tool_metadata.tool_name not in new_tools_names:
            agent_tool_metadata_crud.delete_agent_tool_metadata_by_id(
                session, tool_metadata.id
            )

    # Create or update tool metadata from the request
    for tool_metadata in new_agent.tools_metadata:
        print("Tool metadata", tool_metadata)
        try:
            await update_or_create_tool_metadata(agent, tool_metadata, session, request)
        except Exception as e:
            raise_db_error(e, "Tool name", tool_metadata.tool_name)

    # Remove tools_metadata from new_agent to avoid updating it in the agent
    new_agent.tools_metadata = None
    agent = agent_crud.get_agent_by_id(session, agent.id)
    return agent


async def update_or_create_tool_metadata(
    agent: Agent,
    new_tool_metadata: AgentToolMetadata,
    session: DBSessionDep,
    request: Request,
) -> None:
    existing_tools_names = [metadata.tool_name for metadata in agent.tools_metadata]
    if new_tool_metadata.tool_name in existing_tools_names or new_tool_metadata.id:
        await update_agent_tool_metadata(
            agent.id, new_tool_metadata.id, session, new_tool_metadata, request
        )
    else:
        create_metadata_req = CreateAgentToolMetadata(
            **new_tool_metadata.model_dump(exclude_none=True)
        )
        create_agent_tool_metadata(session, agent.id, create_metadata_req, request)


@router.delete("/{agent_id}", response_model=DeleteAgent)
async def delete_agent(
    agent_id: str, session: DBSessionDep, request: Request
) -> DeleteAgent:
    """
    Delete an agent by ID.

    Args:
        agent_id (str): Agent ID.
        session (DBSessionDep): Database session.
        request (Request): Request object.

    Returns:
        DeleteAgent: Empty response.

    Raises:
        HTTPException: If the agent with the given ID is not found.
    """
    agent = validate_agent_exists(session, agent_id)
    add_event_type_to_request_state(request, MetricsMessageType.ASSISTANT_DELETED)
    add_agent_to_request_state(request, agent)
    try:
        agent_crud.delete_agent(session, agent_id)
    except Exception as e:
        raise HTTPException(status_code=500, detail=str(e))

    return DeleteAgent()


# Tool Metadata Endpoints


@router.get("/{agent_id}/tool-metadata", response_model=list[AgentToolMetadataPublic])
async def list_agent_tool_metadata(
    agent_id: str, session: DBSessionDep, request: Request
) -> list[AgentToolMetadataPublic]:
    """
    List all agent tool metadata by agent ID.

    Args:
        agent_id (str): Agent ID.
        session (DBSessionDep): Database session.
        request (Request): Request object.

    Returns:
        list[AgentToolMetadataPublic]: List of agent tool metadata with no user ID or organization ID.

    Raises:
        HTTPException: If the agent tool metadata retrieval fails.
    """
    try:
        return agent_tool_metadata_crud.get_all_agent_tool_metadata_by_agent_id(
            session, agent_id
        )
    except Exception as e:
        raise HTTPException(status_code=500, detail=str(e))


@router.post(
    "/{agent_id}/tool-metadata",
    response_model=AgentToolMetadataPublic,
)
def create_agent_tool_metadata(
    session: DBSessionDep,
    agent_id: str,
    agent_tool_metadata: CreateAgentToolMetadata,
    request: Request,
) -> AgentToolMetadataPublic:
    """
    Create an agent tool metadata.

    Args:
        session (DBSessionDep): Database session.
        agent_id (str): Agent ID.
        agent_tool_metadata (CreateAgentToolMetadata): Agent tool metadata data.
        request (Request): Request object.

    Returns:
        AgentToolMetadata: Created agent tool metadata.

    Raises:
        HTTPException: If the agent tool metadata creation fails.
    """
    user_id = get_header_user_id(request)
    agent = validate_agent_exists(session, agent_id)
    add_agent_to_request_state(request, agent)

    agent_tool_metadata_data = AgentToolMetadataModel(
        user_id=user_id,
        agent_id=agent_id,
        tool_name=agent_tool_metadata.tool_name,
        artifacts=agent_tool_metadata.artifacts,
    )

    try:
        created_agent_tool_metadata = (
            agent_tool_metadata_crud.create_agent_tool_metadata(
                session, agent_tool_metadata_data
            )
        )
        add_agent_tool_metadata_to_request_state(request, created_agent_tool_metadata)
    except Exception as e:
        raise_db_error(e, "Tool name", agent_tool_metadata.tool_name)

    return created_agent_tool_metadata


@router.put("/{agent_id}/tool-metadata/{agent_tool_metadata_id}")
async def update_agent_tool_metadata(
    agent_id: str,
    agent_tool_metadata_id: str,
    session: DBSessionDep,
    new_agent_tool_metadata: UpdateAgentToolMetadata,
    request: Request,
) -> AgentToolMetadata:
    """
    Update an agent tool metadata by ID.

    Args:
        agent_id (str): Agent ID.
        agent_tool_metadata_id (str): Agent tool metadata ID.
        session (DBSessionDep): Database session.
        new_agent_tool_metadata (UpdateAgentToolMetadata): New agent tool metadata data.
        request (Request): Request object.

    Returns:
        AgentToolMetadata: Updated agent tool metadata.

    Raises:
        HTTPException: If the agent tool metadata with the given ID is not found.
        HTTPException: If the agent tool metadata update fails.
    """
    agent_tool_metadata = validate_agent_tool_metadata_exists(
        session, agent_tool_metadata_id
    )

    try:
        agent_tool_metadata_crud.update_agent_tool_metadata(
            session, agent_tool_metadata, new_agent_tool_metadata
        )
        add_agent_tool_metadata_to_request_state(request, agent_tool_metadata)
    except Exception as e:
        raise_db_error(e, "Tool name", agent_tool_metadata.tool_name)

    return agent_tool_metadata


@router.delete("/{agent_id}/tool-metadata/{agent_tool_metadata_id}")
async def delete_agent_tool_metadata(
    agent_id: str, agent_tool_metadata_id: str, session: DBSessionDep, request: Request
) -> DeleteAgentToolMetadata:
    """
    Delete an agent tool metadata by ID.

    Args:
        agent_id (str): Agent ID.
        agent_tool_metadata_id (str): Agent tool metadata ID.
        session (DBSessionDep): Database session.
        request (Request): Request object.

    Returns:
        DeleteAgentToolMetadata: Empty response.

    Raises:
        HTTPException: If the agent tool metadata with the given ID is not found.
        HTTPException: If the agent tool metadata deletion fails.
    """
    agent_tool_metadata = validate_agent_tool_metadata_exists(
        session, agent_tool_metadata_id
    )

    add_agent_tool_metadata_to_request_state(request, agent_tool_metadata)
    try:
        agent_tool_metadata_crud.delete_agent_tool_metadata_by_id(
            session, agent_tool_metadata_id
        )
    except Exception as e:
        raise HTTPException(status_code=500, detail=str(e))

    return DeleteAgentToolMetadata()<|MERGE_RESOLUTION|>--- conflicted
+++ resolved
@@ -1,8 +1,10 @@
 from fastapi import APIRouter, Depends, HTTPException, Request
 
 from backend.config.routers import RouterName
+from backend.config.tools import ALL_TOOLS
 from backend.crud import agent as agent_crud
 from backend.crud import agent_tool_metadata as agent_tool_metadata_crud
+from backend.crud import user as user_crud
 from backend.database_models.agent import Agent as AgentModel
 from backend.database_models.agent_tool_metadata import (
     AgentToolMetadata as AgentToolMetadataModel,
@@ -27,16 +29,13 @@
     UpdateAgent,
     UpdateAgentToolMetadata,
 )
-<<<<<<< HEAD
 from backend.schemas.deployment import Deployment as DeploymentSchema
-=======
 from backend.schemas.metrics import MetricsMessageType
 from backend.services.agent import (
     raise_db_error,
     validate_agent_exists,
     validate_agent_tool_metadata_exists,
 )
->>>>>>> 16c780be
 from backend.services.auth.utils import get_header_user_id
 from backend.services.request_validators import (
     validate_create_agent_request,
@@ -86,7 +85,6 @@
         organization_id=agent.organization_id,
         tools=agent.tools,
     )
-<<<<<<< HEAD
     deployment_db, model_db = get_deployment_model_from_agent(agent, session)
     try:
         created_agent = agent_crud.create_agent(session, agent_data)
@@ -119,22 +117,6 @@
         return created_agent
     except Exception as e:
         raise HTTPException(status_code=500, detail=str(e))
-=======
-
-    # try:
-    created_agent = agent_crud.create_agent(session, agent_data)
-    add_agent_to_request_state(request, created_agent)
-
-    if agent.tools_metadata:
-        for tool_metadata in agent.tools_metadata:
-            await update_or_create_tool_metadata(
-                created_agent, tool_metadata, session, request
-            )
-    # except Exception as e:
-    # raise HTTPException(status_code=500, detail=str(e))
-
-    return created_agent
->>>>>>> 16c780be
 
 
 @router.get("", response_model=list[AgentPublic])
@@ -154,10 +136,7 @@
         list[AgentPublic]: List of agents with no user ID or organization ID.
     """
     try:
-        user_id = get_header_user_id(request)
-        return agent_crud.get_agents(
-            session, offset=offset, limit=limit, user_id=user_id
-        )
+        return agent_crud.get_agents(session, offset=offset, limit=limit)
     except Exception as e:
         raise HTTPException(status_code=500, detail=str(e))
 
@@ -362,6 +341,38 @@
     if new_agent.tools_metadata is not None:
         print("New agent", new_agent)
         agent = await handle_tool_metadata_update(agent, new_agent, session, request)
+
+    try:
+        agent = agent_crud.update_agent(session, agent, new_agent)
+        add_agent_to_request_state(request, agent)
+    except Exception as e:
+        raise HTTPException(status_code=500, detail=str(e))
+
+    return agent
+
+
+async def handle_tool_metadata_update(
+    agent: Agent, new_agent: Agent, session: DBSessionDep, request: Request
+) -> Agent:
+    # Delete tool metadata that are not in the request
+    new_tools_names = [metadata.tool_name for metadata in new_agent.tools_metadata]
+    for tool_metadata in agent.tools_metadata:
+        if tool_metadata.tool_name not in new_tools_names:
+            agent_tool_metadata_crud.delete_agent_tool_metadata_by_id(
+                session, tool_metadata.id
+            )
+
+    # Create or update tool metadata from the request
+    for tool_metadata in new_agent.tools_metadata:
+        print("Tool metadata", tool_metadata)
+        try:
+            await update_or_create_tool_metadata(agent, tool_metadata, session, request)
+        except Exception as e:
+            raise_db_error(e, "Tool name", tool_metadata.tool_name)
+
+        # Remove tools_metadata from new_agent to avoid updating it in the agent
+        new_agent.tools_metadata = None
+        agent = agent_crud.get_agent_by_id(session, agent_id)
 
     try:
         db_deployment, db_model = get_deployment_model_from_agent(new_agent, session)
@@ -421,31 +432,6 @@
     return agent
 
 
-async def handle_tool_metadata_update(
-    agent: Agent, new_agent: Agent, session: DBSessionDep, request: Request
-) -> Agent:
-    # Delete tool metadata that are not in the request
-    new_tools_names = [metadata.tool_name for metadata in new_agent.tools_metadata]
-    for tool_metadata in agent.tools_metadata:
-        if tool_metadata.tool_name not in new_tools_names:
-            agent_tool_metadata_crud.delete_agent_tool_metadata_by_id(
-                session, tool_metadata.id
-            )
-
-    # Create or update tool metadata from the request
-    for tool_metadata in new_agent.tools_metadata:
-        print("Tool metadata", tool_metadata)
-        try:
-            await update_or_create_tool_metadata(agent, tool_metadata, session, request)
-        except Exception as e:
-            raise_db_error(e, "Tool name", tool_metadata.tool_name)
-
-    # Remove tools_metadata from new_agent to avoid updating it in the agent
-    new_agent.tools_metadata = None
-    agent = agent_crud.get_agent_by_id(session, agent.id)
-    return agent
-
-
 async def update_or_create_tool_metadata(
     agent: Agent,
     new_tool_metadata: AgentToolMetadata,

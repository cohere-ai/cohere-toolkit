--- conflicted
+++ resolved
@@ -1,9 +1,4 @@
-<<<<<<< HEAD
 from fastapi import APIRouter, Depends, HTTPException, Request
-=======
-import psycopg2
-from fastapi import APIRouter, Depends, Form, HTTPException, Request
->>>>>>> f771bcad
 
 from backend.config.routers import RouterName
 from backend.config.tools import ALL_TOOLS

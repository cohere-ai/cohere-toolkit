--- conflicted
+++ resolved
@@ -70,17 +70,10 @@
     Raises:
         HTTPException: If the agent creation fails.
     """
-<<<<<<< HEAD
-    # Add user data into request state for metrics
-    add_event_type_to_request_state(request, MetricsMessageType.ASSISTANT_CREATED)
-    user_id = get_header_user_id(request)
-    add_session_user_to_request_state(request, session)
-=======
     # add user data into request state for metrics
     ctx.with_event_type(MetricsMessageType.ASSISTANT_CREATED)
     ctx.with_user(session)
     user_id = ctx.get_user_id()
->>>>>>> c4ba4bb2
 
     agent_data = AgentModel(
         name=agent.name,

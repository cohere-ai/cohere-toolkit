from fastapi import APIRouter, Depends, HTTPException, Request

from backend.config.routers import RouterName
from backend.config.tools import ALL_TOOLS
from backend.crud import agent as agent_crud
from backend.crud import agent_tool_metadata as agent_tool_metadata_crud
from backend.crud import user as user_crud
from backend.database_models.agent import Agent as AgentModel
from backend.database_models.agent_tool_metadata import (
    AgentToolMetadata as AgentToolMetadataModel,
)
from backend.database_models.database import DBSessionDep
from backend.routers.utils import (
    add_agent_to_request_state,
    add_agent_tool_metadata_to_request_state,
    add_default_agent_to_request_state,
    add_event_type_to_request_state,
    add_session_user_to_request_state,
    get_deployment_model_from_agent,
)
from backend.schemas.agent import (
    Agent,
    AgentPublic,
    AgentToolMetadata,
    AgentToolMetadataPublic,
    CreateAgent,
    CreateAgentToolMetadata,
    DeleteAgent,
    DeleteAgentToolMetadata,
    UpdateAgent,
    UpdateAgentToolMetadata,
)
<<<<<<< HEAD
from backend.schemas.deployment import Deployment as DeploymentSchema
from backend.schemas.metrics import MetricsMessageType
=======
from backend.schemas.metrics import GenericResponseMessage, MetricsMessageType
>>>>>>> e11ebdee
from backend.services.agent import (
    raise_db_error,
    validate_agent_exists,
    validate_agent_tool_metadata_exists,
)
from backend.services.auth.utils import get_header_user_id
from backend.services.request_validators import (
    validate_create_agent_request,
    validate_update_agent_request,
    validate_user_header,
)

router = APIRouter(
    prefix="/v1/agents",
)
router.name = RouterName.AGENT


@router.post(
    "",
    response_model=AgentPublic,
    dependencies=[
        Depends(validate_user_header),
        Depends(validate_create_agent_request),
    ],
)
async def create_agent(
    session: DBSessionDep, agent: CreateAgent, request: Request
) -> AgentPublic:
    """
    Create an agent.
    Args:
        session (DBSessionDep): Database session.
        agent (CreateAgent): Agent data.
        request (Request): Request object.
    Returns:
        AgentPublic: Created agent with no user ID or organization ID.
    Raises:
        HTTPException: If the agent creation fails.
    """
    # add user data into request state for metrics
    add_event_type_to_request_state(request, MetricsMessageType.ASSISTANT_CREATED)
    user_id = get_header_user_id(request)
    add_session_user_to_request_state(request, session)

    agent_data = AgentModel(
        name=agent.name,
        description=agent.description,
        preamble=agent.preamble,
        temperature=agent.temperature,
        user_id=user_id,
        organization_id=agent.organization_id,
        tools=agent.tools,
    )
    deployment_db, model_db = get_deployment_model_from_agent(agent, session)
    try:
        created_agent = agent_crud.create_agent(session, agent_data)
        add_agent_to_request_state(request, created_agent)
        if agent.tools_metadata:
            for tool_metadata in agent.tools_metadata:
                agent_tool_metadata_data = AgentToolMetadataModel(
                    user_id=user_id,
                    agent_id=created_agent.id,
                    tool_name=tool_metadata.tool_name,
                    artifacts=tool_metadata.artifacts,
                )
                agent_tool_metadata_crud.create_agent_tool_metadata(
                    session, agent_tool_metadata_data
                )
        if deployment_db and model_db:
            deployment_config = (
                agent.deployment_config
                if agent.deployment_config
                else deployment_db.default_deployment_config
            )
            agent_crud.assign_model_deployment_to_agent(
                session,
                agent=created_agent,
                deployment_id=deployment_db.id,
                model_id=model_db.id,
                deployment_config=deployment_config,
                set_default=True,
            )
        return created_agent
    except Exception as e:
        raise HTTPException(status_code=500, detail=str(e))


@router.get("", response_model=list[AgentPublic])
async def list_agents(
    *, offset: int = 0, limit: int = 100, session: DBSessionDep, request: Request
) -> list[AgentPublic]:
    """
    List all agents.

    Args:
        offset (int): Offset to start the list.
        limit (int): Limit of agents to be listed.
        session (DBSessionDep): Database session.
        request (Request): Request object.

    Returns:
        list[AgentPublic]: List of agents with no user ID or organization ID.
    """
    try:
        return agent_crud.get_agents(session, offset=offset, limit=limit)
    except Exception as e:
        raise HTTPException(status_code=500, detail=str(e))


<<<<<<< HEAD
@router.get("/user/{user_id}", response_model=list[Agent])
async def list_user_agents(
    *,
    user_id: str,
    offset: int = 0,
    limit: int = 100,
    session: DBSessionDep,
    request: Request,
) -> list[Agent]:
    """
    List all agents.

    Args:
        user_id (str): User ID.
        offset (int): Offset to start the list.
        limit (int): Limit of agents to be listed.
        session (DBSessionDep): Database session.
        request (Request): Request object.

    Returns:
        list[Agent]: List of agents.
    """
    try:
        return agent_crud.get_agents(
            session, offset=offset, limit=limit, user_id=user_id
        )
    except Exception as e:
        raise HTTPException(status_code=500, detail=str(e))


@router.get("/organization/{organization_id}", response_model=list[Agent])
async def list_organization_agents(
    *,
    organization_id: str,
    offset: int = 0,
    limit: int = 100,
    session: DBSessionDep,
    request: Request,
) -> list[Agent]:
    """
    List all agents.

    Args:
        organization_id (str): Organization ID.
        offset (int): Offset to start the list.
        limit (int): Limit of agents to be listed.
        session (DBSessionDep): Database session.
        request (Request): Request object.

    Returns:
        list[Agent]: List of agents.
    """
    try:
        return agent_crud.get_agents(
            session, offset=offset, limit=limit, organization_id=organization_id
        )
    except Exception as e:
        raise HTTPException(status_code=500, detail=str(e))


@router.get(
    "/organization/{organization_id}/user/{user_id}", response_model=list[Agent]
)
async def list_organization_user_agents(
    *,
    organization_id: str,
    user_id: str,
    offset: int = 0,
    limit: int = 100,
    session: DBSessionDep,
    request: Request,
) -> list[Agent]:
    """
    List all agents.

    Args:
        organization_id (str): Organization ID.
        user_id (str): User ID.
        offset (int): Offset to start the list.
        limit (int): Limit of agents to be listed.
        session (DBSessionDep): Database session.
        request (Request): Request object.

    Returns:
        list[Agent]: List of agents.
    """
    try:
        return agent_crud.get_agents(
            session,
            offset=offset,
            limit=limit,
            organization_id=organization_id,
            user_id=user_id,
        )
    except Exception as e:
        raise HTTPException(status_code=500, detail=str(e))
=======
# simply for logging purposes
default_agent_router = APIRouter(
    prefix="/v1/default_agent",
)
default_agent_router.name = RouterName.DEFAULT_AGENT


@default_agent_router.get("/", response_model=GenericResponseMessage)
async def get_default_agent(session: DBSessionDep, request: Request):
    add_event_type_to_request_state(request, MetricsMessageType.ASSISTANT_ACCESSED)
    add_default_agent_to_request_state(request)
    return {"message": "OK"}
>>>>>>> e11ebdee


@router.get("/{agent_id}", response_model=Agent)
async def get_agent_by_id(
    agent_id: str, session: DBSessionDep, request: Request
) -> Agent:
    """
    Args:
        agent_id (str): Agent ID.
        session (DBSessionDep): Database session.

    Returns:
        Agent: Agent.

    Raises:
        HTTPException: If the agent with the given ID is not found.
    """
    add_event_type_to_request_state(request, MetricsMessageType.ASSISTANT_ACCESSED)
    try:
        agent = agent_crud.get_agent_by_id(session, agent_id)
        if agent:
            add_agent_to_request_state(request, agent)
    except Exception as e:
        raise HTTPException(status_code=500, detail=str(e))

    if not agent:
        raise HTTPException(
            status_code=400,
            detail=f"Agent with ID: {agent_id} not found.",
        )

    return agent


@router.get("/{agent_id}/deployments", response_model=list[DeploymentSchema])
async def get_agent_deployments(
    agent_id: str, session: DBSessionDep, request: Request
) -> list[DeploymentSchema]:
    """
    Args:
        agent_id (str): Agent ID.
        session (DBSessionDep): Database session.

    Returns:
        Agent: Agent.

    Raises:
        HTTPException: If the agent with the given ID is not found.
    """
    try:
        agent = agent_crud.get_agent_by_id(session, agent_id)
        if agent:
            add_agent_to_request_state(request, agent)
    except Exception as e:
        raise HTTPException(status_code=500, detail=str(e))

    if not agent:
        raise HTTPException(
            status_code=400,
            detail=f"Agent with ID: {agent_id} not found.",
        )

    return [
        DeploymentSchema.custom_transform(deployment)
        for deployment in agent.deployments
    ]


@router.put(
    "/{agent_id}",
    response_model=AgentPublic,
    dependencies=[
        Depends(validate_user_header),
        Depends(validate_update_agent_request),
    ],
)
async def update_agent(
    agent_id: str,
    new_agent: UpdateAgent,
    session: DBSessionDep,
    request: Request,
) -> AgentPublic:
    """
    Update an agent by ID.

    Args:
        agent_id (str): Agent ID.
        new_agent (UpdateAgent): New agent data.
        session (DBSessionDep): Database session.
        request (Request): Request object.

    Returns:
        AgentPublic: Updated agent with no user ID or organization ID.

    Raises:
        HTTPException: If the agent with the given ID is not found.
    """
    add_session_user_to_request_state(request, session)
    add_event_type_to_request_state(request, MetricsMessageType.ASSISTANT_UPDATED)
    agent = validate_agent_exists(session, agent_id)

    if new_agent.tools_metadata is not None:
        print("New agent", new_agent)
        agent = await handle_tool_metadata_update(agent, new_agent, session, request)

    try:
        db_deployment, db_model = get_deployment_model_from_agent(new_agent, session)
        deployment_config = new_agent.deployment_config
        is_default_deployment = new_agent.is_default_deployment
        # remove association fields
        new_agent_cleaned = new_agent.dict(
            exclude={
                "model",
                "deployment",
                "deployment_config",
                "is_default_deployment",
                "is_default_model",
            }
        )
        if db_deployment and db_model:
            current_association = agent_crud.get_agent_model_deployment_association(
                session, agent, db_model.id, db_deployment.id
            )
            if current_association:
                current_config = current_association.deployment_config
                agent_crud.delete_agent_model_deployment_association(
                    session, agent, db_model.id, db_deployment.id
                )
                if not deployment_config:
                    deployment_config = (
                        current_config
                        if current_config
                        else current_association.deployment.default_deployment_config
                    )
                agent = agent_crud.assign_model_deployment_to_agent(
                    session,
                    agent,
                    db_model.id,
                    db_deployment.id,
                    deployment_config,
                    is_default_deployment,
                )
            else:
                deployment_config = db_deployment.default_deployment_config
                agent = agent_crud.assign_model_deployment_to_agent(
                    session,
                    agent,
                    db_model.id,
                    db_deployment.id,
                    deployment_config,
                    is_default_deployment,
                )

        agent = agent_crud.update_agent(
            session, agent, UpdateAgent(**new_agent_cleaned)
        )
        add_agent_to_request_state(request, agent)
    except Exception as e:
        raise HTTPException(status_code=500, detail=str(e))

    return agent


async def handle_tool_metadata_update(
    agent: Agent, new_agent: Agent, session: DBSessionDep, request: Request
) -> Agent:
    # Delete tool metadata that are not in the request
    new_tools_names = [metadata.tool_name for metadata in new_agent.tools_metadata]
    for tool_metadata in agent.tools_metadata:
        if tool_metadata.tool_name not in new_tools_names:
            agent_tool_metadata_crud.delete_agent_tool_metadata_by_id(
                session, tool_metadata.id
            )

    # Create or update tool metadata from the request
    for tool_metadata in new_agent.tools_metadata:
        print("Tool metadata", tool_metadata)
        try:
            await update_or_create_tool_metadata(agent, tool_metadata, session, request)
        except Exception as e:
            raise_db_error(e, "Tool name", tool_metadata.tool_name)

    # Remove tools_metadata from new_agent to avoid updating it in the agent
    new_agent.tools_metadata = None
    agent = agent_crud.get_agent_by_id(session, agent.id)
    return agent


async def update_or_create_tool_metadata(
    agent: Agent,
    new_tool_metadata: AgentToolMetadata,
    session: DBSessionDep,
    request: Request,
) -> None:
    existing_tools_names = [metadata.tool_name for metadata in agent.tools_metadata]
    if new_tool_metadata.tool_name in existing_tools_names or new_tool_metadata.id:
        await update_agent_tool_metadata(
            agent.id, new_tool_metadata.id, session, new_tool_metadata, request
        )
    else:
        create_metadata_req = CreateAgentToolMetadata(
            **new_tool_metadata.model_dump(exclude_none=True)
        )
        create_agent_tool_metadata(session, agent.id, create_metadata_req, request)


@router.delete("/{agent_id}", response_model=DeleteAgent)
async def delete_agent(
    agent_id: str, session: DBSessionDep, request: Request
) -> DeleteAgent:
    """
    Delete an agent by ID.

    Args:
        agent_id (str): Agent ID.
        session (DBSessionDep): Database session.
        request (Request): Request object.

    Returns:
        DeleteAgent: Empty response.

    Raises:
        HTTPException: If the agent with the given ID is not found.
    """
    agent = validate_agent_exists(session, agent_id)
    add_event_type_to_request_state(request, MetricsMessageType.ASSISTANT_DELETED)
    add_agent_to_request_state(request, agent)
    try:
        agent_crud.delete_agent(session, agent_id)
    except Exception as e:
        raise HTTPException(status_code=500, detail=str(e))

    return DeleteAgent()


# Tool Metadata Endpoints


@router.get("/{agent_id}/tool-metadata", response_model=list[AgentToolMetadataPublic])
async def list_agent_tool_metadata(
    agent_id: str, session: DBSessionDep, request: Request
) -> list[AgentToolMetadataPublic]:
    """
    List all agent tool metadata by agent ID.

    Args:
        agent_id (str): Agent ID.
        session (DBSessionDep): Database session.
        request (Request): Request object.

    Returns:
        list[AgentToolMetadataPublic]: List of agent tool metadata with no user ID or organization ID.

    Raises:
        HTTPException: If the agent tool metadata retrieval fails.
    """
    try:
        return agent_tool_metadata_crud.get_all_agent_tool_metadata_by_agent_id(
            session, agent_id
        )
    except Exception as e:
        raise HTTPException(status_code=500, detail=str(e))


@router.post(
    "/{agent_id}/tool-metadata",
    response_model=AgentToolMetadataPublic,
)
def create_agent_tool_metadata(
    session: DBSessionDep,
    agent_id: str,
    agent_tool_metadata: CreateAgentToolMetadata,
    request: Request,
) -> AgentToolMetadataPublic:
    """
    Create an agent tool metadata.

    Args:
        session (DBSessionDep): Database session.
        agent_id (str): Agent ID.
        agent_tool_metadata (CreateAgentToolMetadata): Agent tool metadata data.
        request (Request): Request object.

    Returns:
        AgentToolMetadata: Created agent tool metadata.

    Raises:
        HTTPException: If the agent tool metadata creation fails.
    """
    user_id = get_header_user_id(request)
    agent = validate_agent_exists(session, agent_id)
    add_agent_to_request_state(request, agent)

    agent_tool_metadata_data = AgentToolMetadataModel(
        user_id=user_id,
        agent_id=agent_id,
        tool_name=agent_tool_metadata.tool_name,
        artifacts=agent_tool_metadata.artifacts,
    )

    try:
        created_agent_tool_metadata = (
            agent_tool_metadata_crud.create_agent_tool_metadata(
                session, agent_tool_metadata_data
            )
        )
        add_agent_tool_metadata_to_request_state(request, created_agent_tool_metadata)
    except Exception as e:
        raise_db_error(e, "Tool name", agent_tool_metadata.tool_name)

    return created_agent_tool_metadata


@router.put("/{agent_id}/tool-metadata/{agent_tool_metadata_id}")
async def update_agent_tool_metadata(
    agent_id: str,
    agent_tool_metadata_id: str,
    session: DBSessionDep,
    new_agent_tool_metadata: UpdateAgentToolMetadata,
    request: Request,
) -> AgentToolMetadata:
    """
    Update an agent tool metadata by ID.

    Args:
        agent_id (str): Agent ID.
        agent_tool_metadata_id (str): Agent tool metadata ID.
        session (DBSessionDep): Database session.
        new_agent_tool_metadata (UpdateAgentToolMetadata): New agent tool metadata data.
        request (Request): Request object.

    Returns:
        AgentToolMetadata: Updated agent tool metadata.

    Raises:
        HTTPException: If the agent tool metadata with the given ID is not found.
        HTTPException: If the agent tool metadata update fails.
    """
    agent_tool_metadata = validate_agent_tool_metadata_exists(
        session, agent_tool_metadata_id
    )

    try:
        agent_tool_metadata_crud.update_agent_tool_metadata(
            session, agent_tool_metadata, new_agent_tool_metadata
        )
        add_agent_tool_metadata_to_request_state(request, agent_tool_metadata)
    except Exception as e:
        raise_db_error(e, "Tool name", agent_tool_metadata.tool_name)

    return agent_tool_metadata


@router.delete("/{agent_id}/tool-metadata/{agent_tool_metadata_id}")
async def delete_agent_tool_metadata(
    agent_id: str, agent_tool_metadata_id: str, session: DBSessionDep, request: Request
) -> DeleteAgentToolMetadata:
    """
    Delete an agent tool metadata by ID.

    Args:
        agent_id (str): Agent ID.
        agent_tool_metadata_id (str): Agent tool metadata ID.
        session (DBSessionDep): Database session.
        request (Request): Request object.

    Returns:
        DeleteAgentToolMetadata: Empty response.

    Raises:
        HTTPException: If the agent tool metadata with the given ID is not found.
        HTTPException: If the agent tool metadata deletion fails.
    """
    agent_tool_metadata = validate_agent_tool_metadata_exists(
        session, agent_tool_metadata_id
    )

    add_agent_tool_metadata_to_request_state(request, agent_tool_metadata)
    try:
        agent_tool_metadata_crud.delete_agent_tool_metadata_by_id(
            session, agent_tool_metadata_id
        )
    except Exception as e:
        raise HTTPException(status_code=500, detail=str(e))

    return DeleteAgentToolMetadata()<|MERGE_RESOLUTION|>--- conflicted
+++ resolved
@@ -30,12 +30,8 @@
     UpdateAgent,
     UpdateAgentToolMetadata,
 )
-<<<<<<< HEAD
 from backend.schemas.deployment import Deployment as DeploymentSchema
-from backend.schemas.metrics import MetricsMessageType
-=======
 from backend.schemas.metrics import GenericResponseMessage, MetricsMessageType
->>>>>>> e11ebdee
 from backend.services.agent import (
     raise_db_error,
     validate_agent_exists,
@@ -146,7 +142,6 @@
         raise HTTPException(status_code=500, detail=str(e))
 
 
-<<<<<<< HEAD
 @router.get("/user/{user_id}", response_model=list[Agent])
 async def list_user_agents(
     *,
@@ -243,7 +238,8 @@
         )
     except Exception as e:
         raise HTTPException(status_code=500, detail=str(e))
-=======
+
+
 # simply for logging purposes
 default_agent_router = APIRouter(
     prefix="/v1/default_agent",
@@ -256,7 +252,6 @@
     add_event_type_to_request_state(request, MetricsMessageType.ASSISTANT_ACCESSED)
     add_default_agent_to_request_state(request)
     return {"message": "OK"}
->>>>>>> e11ebdee
 
 
 @router.get("/{agent_id}", response_model=Agent)

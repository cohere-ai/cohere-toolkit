from fastapi import APIRouter, Depends, HTTPException, Request

from backend.config.routers import RouterName
from backend.crud import agent as agent_crud
from backend.crud import agent_tool_metadata as agent_tool_metadata_crud
from backend.database_models.agent import Agent as AgentModel
from backend.database_models.agent_tool_metadata import (
    AgentToolMetadata as AgentToolMetadataModel,
)
from backend.database_models.database import DBSessionDep
from backend.routers.utils import (
    add_agent_to_request_state,
    add_agent_tool_metadata_to_request_state,
    add_default_agent_to_request_state,
    add_event_type_to_request_state,
    add_session_user_to_request_state,
    get_deployment_model_from_agent,
)
from backend.schemas.agent import (
    Agent,
    AgentPublic,
    AgentToolMetadata,
    AgentToolMetadataPublic,
    CreateAgentRequest,
    CreateAgentToolMetadataRequest,
    DeleteAgent,
    DeleteAgentToolMetadata,
    UpdateAgentRequest,
    UpdateAgentToolMetadataRequest,
)
from backend.schemas.deployment import Deployment as DeploymentSchema
from backend.schemas.metrics import GenericResponseMessage, MetricsMessageType
from backend.services.agent import (
    raise_db_error,
    validate_agent_exists,
    validate_agent_tool_metadata_exists,
)
from backend.services.auth.utils import get_header_user_id
from backend.services.request_validators import (
    validate_create_agent_request,
    validate_update_agent_request,
    validate_user_header,
)

router = APIRouter(
    prefix="/v1/agents",
)
router.name = RouterName.AGENT


@router.post(
    "",
    response_model=AgentPublic,
    dependencies=[
        Depends(validate_user_header),
        Depends(validate_create_agent_request),
    ],
)
async def create_agent(
    session: DBSessionDep, agent: CreateAgentRequest, request: Request
) -> AgentPublic:
    """
    Create an agent.
    Args:
        session (DBSessionDep): Database session.
        agent (CreateAgentRequest): Agent data.
        request (Request): Request object.
    Returns:
        AgentPublic: Created agent with no user ID or organization ID.
    Raises:
        HTTPException: If the agent creation fails.
    """
    # add user data into request state for metrics
    add_event_type_to_request_state(request, MetricsMessageType.ASSISTANT_CREATED)
    user_id = get_header_user_id(request)
    add_session_user_to_request_state(request, session)

    agent_data = AgentModel(
        name=agent.name,
        description=agent.description,
        preamble=agent.preamble,
        temperature=agent.temperature,
        user_id=user_id,
        organization_id=agent.organization_id,
        tools=agent.tools,
    )
<<<<<<< HEAD
    deployment_db, model_db = get_deployment_model_from_agent(agent, session)
    try:
        created_agent = agent_crud.create_agent(session, agent_data)
        add_agent_to_request_state(request, created_agent)
        if agent.tools_metadata:
            for tool_metadata in agent.tools_metadata:
                agent_tool_metadata_data = AgentToolMetadataModel(
                    user_id=user_id,
                    agent_id=created_agent.id,
                    tool_name=tool_metadata.tool_name,
                    artifacts=tool_metadata.artifacts,
                )
                agent_tool_metadata_crud.create_agent_tool_metadata(
                    session, agent_tool_metadata_data
                )
        if deployment_db and model_db:
            deployment_config = (
                agent.deployment_config
                if agent.deployment_config
                else deployment_db.default_deployment_config
            )
            agent_crud.assign_model_deployment_to_agent(
                session,
                agent=created_agent,
                deployment_id=deployment_db.id,
                model_id=model_db.id,
                deployment_config=deployment_config,
                set_default=True,
            )
        return created_agent
    except Exception as e:
        raise HTTPException(status_code=500, detail=str(e))
=======

    try:
        created_agent = agent_crud.create_agent(session, agent_data)
        add_agent_to_request_state(request, created_agent)

        if agent.tools_metadata:
            for tool_metadata in agent.tools_metadata:
                await update_or_create_tool_metadata(
                    created_agent, tool_metadata, session, request
                )
    except Exception as e:
        raise HTTPException(status_code=500, detail=str(e))

    return created_agent
>>>>>>> 2a8af68b


@router.get("", response_model=list[AgentPublic])
async def list_agents(
    *, offset: int = 0, limit: int = 100, session: DBSessionDep, request: Request
) -> list[AgentPublic]:
    """
    List all agents.

    Args:
        offset (int): Offset to start the list.
        limit (int): Limit of agents to be listed.
        session (DBSessionDep): Database session.
        request (Request): Request object.

    Returns:
        list[AgentPublic]: List of agents with no user ID or organization ID.
    """
    try:
        return agent_crud.get_agents(session, offset=offset, limit=limit)
    except Exception as e:
        raise HTTPException(status_code=500, detail=str(e))


@router.get("/user/{user_id}", response_model=list[Agent])
async def list_user_agents(
    *,
    user_id: str,
    offset: int = 0,
    limit: int = 100,
    session: DBSessionDep,
    request: Request,
) -> list[Agent]:
    """
    List all agents.

    Args:
        user_id (str): User ID.
        offset (int): Offset to start the list.
        limit (int): Limit of agents to be listed.
        session (DBSessionDep): Database session.
        request (Request): Request object.

    Returns:
        list[Agent]: List of agents.
    """
    try:
        return agent_crud.get_agents(
            session, offset=offset, limit=limit, user_id=user_id
        )
    except Exception as e:
        raise HTTPException(status_code=500, detail=str(e))


@router.get("/organization/{organization_id}", response_model=list[Agent])
async def list_organization_agents(
    *,
    organization_id: str,
    offset: int = 0,
    limit: int = 100,
    session: DBSessionDep,
    request: Request,
) -> list[Agent]:
    """
    List all agents.

    Args:
        organization_id (str): Organization ID.
        offset (int): Offset to start the list.
        limit (int): Limit of agents to be listed.
        session (DBSessionDep): Database session.
        request (Request): Request object.

    Returns:
        list[Agent]: List of agents.
    """
    try:
        return agent_crud.get_agents(
            session, offset=offset, limit=limit, organization_id=organization_id
        )
    except Exception as e:
        raise HTTPException(status_code=500, detail=str(e))


@router.get(
    "/organization/{organization_id}/user/{user_id}", response_model=list[Agent]
)
async def list_organization_user_agents(
    *,
    organization_id: str,
    user_id: str,
    offset: int = 0,
    limit: int = 100,
    session: DBSessionDep,
    request: Request,
) -> list[Agent]:
    """
    List all agents.

    Args:
        organization_id (str): Organization ID.
        user_id (str): User ID.
        offset (int): Offset to start the list.
        limit (int): Limit of agents to be listed.
        session (DBSessionDep): Database session.
        request (Request): Request object.

    Returns:
        list[Agent]: List of agents.
    """
    try:
        return agent_crud.get_agents(
            session,
            offset=offset,
            limit=limit,
            organization_id=organization_id,
            user_id=user_id,
        )
    except Exception as e:
        raise HTTPException(status_code=500, detail=str(e))


# simply for logging purposes
default_agent_router = APIRouter(
    prefix="/v1/default_agent",
)
default_agent_router.name = RouterName.DEFAULT_AGENT


@default_agent_router.get("/", response_model=GenericResponseMessage)
async def get_default_agent(session: DBSessionDep, request: Request):
    add_event_type_to_request_state(request, MetricsMessageType.ASSISTANT_ACCESSED)
    add_default_agent_to_request_state(request)
    return {"message": "OK"}


@router.get("/{agent_id}", response_model=Agent)
async def get_agent_by_id(
    agent_id: str, session: DBSessionDep, request: Request
) -> Agent:
    """
    Args:
        agent_id (str): Agent ID.
        session (DBSessionDep): Database session.

    Returns:
        Agent: Agent.

    Raises:
        HTTPException: If the agent with the given ID is not found.
    """
    add_event_type_to_request_state(request, MetricsMessageType.ASSISTANT_ACCESSED)
    try:
        agent = agent_crud.get_agent_by_id(session, agent_id)
        if agent:
            add_agent_to_request_state(request, agent)
    except Exception as e:
        raise HTTPException(status_code=500, detail=str(e))

    if not agent:
        raise HTTPException(
            status_code=400,
            detail=f"Agent with ID: {agent_id} not found.",
        )

    return agent


@router.get("/{agent_id}/deployments", response_model=list[DeploymentSchema])
async def get_agent_deployments(
    agent_id: str, session: DBSessionDep, request: Request
) -> list[DeploymentSchema]:
    """
    Args:
        agent_id (str): Agent ID.
        session (DBSessionDep): Database session.

    Returns:
        Agent: Agent.

    Raises:
        HTTPException: If the agent with the given ID is not found.
    """
    try:
        agent = agent_crud.get_agent_by_id(session, agent_id)
        if agent:
            add_agent_to_request_state(request, agent)
    except Exception as e:
        raise HTTPException(status_code=500, detail=str(e))

    if not agent:
        raise HTTPException(
            status_code=400,
            detail=f"Agent with ID: {agent_id} not found.",
        )

    return [
        DeploymentSchema.custom_transform(deployment)
        for deployment in agent.deployments
    ]


@router.put(
    "/{agent_id}",
    response_model=AgentPublic,
    dependencies=[
        Depends(validate_user_header),
        Depends(validate_update_agent_request),
    ],
)
async def update_agent(
    agent_id: str,
    new_agent: UpdateAgentRequest,
    session: DBSessionDep,
    request: Request,
) -> AgentPublic:
    """
    Update an agent by ID.

    Args:
        agent_id (str): Agent ID.
        new_agent (UpdateAgentRequest): New agent data.
        session (DBSessionDep): Database session.
        request (Request): Request object.

    Returns:
        AgentPublic: Updated agent with no user ID or organization ID.

    Raises:
        HTTPException: If the agent with the given ID is not found.
    """
    add_session_user_to_request_state(request, session)
    add_event_type_to_request_state(request, MetricsMessageType.ASSISTANT_UPDATED)
    agent = validate_agent_exists(session, agent_id)

    if new_agent.tools_metadata is not None:
        agent = await handle_tool_metadata_update(agent, new_agent, session, request)

    try:
        db_deployment, db_model = get_deployment_model_from_agent(new_agent, session)
        deployment_config = new_agent.deployment_config
        is_default_deployment = new_agent.is_default_deployment
        # remove association fields
        new_agent_cleaned = new_agent.dict(
            exclude={
                "model",
                "deployment",
                "deployment_config",
                "is_default_deployment",
                "is_default_model",
            }
        )
        if db_deployment and db_model:
            current_association = agent_crud.get_agent_model_deployment_association(
                session, agent, db_model.id, db_deployment.id
            )
            if current_association:
                current_config = current_association.deployment_config
                agent_crud.delete_agent_model_deployment_association(
                    session, agent, db_model.id, db_deployment.id
                )
                if not deployment_config:
                    deployment_config = (
                        current_config
                        if current_config
                        else current_association.deployment.default_deployment_config
                    )
                agent = agent_crud.assign_model_deployment_to_agent(
                    session,
                    agent,
                    db_model.id,
                    db_deployment.id,
                    deployment_config,
                    is_default_deployment,
                )
            else:
                deployment_config = db_deployment.default_deployment_config
                agent = agent_crud.assign_model_deployment_to_agent(
                    session,
                    agent,
                    db_model.id,
                    db_deployment.id,
                    deployment_config,
                    is_default_deployment,
                )

        agent = agent_crud.update_agent(
            session, agent, UpdateAgent(**new_agent_cleaned)
        )
        add_agent_to_request_state(request, agent)
    except Exception as e:
        raise HTTPException(status_code=500, detail=str(e))

    return agent


async def handle_tool_metadata_update(
    agent: Agent, new_agent: Agent, session: DBSessionDep, request: Request
) -> Agent:
    # Delete tool metadata that are not in the request
    new_tools_names = [metadata.tool_name for metadata in new_agent.tools_metadata]
    for tool_metadata in agent.tools_metadata:
        if tool_metadata.tool_name not in new_tools_names:
            agent_tool_metadata_crud.delete_agent_tool_metadata_by_id(
                session, tool_metadata.id
            )

    # Create or update tool metadata from the request
    for tool_metadata in new_agent.tools_metadata:
        print("Tool metadata", tool_metadata)
        try:
            await update_or_create_tool_metadata(agent, tool_metadata, session, request)
        except Exception as e:
            raise_db_error(e, "Tool name", tool_metadata.tool_name)

    # Remove tools_metadata from new_agent to avoid updating it in the agent
    new_agent.tools_metadata = None
    agent = agent_crud.get_agent_by_id(session, agent.id)
    return agent


async def update_or_create_tool_metadata(
    agent: Agent,
    new_tool_metadata: AgentToolMetadata,
    session: DBSessionDep,
    request: Request,
) -> None:
    existing_tools_names = [metadata.tool_name for metadata in agent.tools_metadata]
    if new_tool_metadata.tool_name in existing_tools_names or new_tool_metadata.id:
        await update_agent_tool_metadata(
            agent.id, new_tool_metadata.id, session, new_tool_metadata, request
        )
    else:
        create_metadata_req = CreateAgentToolMetadataRequest(
            **new_tool_metadata.model_dump(exclude_none=True)
        )
        create_agent_tool_metadata(session, agent.id, create_metadata_req, request)


@router.delete("/{agent_id}", response_model=DeleteAgent)
async def delete_agent(
    agent_id: str, session: DBSessionDep, request: Request
) -> DeleteAgent:
    """
    Delete an agent by ID.

    Args:
        agent_id (str): Agent ID.
        session (DBSessionDep): Database session.
        request (Request): Request object.

    Returns:
        DeleteAgent: Empty response.

    Raises:
        HTTPException: If the agent with the given ID is not found.
    """
    agent = validate_agent_exists(session, agent_id)
    add_event_type_to_request_state(request, MetricsMessageType.ASSISTANT_DELETED)
    add_agent_to_request_state(request, agent)
    try:
        agent_crud.delete_agent(session, agent_id)
    except Exception as e:
        raise HTTPException(status_code=500, detail=str(e))

    return DeleteAgent()


# Tool Metadata Endpoints


@router.get("/{agent_id}/tool-metadata", response_model=list[AgentToolMetadataPublic])
async def list_agent_tool_metadata(
    agent_id: str, session: DBSessionDep, request: Request
) -> list[AgentToolMetadataPublic]:
    """
    List all agent tool metadata by agent ID.

    Args:
        agent_id (str): Agent ID.
        session (DBSessionDep): Database session.
        request (Request): Request object.

    Returns:
        list[AgentToolMetadataPublic]: List of agent tool metadata with no user ID or organization ID.

    Raises:
        HTTPException: If the agent tool metadata retrieval fails.
    """
    try:
        return agent_tool_metadata_crud.get_all_agent_tool_metadata_by_agent_id(
            session, agent_id
        )
    except Exception as e:
        raise HTTPException(status_code=500, detail=str(e))


@router.post(
    "/{agent_id}/tool-metadata",
    response_model=AgentToolMetadataPublic,
)
def create_agent_tool_metadata(
    session: DBSessionDep,
    agent_id: str,
    agent_tool_metadata: CreateAgentToolMetadataRequest,
    request: Request,
) -> AgentToolMetadataPublic:
    """
    Create an agent tool metadata.

    Args:
        session (DBSessionDep): Database session.
        agent_id (str): Agent ID.
        agent_tool_metadata (CreateAgentToolMetadataRequest): Agent tool metadata data.
        request (Request): Request object.

    Returns:
        AgentToolMetadata: Created agent tool metadata.

    Raises:
        HTTPException: If the agent tool metadata creation fails.
    """
    user_id = get_header_user_id(request)
    agent = validate_agent_exists(session, agent_id)
    add_agent_to_request_state(request, agent)

    agent_tool_metadata_data = AgentToolMetadataModel(
        user_id=user_id,
        agent_id=agent_id,
        tool_name=agent_tool_metadata.tool_name,
        artifacts=agent_tool_metadata.artifacts,
    )

    try:
        created_agent_tool_metadata = (
            agent_tool_metadata_crud.create_agent_tool_metadata(
                session, agent_tool_metadata_data
            )
        )
        add_agent_tool_metadata_to_request_state(request, created_agent_tool_metadata)
    except Exception as e:
        raise_db_error(e, "Tool name", agent_tool_metadata.tool_name)

    return created_agent_tool_metadata


@router.put("/{agent_id}/tool-metadata/{agent_tool_metadata_id}")
async def update_agent_tool_metadata(
    agent_id: str,
    agent_tool_metadata_id: str,
    session: DBSessionDep,
    new_agent_tool_metadata: UpdateAgentToolMetadataRequest,
    request: Request,
) -> AgentToolMetadata:
    """
    Update an agent tool metadata by ID.

    Args:
        agent_id (str): Agent ID.
        agent_tool_metadata_id (str): Agent tool metadata ID.
        session (DBSessionDep): Database session.
        new_agent_tool_metadata (UpdateAgentToolMetadataRequest): New agent tool metadata data.
        request (Request): Request object.

    Returns:
        AgentToolMetadata: Updated agent tool metadata.

    Raises:
        HTTPException: If the agent tool metadata with the given ID is not found.
        HTTPException: If the agent tool metadata update fails.
    """
    agent_tool_metadata = validate_agent_tool_metadata_exists(
        session, agent_tool_metadata_id
    )

    try:
        agent_tool_metadata_crud.update_agent_tool_metadata(
            session, agent_tool_metadata, new_agent_tool_metadata
        )
        add_agent_tool_metadata_to_request_state(request, agent_tool_metadata)
    except Exception as e:
        raise_db_error(e, "Tool name", agent_tool_metadata.tool_name)

    return agent_tool_metadata


@router.delete("/{agent_id}/tool-metadata/{agent_tool_metadata_id}")
async def delete_agent_tool_metadata(
    agent_id: str, agent_tool_metadata_id: str, session: DBSessionDep, request: Request
) -> DeleteAgentToolMetadata:
    """
    Delete an agent tool metadata by ID.

    Args:
        agent_id (str): Agent ID.
        agent_tool_metadata_id (str): Agent tool metadata ID.
        session (DBSessionDep): Database session.
        request (Request): Request object.

    Returns:
        DeleteAgentToolMetadata: Empty response.

    Raises:
        HTTPException: If the agent tool metadata with the given ID is not found.
        HTTPException: If the agent tool metadata deletion fails.
    """
    agent_tool_metadata = validate_agent_tool_metadata_exists(
        session, agent_tool_metadata_id
    )

    add_agent_tool_metadata_to_request_state(request, agent_tool_metadata)
    try:
        agent_tool_metadata_crud.delete_agent_tool_metadata_by_id(
            session, agent_tool_metadata_id
        )
    except Exception as e:
        raise HTTPException(status_code=500, detail=str(e))

    return DeleteAgentToolMetadata()<|MERGE_RESOLUTION|>--- conflicted
+++ resolved
@@ -21,12 +21,12 @@
     AgentPublic,
     AgentToolMetadata,
     AgentToolMetadataPublic,
-    CreateAgentRequest,
-    CreateAgentToolMetadataRequest,
+    CreateAgent,
+    CreateAgentToolMetadata,
     DeleteAgent,
     DeleteAgentToolMetadata,
-    UpdateAgentRequest,
-    UpdateAgentToolMetadataRequest,
+    UpdateAgent,
+    UpdateAgentToolMetadata,
 )
 from backend.schemas.deployment import Deployment as DeploymentSchema
 from backend.schemas.metrics import GenericResponseMessage, MetricsMessageType
@@ -57,13 +57,13 @@
     ],
 )
 async def create_agent(
-    session: DBSessionDep, agent: CreateAgentRequest, request: Request
+    session: DBSessionDep, agent: CreateAgent, request: Request
 ) -> AgentPublic:
     """
     Create an agent.
     Args:
         session (DBSessionDep): Database session.
-        agent (CreateAgentRequest): Agent data.
+        agent (CreateAgent): Agent data.
         request (Request): Request object.
     Returns:
         AgentPublic: Created agent with no user ID or organization ID.
@@ -84,7 +84,6 @@
         organization_id=agent.organization_id,
         tools=agent.tools,
     )
-<<<<<<< HEAD
     deployment_db, model_db = get_deployment_model_from_agent(agent, session)
     try:
         created_agent = agent_crud.create_agent(session, agent_data)
@@ -117,22 +116,6 @@
         return created_agent
     except Exception as e:
         raise HTTPException(status_code=500, detail=str(e))
-=======
-
-    try:
-        created_agent = agent_crud.create_agent(session, agent_data)
-        add_agent_to_request_state(request, created_agent)
-
-        if agent.tools_metadata:
-            for tool_metadata in agent.tools_metadata:
-                await update_or_create_tool_metadata(
-                    created_agent, tool_metadata, session, request
-                )
-    except Exception as e:
-        raise HTTPException(status_code=500, detail=str(e))
-
-    return created_agent
->>>>>>> 2a8af68b
 
 
 @router.get("", response_model=list[AgentPublic])
@@ -345,7 +328,7 @@
 )
 async def update_agent(
     agent_id: str,
-    new_agent: UpdateAgentRequest,
+    new_agent: UpdateAgent,
     session: DBSessionDep,
     request: Request,
 ) -> AgentPublic:
@@ -354,7 +337,7 @@
 
     Args:
         agent_id (str): Agent ID.
-        new_agent (UpdateAgentRequest): New agent data.
+        new_agent (UpdateAgent): New agent data.
         session (DBSessionDep): Database session.
         request (Request): Request object.
 
@@ -466,7 +449,7 @@
             agent.id, new_tool_metadata.id, session, new_tool_metadata, request
         )
     else:
-        create_metadata_req = CreateAgentToolMetadataRequest(
+        create_metadata_req = CreateAgentToolMetadata(
             **new_tool_metadata.model_dump(exclude_none=True)
         )
         create_agent_tool_metadata(session, agent.id, create_metadata_req, request)
@@ -537,7 +520,7 @@
 def create_agent_tool_metadata(
     session: DBSessionDep,
     agent_id: str,
-    agent_tool_metadata: CreateAgentToolMetadataRequest,
+    agent_tool_metadata: CreateAgentToolMetadata,
     request: Request,
 ) -> AgentToolMetadataPublic:
     """
@@ -546,7 +529,7 @@
     Args:
         session (DBSessionDep): Database session.
         agent_id (str): Agent ID.
-        agent_tool_metadata (CreateAgentToolMetadataRequest): Agent tool metadata data.
+        agent_tool_metadata (CreateAgentToolMetadata): Agent tool metadata data.
         request (Request): Request object.
 
     Returns:
@@ -584,7 +567,7 @@
     agent_id: str,
     agent_tool_metadata_id: str,
     session: DBSessionDep,
-    new_agent_tool_metadata: UpdateAgentToolMetadataRequest,
+    new_agent_tool_metadata: UpdateAgentToolMetadata,
     request: Request,
 ) -> AgentToolMetadata:
     """
@@ -594,7 +577,7 @@
         agent_id (str): Agent ID.
         agent_tool_metadata_id (str): Agent tool metadata ID.
         session (DBSessionDep): Database session.
-        new_agent_tool_metadata (UpdateAgentToolMetadataRequest): New agent tool metadata data.
+        new_agent_tool_metadata (UpdateAgentToolMetadata): New agent tool metadata data.
         request (Request): Request object.
 
     Returns:

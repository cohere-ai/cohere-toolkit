from fastapi import APIRouter, Depends, HTTPException, Request

from backend.config.routers import RouterName
from backend.crud import agent as agent_crud
from backend.crud import agent_tool_metadata as agent_tool_metadata_crud
from backend.database_models.agent import Agent as AgentModel
from backend.database_models.agent_tool_metadata import (
    AgentToolMetadata as AgentToolMetadataModel,
)
from backend.database_models.database import DBSessionDep
from backend.routers.utils import (
    add_agent_to_request_state,
    add_agent_tool_metadata_to_request_state,
<<<<<<< HEAD
=======
    add_event_type_to_request_state,
>>>>>>> 16c780be
    add_session_user_to_request_state,
)
from backend.schemas.agent import (
    Agent,
    AgentPublic,
    AgentToolMetadata,
    AgentToolMetadataPublic,
<<<<<<< HEAD
    CreateAgentRequest,
    CreateAgentToolMetadataRequest,
=======
    CreateAgent,
    CreateAgentToolMetadata,
>>>>>>> 16c780be
    DeleteAgent,
    DeleteAgentToolMetadata,
    UpdateAgentRequest,
    UpdateAgentToolMetadataRequest,
)
from backend.services.agent import (
    raise_db_error,
    validate_agent_exists,
    validate_agent_tool_metadata_exists,
)
from backend.schemas.metrics import MetricsMessageType
from backend.services.agent import (
    raise_db_error,
    validate_agent_exists,
    validate_agent_tool_metadata_exists,
)
from backend.services.auth.utils import get_header_user_id
from backend.services.request_validators import (
    validate_create_agent_request,
    validate_update_agent_request,
    validate_user_header,
)

router = APIRouter(
    prefix="/v1/agents",
)
router.name = RouterName.AGENT


@router.post(
    "",
    response_model=AgentPublic,
    dependencies=[
        Depends(validate_user_header),
        Depends(validate_create_agent_request),
    ],
)
async def create_agent(
<<<<<<< HEAD
    session: DBSessionDep, agent: CreateAgentRequest, request: Request
=======
    session: DBSessionDep, agent: CreateAgent, request: Request
>>>>>>> 16c780be
) -> AgentPublic:
    """
    Create an agent.
    Args:
        session (DBSessionDep): Database session.
        agent (CreateAgentRequest): Agent data.
        request (Request): Request object.
    Returns:
        AgentPublic: Created agent with no user ID or organization ID.
    Raises:
        HTTPException: If the agent creation fails.
    """
    # add user data into request state for metrics
    add_event_type_to_request_state(request, MetricsMessageType.ASSISTANT_CREATED)
    user_id = get_header_user_id(request)
    add_session_user_to_request_state(request, session)

    agent_data = AgentModel(
        name=agent.name,
        description=agent.description,
        preamble=agent.preamble,
        temperature=agent.temperature,
        user_id=user_id,
        model=agent.model,
        deployment=agent.deployment,
        tools=agent.tools,
    )

    # try:
    created_agent = agent_crud.create_agent(session, agent_data)
    add_agent_to_request_state(request, created_agent)

    if agent.tools_metadata:
        for tool_metadata in agent.tools_metadata:
            await update_or_create_tool_metadata(
                created_agent, tool_metadata, session, request
            )
    # except Exception as e:
    # raise HTTPException(status_code=500, detail=str(e))

    return created_agent


@router.get("", response_model=list[AgentPublic])
async def list_agents(
    *, offset: int = 0, limit: int = 100, session: DBSessionDep, request: Request
) -> list[AgentPublic]:
    """
    List all agents.

    Args:
        offset (int): Offset to start the list.
        limit (int): Limit of agents to be listed.
        session (DBSessionDep): Database session.
        request (Request): Request object.

    Returns:
        list[AgentPublic]: List of agents with no user ID or organization ID.
    """
    try:
        return agent_crud.get_agents(session, offset=offset, limit=limit)
    except Exception as e:
        raise HTTPException(status_code=500, detail=str(e))


@router.get("/{agent_id}", response_model=Agent)
async def get_agent_by_id(
    agent_id: str, session: DBSessionDep, request: Request
) -> Agent:
    """
    Args:
        agent_id (str): Agent ID.
        session (DBSessionDep): Database session.

    Returns:
        Agent: Agent.

    Raises:
        HTTPException: If the agent with the given ID is not found.
    """
    add_event_type_to_request_state(request, MetricsMessageType.ASSISTANT_ACCESSED)
    try:
        agent = agent_crud.get_agent_by_id(session, agent_id)
        if agent:
            add_agent_to_request_state(request, agent)
    except Exception as e:
        raise HTTPException(status_code=500, detail=str(e))

    if not agent:
        raise HTTPException(
            status_code=400,
            detail=f"Agent with ID: {agent_id} not found.",
        )

    return agent


@router.put(
    "/{agent_id}",
    response_model=AgentPublic,
    dependencies=[
        Depends(validate_user_header),
        Depends(validate_update_agent_request),
    ],
)
async def update_agent(
    agent_id: str,
    new_agent: UpdateAgentRequest,
    session: DBSessionDep,
    request: Request,
) -> AgentPublic:
    """
    Update an agent by ID.

    Args:
        agent_id (str): Agent ID.
        new_agent (UpdateAgentRequest): New agent data.
        session (DBSessionDep): Database session.
        request (Request): Request object.

    Returns:
        AgentPublic: Updated agent with no user ID or organization ID.

    Raises:
        HTTPException: If the agent with the given ID is not found.
    """
    add_session_user_to_request_state(request, session)
<<<<<<< HEAD
=======
    add_event_type_to_request_state(request, MetricsMessageType.ASSISTANT_UPDATED)
>>>>>>> 16c780be
    agent = validate_agent_exists(session, agent_id)

    if new_agent.tools_metadata is not None:
        print("New agent", new_agent)
        agent = await handle_tool_metadata_update(agent, new_agent, session, request)

    try:
        agent = agent_crud.update_agent(session, agent, new_agent)
        add_agent_to_request_state(request, agent)
    except Exception as e:
        raise HTTPException(status_code=500, detail=str(e))

    return agent


async def handle_tool_metadata_update(
    agent: Agent, new_agent: Agent, session: DBSessionDep, request: Request
) -> Agent:
    # Delete tool metadata that are not in the request
    new_tools_names = [metadata.tool_name for metadata in new_agent.tools_metadata]
    for tool_metadata in agent.tools_metadata:
        if tool_metadata.tool_name not in new_tools_names:
            agent_tool_metadata_crud.delete_agent_tool_metadata_by_id(
                session, tool_metadata.id
            )

    # Create or update tool metadata from the request
    for tool_metadata in new_agent.tools_metadata:
        print("Tool metadata", tool_metadata)
        try:
            await update_or_create_tool_metadata(agent, tool_metadata, session, request)
        except Exception as e:
            raise_db_error(e, "Tool name", tool_metadata.tool_name)

    # Remove tools_metadata from new_agent to avoid updating it in the agent
    new_agent.tools_metadata = None
    agent = agent_crud.get_agent_by_id(session, agent.id)
    return agent


async def update_or_create_tool_metadata(
    agent: Agent,
    new_tool_metadata: AgentToolMetadata,
    session: DBSessionDep,
    request: Request,
) -> None:
    existing_tools_names = [metadata.tool_name for metadata in agent.tools_metadata]
    if new_tool_metadata.tool_name in existing_tools_names or new_tool_metadata.id:
        await update_agent_tool_metadata(
            agent.id, new_tool_metadata.id, session, new_tool_metadata, request
        )
    else:
        create_metadata_req = CreateAgentToolMetadataRequest(
            **new_tool_metadata.model_dump(exclude_none=True)
        )
        create_agent_tool_metadata(session, agent.id, create_metadata_req, request)


@router.delete("/{agent_id}", response_model=DeleteAgent)
async def delete_agent(
    agent_id: str, session: DBSessionDep, request: Request
) -> DeleteAgent:
    """
    Delete an agent by ID.

    Args:
        agent_id (str): Agent ID.
        session (DBSessionDep): Database session.
        request (Request): Request object.

    Returns:
        DeleteAgent: Empty response.

    Raises:
        HTTPException: If the agent with the given ID is not found.
    """
    agent = validate_agent_exists(session, agent_id)
<<<<<<< HEAD

=======
    add_event_type_to_request_state(request, MetricsMessageType.ASSISTANT_DELETED)
>>>>>>> 16c780be
    add_agent_to_request_state(request, agent)
    try:
        agent_crud.delete_agent(session, agent_id)
    except Exception as e:
        raise HTTPException(status_code=500, detail=str(e))

    return DeleteAgent()


# Tool Metadata Endpoints


@router.get("/{agent_id}/tool-metadata", response_model=list[AgentToolMetadataPublic])
async def list_agent_tool_metadata(
    agent_id: str, session: DBSessionDep, request: Request
) -> list[AgentToolMetadataPublic]:
    """
    List all agent tool metadata by agent ID.

    Args:
        agent_id (str): Agent ID.
        session (DBSessionDep): Database session.
        request (Request): Request object.

    Returns:
        list[AgentToolMetadataPublic]: List of agent tool metadata with no user ID or organization ID.

    Raises:
        HTTPException: If the agent tool metadata retrieval fails.
    """
    try:
        return agent_tool_metadata_crud.get_all_agent_tool_metadata_by_agent_id(
            session, agent_id
        )
    except Exception as e:
        raise HTTPException(status_code=500, detail=str(e))


@router.post(
    "/{agent_id}/tool-metadata",
    response_model=AgentToolMetadataPublic,
)
def create_agent_tool_metadata(
    session: DBSessionDep,
    agent_id: str,
    agent_tool_metadata: CreateAgentToolMetadataRequest,
    request: Request,
) -> AgentToolMetadataPublic:
    """
    Create an agent tool metadata.

    Args:
        session (DBSessionDep): Database session.
        agent_id (str): Agent ID.
        agent_tool_metadata (CreateAgentToolMetadataRequest): Agent tool metadata data.
        request (Request): Request object.

    Returns:
        AgentToolMetadata: Created agent tool metadata.

    Raises:
        HTTPException: If the agent tool metadata creation fails.
    """
    user_id = get_header_user_id(request)
    agent = validate_agent_exists(session, agent_id)
    add_agent_to_request_state(request, agent)

    agent_tool_metadata_data = AgentToolMetadataModel(
        user_id=user_id,
        agent_id=agent_id,
        tool_name=agent_tool_metadata.tool_name,
        artifacts=agent_tool_metadata.artifacts,
    )

    try:
        created_agent_tool_metadata = (
            agent_tool_metadata_crud.create_agent_tool_metadata(
                session, agent_tool_metadata_data
            )
        )
        add_agent_tool_metadata_to_request_state(request, created_agent_tool_metadata)
    except Exception as e:
        raise_db_error(e, "Tool name", agent_tool_metadata.tool_name)

    return created_agent_tool_metadata


@router.put("/{agent_id}/tool-metadata/{agent_tool_metadata_id}")
async def update_agent_tool_metadata(
    agent_id: str,
    agent_tool_metadata_id: str,
    session: DBSessionDep,
    new_agent_tool_metadata: UpdateAgentToolMetadataRequest,
    request: Request,
) -> AgentToolMetadata:
    """
    Update an agent tool metadata by ID.

    Args:
        agent_id (str): Agent ID.
        agent_tool_metadata_id (str): Agent tool metadata ID.
        session (DBSessionDep): Database session.
        new_agent_tool_metadata (UpdateAgentToolMetadataRequest): New agent tool metadata data.
        request (Request): Request object.

    Returns:
        AgentToolMetadata: Updated agent tool metadata.

    Raises:
        HTTPException: If the agent tool metadata with the given ID is not found.
        HTTPException: If the agent tool metadata update fails.
    """
    agent_tool_metadata = validate_agent_tool_metadata_exists(
        session, agent_tool_metadata_id
    )

    try:
        agent_tool_metadata_crud.update_agent_tool_metadata(
            session, agent_tool_metadata, new_agent_tool_metadata
        )
        add_agent_tool_metadata_to_request_state(request, agent_tool_metadata)
    except Exception as e:
        raise_db_error(e, "Tool name", agent_tool_metadata.tool_name)

    return agent_tool_metadata


@router.delete("/{agent_id}/tool-metadata/{agent_tool_metadata_id}")
async def delete_agent_tool_metadata(
    agent_id: str, agent_tool_metadata_id: str, session: DBSessionDep, request: Request
) -> DeleteAgentToolMetadata:
    """
    Delete an agent tool metadata by ID.

    Args:
        agent_id (str): Agent ID.
        agent_tool_metadata_id (str): Agent tool metadata ID.
        session (DBSessionDep): Database session.
        request (Request): Request object.

    Returns:
        DeleteAgentToolMetadata: Empty response.

    Raises:
        HTTPException: If the agent tool metadata with the given ID is not found.
        HTTPException: If the agent tool metadata deletion fails.
    """
    agent_tool_metadata = validate_agent_tool_metadata_exists(
        session, agent_tool_metadata_id
    )

    add_agent_tool_metadata_to_request_state(request, agent_tool_metadata)
    try:
        agent_tool_metadata_crud.delete_agent_tool_metadata_by_id(
            session, agent_tool_metadata_id
        )
    except Exception as e:
        raise HTTPException(status_code=500, detail=str(e))

    return DeleteAgentToolMetadata()<|MERGE_RESOLUTION|>--- conflicted
+++ resolved
@@ -11,10 +11,7 @@
 from backend.routers.utils import (
     add_agent_to_request_state,
     add_agent_tool_metadata_to_request_state,
-<<<<<<< HEAD
-=======
     add_event_type_to_request_state,
->>>>>>> 16c780be
     add_session_user_to_request_state,
 )
 from backend.schemas.agent import (
@@ -22,22 +19,12 @@
     AgentPublic,
     AgentToolMetadata,
     AgentToolMetadataPublic,
-<<<<<<< HEAD
     CreateAgentRequest,
     CreateAgentToolMetadataRequest,
-=======
-    CreateAgent,
-    CreateAgentToolMetadata,
->>>>>>> 16c780be
     DeleteAgent,
     DeleteAgentToolMetadata,
     UpdateAgentRequest,
     UpdateAgentToolMetadataRequest,
-)
-from backend.services.agent import (
-    raise_db_error,
-    validate_agent_exists,
-    validate_agent_tool_metadata_exists,
 )
 from backend.schemas.metrics import MetricsMessageType
 from backend.services.agent import (
@@ -67,11 +54,7 @@
     ],
 )
 async def create_agent(
-<<<<<<< HEAD
     session: DBSessionDep, agent: CreateAgentRequest, request: Request
-=======
-    session: DBSessionDep, agent: CreateAgent, request: Request
->>>>>>> 16c780be
 ) -> AgentPublic:
     """
     Create an agent.
@@ -199,14 +182,10 @@
         HTTPException: If the agent with the given ID is not found.
     """
     add_session_user_to_request_state(request, session)
-<<<<<<< HEAD
-=======
     add_event_type_to_request_state(request, MetricsMessageType.ASSISTANT_UPDATED)
->>>>>>> 16c780be
     agent = validate_agent_exists(session, agent_id)
 
     if new_agent.tools_metadata is not None:
-        print("New agent", new_agent)
         agent = await handle_tool_metadata_update(agent, new_agent, session, request)
 
     try:
@@ -280,11 +259,7 @@
         HTTPException: If the agent with the given ID is not found.
     """
     agent = validate_agent_exists(session, agent_id)
-<<<<<<< HEAD
-
-=======
     add_event_type_to_request_state(request, MetricsMessageType.ASSISTANT_DELETED)
->>>>>>> 16c780be
     add_agent_to_request_state(request, agent)
     try:
         agent_crud.delete_agent(session, agent_id)

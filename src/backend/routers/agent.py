<<<<<<< HEAD
from fastapi import APIRouter, Depends
from fastapi import File as RequestFile
from fastapi import HTTPException
from fastapi import UploadFile as FastAPIUploadFile
=======
import asyncio
from typing import Optional

from fastapi import APIRouter, Depends, HTTPException
>>>>>>> 88a68ad9

from backend.config.routers import RouterName
from backend.config.settings import Settings
from backend.config.tools import ToolName
from backend.crud import agent as agent_crud
from backend.crud import agent_tool_metadata as agent_tool_metadata_crud
from backend.crud import snapshot as snapshot_crud
from backend.database_models.agent import Agent as AgentModel
from backend.database_models.agent_tool_metadata import (
    AgentToolMetadata as AgentToolMetadataModel,
)
from backend.database_models.database import DBSessionDep
from backend.routers.utils import get_deployment_model_from_agent
from backend.schemas.agent import (
    Agent,
    AgentPublic,
    AgentToolMetadata,
    AgentToolMetadataPublic,
    AgentVisibility,
    CreateAgentRequest,
    CreateAgentToolMetadataRequest,
    DeleteAgent,
    DeleteAgentToolMetadata,
    UpdateAgentRequest,
    UpdateAgentToolMetadataRequest,
)
from backend.schemas.context import Context
<<<<<<< HEAD
from backend.schemas.file import DeleteFileResponse, UploadFileResponse
=======
from backend.schemas.deployment import Deployment as DeploymentSchema
>>>>>>> 88a68ad9
from backend.schemas.metrics import (
    DEFAULT_METRICS_AGENT,
    GenericResponseMessage,
    MetricsMessageType,
    agent_to_metrics_agent,
)
from backend.services.agent import (
    raise_db_error,
    validate_agent_exists,
    validate_agent_tool_metadata_exists,
)
from backend.services.context import get_context
from backend.services.file import (
    consolidate_agent_files_in_compass,
    get_file_service,
    validate_batch_file_size,
)
from backend.services.request_validators import (
    validate_create_agent_request,
    validate_update_agent_request,
    validate_user_header,
)

router = APIRouter(
    prefix="/v1/agents",
)
router.name = RouterName.AGENT


@router.post(
    "",
    response_model=AgentPublic,
    dependencies=[
        Depends(validate_user_header),
        Depends(validate_create_agent_request),
    ],
)
async def create_agent(
    session: DBSessionDep,
    agent: CreateAgentRequest,
    ctx: Context = Depends(get_context),
) -> AgentPublic:
    """
    Create an agent.

    Args:
        session (DBSessionDep): Database session.
        agent (CreateAgentRequest): Agent data.
        ctx (Context): Context object.
    Returns:
        AgentPublic: Created agent with no user ID or organization ID.
    Raises:
        HTTPException: If the agent creation fails.
    """
    # add user data into request state for metrics
    ctx.with_event_type(MetricsMessageType.ASSISTANT_CREATED)
    ctx.with_user(session)
    user_id = ctx.get_user_id()

    agent_data = AgentModel(
        name=agent.name,
        description=agent.description,
        preamble=agent.preamble,
        temperature=agent.temperature,
        user_id=user_id,
        organization_id=agent.organization_id,
        tools=agent.tools,
        is_private=agent.is_private,
    )
    deployment_db, model_db = get_deployment_model_from_agent(agent, session)
    try:
        created_agent = agent_crud.create_agent(session, agent_data)

        if agent.tools_metadata:
            for tool_metadata in agent.tools_metadata:
                await update_or_create_tool_metadata(
                    created_agent, tool_metadata, session, ctx
                )
<<<<<<< HEAD

        # Consolidate agent files into one index in compass
        if (
            Settings().feature_flags.use_compass_file_storage
            and created_agent.tools_metadata
        ):
            artifacts = next(
                (
                    tool_metadata.artifacts
                    for tool_metadata in created_agent.tools_metadata
                    if tool_metadata.tool_name == ToolName.Read_File
                    or tool_metadata.tool_name == ToolName.Search_File
                ),
                [],
            )
            file_ids = list(
                set(
                    artifact.get("id")
                    for artifact in artifacts
                    if artifact.get("type") == "local_file"
                )
            )
            if len(file_ids) > 0:
                await consolidate_agent_files_in_compass(file_ids, created_agent.id)
=======
        if deployment_db and model_db:
            deployment_config = (
                agent.deployment_config
                if agent.deployment_config
                else deployment_db.default_deployment_config
            )
            agent_crud.assign_model_deployment_to_agent(
                session,
                agent=created_agent,
                deployment_id=deployment_db.id,
                model_id=model_db.id,
                deployment_config=deployment_config,
                set_default=True,
            )

        agent_schema = Agent.model_validate(created_agent)
        ctx.with_agent(agent_schema)
        ctx.with_metrics_agent(agent_to_metrics_agent(agent_schema))

        return created_agent
>>>>>>> 88a68ad9
    except Exception as e:
        raise HTTPException(status_code=500, detail=str(e))


@router.get("", response_model=list[AgentPublic])
async def list_agents(
    *,
    offset: int = 0,
    limit: int = 100,
    session: DBSessionDep,
    visibility: AgentVisibility = AgentVisibility.ALL,
    organization_id: Optional[str] = None,
    ctx: Context = Depends(get_context),
) -> list[AgentPublic]:
    """
    List all agents.

    Args:
        offset (int): Offset to start the list.
        limit (int): Limit of agents to be listed.
        session (DBSessionDep): Database session.
        ctx (Context): Context object.

    Returns:
        list[AgentPublic]: List of agents with no user ID or organization ID.
    """
    # TODO: get organization_id from user
    user_id = ctx.get_user_id()
    logger = ctx.get_logger()

    try:
        agents = agent_crud.get_agents(
            session,
            user_id=user_id,
            offset=offset,
            limit=limit,
            visibility=visibility,
            organization_id=organization_id,
        )
        return agents
    except Exception as e:
        logger.exception(event=e)
        raise HTTPException(status_code=500, detail=str(e))


@router.get("/{agent_id}", response_model=AgentPublic)
async def get_agent_by_id(
    agent_id: str, session: DBSessionDep, ctx: Context = Depends(get_context)
) -> Agent:
    """
    Args:
        agent_id (str): Agent ID.
        session (DBSessionDep): Database session.
        ctx (Context): Context object.

    Returns:
        Agent: Agent.

    Raises:
        HTTPException: If the agent with the given ID is not found.
    """
    ctx.with_event_type(MetricsMessageType.ASSISTANT_ACCESSED)
    user_id = ctx.get_user_id()
    agent = None

    try:
        agent = agent_crud.get_agent_by_id(session, agent_id, user_id)
    except Exception as e:
        raise HTTPException(status_code=500, detail=str(e))

    if not agent:
        raise HTTPException(
            status_code=404,
            detail=f"Agent with ID {agent_id} not found.",
        )

    agent_schema = Agent.model_validate(agent)
    ctx.with_agent(agent_schema)
    ctx.with_metrics_agent(agent_to_metrics_agent(agent))

    return agent


@router.get("/{agent_id}/deployments", response_model=list[DeploymentSchema])
async def get_agent_deployments(
    agent_id: str, session: DBSessionDep, ctx: Context = Depends(get_context)
) -> list[DeploymentSchema]:
    """
    Args:
        agent_id (str): Agent ID.
        session (DBSessionDep): Database session.
        ctx (Context): Context object.

    Returns:
        Agent: Agent.

    Raises:
        HTTPException: If the agent with the given ID is not found.
    """
    user_id = ctx.get_user_id()
    agent = validate_agent_exists(session, agent_id, user_id)

    agent_schema = Agent.model_validate(agent)
    ctx.with_agent(agent_schema)

    return [
        DeploymentSchema.custom_transform(deployment)
        for deployment in agent.deployments
    ]


@router.put(
    "/{agent_id}",
    response_model=AgentPublic,
    dependencies=[
        Depends(validate_user_header),
        Depends(validate_update_agent_request),
    ],
)
async def update_agent(
    agent_id: str,
    new_agent: UpdateAgentRequest,
    session: DBSessionDep,
    ctx: Context = Depends(get_context),
) -> AgentPublic:
    """
    Update an agent by ID.

    Args:
        agent_id (str): Agent ID.
        new_agent (UpdateAgentRequest): New agent data.
        session (DBSessionDep): Database session.
        ctx (Context): Context object.

    Returns:
        AgentPublic: Updated agent with no user ID or organization ID.

    Raises:
        HTTPException: If the agent with the given ID is not found.
    """
    user_id = ctx.get_user_id()
    ctx.with_user(session)
    ctx.with_event_type(MetricsMessageType.ASSISTANT_UPDATED)
    agent = validate_agent_exists(session, agent_id, user_id)

    if new_agent.tools_metadata is not None:
        agent = await handle_tool_metadata_update(agent, new_agent, session, ctx)

    # If the agent was public and is now private, we need to delete all snapshots associated with it
    snapshot_deletion_task = None
    if not agent.is_private and new_agent.is_private:
        snapshot_deletion_task = asyncio.create_task(
            snapshot_crud.delete_snapshots_by_agent_id(session, agent_id)
        )

    try:
        db_deployment, db_model = get_deployment_model_from_agent(new_agent, session)
        deployment_config = new_agent.deployment_config
        is_default_deployment = new_agent.is_default_deployment
        # remove association fields
        new_agent_cleaned = new_agent.dict(
            exclude={
                "model",
                "deployment",
                "deployment_config",
                "is_default_deployment",
                "is_default_model",
            }
        )
        # TODO Eugene - if no deployment or model is provide or if the deployment or model is not found, should we raise an error?
        if db_deployment and db_model:
            current_association = agent_crud.get_agent_model_deployment_association(
                session, agent, db_model.id, db_deployment.id
            )
            if current_association:
                current_config = current_association.deployment_config
                agent_crud.delete_agent_model_deployment_association(
                    session, agent, db_model.id, db_deployment.id
                )
                if not deployment_config:
                    deployment_config = (
                        current_config
                        if current_config
                        else current_association.deployment.default_deployment_config
                    )
                agent = agent_crud.assign_model_deployment_to_agent(
                    session,
                    agent,
                    db_model.id,
                    db_deployment.id,
                    deployment_config,
                    is_default_deployment,
                )
            else:
                deployment_config = db_deployment.default_deployment_config
                agent = agent_crud.assign_model_deployment_to_agent(
                    session,
                    agent,
                    db_model.id,
                    db_deployment.id,
                    deployment_config,
                    is_default_deployment,
                )

        agent = agent_crud.update_agent(
            session, agent, UpdateAgentRequest(**new_agent_cleaned), user_id
        )
        agent_schema = Agent.model_validate(agent)
        ctx.with_agent(agent_schema)
        ctx.with_metrics_agent(agent_to_metrics_agent(agent))
    except Exception as e:
        raise HTTPException(status_code=500, detail=str(e))
    finally:
        # Wait for snapshot deletion task to finish
        if snapshot_deletion_task:
            await snapshot_deletion_task

    return agent


async def handle_tool_metadata_update(
    agent: Agent,
    new_agent: Agent,
    session: DBSessionDep,
    ctx: Context = Depends(get_context),
) -> Agent:
    """Update or create tool metadata for an agent.

    Args:
        agent (Agent): Agent.
        new_agent (Agent): New agent data.
        session (DBSessionDep): Database session.
        ctx (Context): Context object.

    Returns:
        Agent: Agent.
    """
    user_id = ctx.get_user_id()
    validate_agent_exists(session, agent.id, user_id)

    # Delete tool metadata that are not in the request
    new_tools_names = [metadata.tool_name for metadata in new_agent.tools_metadata]
    for tool_metadata in agent.tools_metadata:
        if tool_metadata.tool_name not in new_tools_names:
            agent_tool_metadata_crud.delete_agent_tool_metadata_by_id(
                session, tool_metadata.id
            )

    # Create or update tool metadata from the request
    for tool_metadata in new_agent.tools_metadata:
        try:
            await update_or_create_tool_metadata(agent, tool_metadata, session, ctx)
        except Exception as e:
            raise_db_error(e, "Tool name", tool_metadata.tool_name)

    # Remove tools_metadata from new_agent to avoid updating it in the agent
    new_agent.tools_metadata = None
    agent = agent_crud.get_agent_by_id(session, agent.id, user_id)
    return agent


async def update_or_create_tool_metadata(
    agent: Agent,
    new_tool_metadata: AgentToolMetadata,
    session: DBSessionDep,
    ctx: Context = Depends(get_context),
) -> None:
    """Update or create tool metadata for an agent.

    Args:
        agent (Agent): Agent.
        new_tool_metadata (AgentToolMetadata): New tool metadata.
        session (DBSessionDep): Database session.
        request (Request): Request object.
        ctx (Context): Context object.
    """

    existing_tools_names = [metadata.tool_name for metadata in agent.tools_metadata]
    if new_tool_metadata.tool_name in existing_tools_names or new_tool_metadata.id:
        await update_agent_tool_metadata(
            agent.id, new_tool_metadata.id, session, new_tool_metadata, ctx
        )
    else:
        create_metadata_req = CreateAgentToolMetadataRequest(
            **new_tool_metadata.model_dump(exclude_none=True)
        )
        create_agent_tool_metadata(session, agent.id, create_metadata_req, ctx)


@router.delete("/{agent_id}", response_model=DeleteAgent)
async def delete_agent(
    agent_id: str,
    session: DBSessionDep,
    ctx: Context = Depends(get_context),
) -> DeleteAgent:
    """
    Delete an agent by ID.

    Args:
        agent_id (str): Agent ID.
        session (DBSessionDep): Database session.
        ctx (Context): Context object.

    Returns:
        DeleteAgent: Empty response.

    Raises:
        HTTPException: If the agent with the given ID is not found.
    """
    user_id = ctx.get_user_id()
    ctx.with_event_type(MetricsMessageType.ASSISTANT_DELETED)
    agent = validate_agent_exists(session, agent_id, user_id)
    agent_schema = Agent.model_validate(agent)
    ctx.with_agent(agent_schema)
    ctx.with_metrics_agent(agent_to_metrics_agent(agent))

    try:
        agent_crud.delete_agent(session, agent_id, user_id)
    except Exception as e:
        raise HTTPException(status_code=500, detail=str(e))

    return DeleteAgent()


# Tool Metadata Endpoints


@router.get("/{agent_id}/tool-metadata", response_model=list[AgentToolMetadataPublic])
async def list_agent_tool_metadata(
    agent_id: str, session: DBSessionDep, ctx: Context = Depends(get_context)
) -> list[AgentToolMetadataPublic]:
    """
    List all agent tool metadata by agent ID.

    Args:
        agent_id (str): Agent ID.
        session (DBSessionDep): Database session.
        ctx (Context): Context object.

    Returns:
        list[AgentToolMetadataPublic]: List of agent tool metadata with no user ID or organization ID.

    Raises:
        HTTPException: If the agent tool metadata retrieval fails.
    """
    user_id = ctx.get_user_id()
    validate_agent_exists(session, agent_id, user_id)

    try:
        return agent_tool_metadata_crud.get_all_agent_tool_metadata_by_agent_id(
            session, agent_id
        )
    except Exception as e:
        raise HTTPException(status_code=500, detail=str(e))


@router.post(
    "/{agent_id}/tool-metadata",
    response_model=AgentToolMetadataPublic,
)
def create_agent_tool_metadata(
    session: DBSessionDep,
    agent_id: str,
    agent_tool_metadata: CreateAgentToolMetadataRequest,
    ctx: Context = Depends(get_context),
) -> AgentToolMetadataPublic:
    """
    Create an agent tool metadata.

    Args:
        session (DBSessionDep): Database session.
        agent_id (str): Agent ID.
        agent_tool_metadata (CreateAgentToolMetadataRequest): Agent tool metadata data.
        ctx (Context): Context object.

    Returns:
        AgentToolMetadata: Created agent tool metadata.

    Raises:
        HTTPException: If the agent tool metadata creation fails.
    """
    user_id = ctx.get_user_id()
    agent = validate_agent_exists(session, agent_id, user_id)
    agent_schema = Agent.model_validate(agent)
    ctx.with_agent(agent_schema)

    agent_tool_metadata_data = AgentToolMetadataModel(
        user_id=user_id,
        agent_id=agent_id,
        tool_name=agent_tool_metadata.tool_name,
        artifacts=agent_tool_metadata.artifacts,
    )

    try:
        created_agent_tool_metadata = (
            agent_tool_metadata_crud.create_agent_tool_metadata(
                session, agent_tool_metadata_data
            )
        )

        metadata_schema = AgentToolMetadata.model_validate(created_agent_tool_metadata)
        ctx.with_agent_tool_metadata(metadata_schema)
    except Exception as e:
        raise_db_error(e, "Tool name", agent_tool_metadata.tool_name)

    return created_agent_tool_metadata


@router.put("/{agent_id}/tool-metadata/{agent_tool_metadata_id}")
async def update_agent_tool_metadata(
    agent_id: str,
    agent_tool_metadata_id: str,
    session: DBSessionDep,
    new_agent_tool_metadata: UpdateAgentToolMetadataRequest,
    ctx: Context = Depends(get_context),
) -> AgentToolMetadata:
    """
    Update an agent tool metadata by ID.

    Args:
        agent_id (str): Agent ID.
        agent_tool_metadata_id (str): Agent tool metadata ID.
        session (DBSessionDep): Database session.
        new_agent_tool_metadata (UpdateAgentToolMetadataRequest): New agent tool metadata data.
        ctx (Context): Context object.

    Returns:
        AgentToolMetadata: Updated agent tool metadata.

    Raises:
        HTTPException: If the agent tool metadata with the given ID is not found.
        HTTPException: If the agent tool metadata update fails.
    """
    user_id = ctx.get_user_id()
    validate_agent_exists(session, agent_id, user_id)

    agent_tool_metadata = validate_agent_tool_metadata_exists(
        session, agent_tool_metadata_id
    )

    try:
        agent_tool_metadata_crud.update_agent_tool_metadata(
            session, agent_tool_metadata, new_agent_tool_metadata
        )
        metadata_schema = AgentToolMetadata.model_validate(agent_tool_metadata)
        ctx.with_agent_tool_metadata(metadata_schema)
    except Exception as e:
        raise_db_error(e, "Tool name", agent_tool_metadata.tool_name)

    return agent_tool_metadata


@router.delete("/{agent_id}/tool-metadata/{agent_tool_metadata_id}")
async def delete_agent_tool_metadata(
    agent_id: str,
    agent_tool_metadata_id: str,
    session: DBSessionDep,
    ctx: Context = Depends(get_context),
) -> DeleteAgentToolMetadata:
    """
    Delete an agent tool metadata by ID.

    Args:
        agent_id (str): Agent ID.
        agent_tool_metadata_id (str): Agent tool metadata ID.
        session (DBSessionDep): Database session.
        ctx (Context): Context object.

    Returns:
        DeleteAgentToolMetadata: Empty response.

    Raises:
        HTTPException: If the agent tool metadata with the given ID is not found.
        HTTPException: If the agent tool metadata deletion fails.
    """
    user_id = ctx.get_user_id()
    validate_agent_exists(session, agent_id, user_id)

    agent_tool_metadata = validate_agent_tool_metadata_exists(
        session, agent_tool_metadata_id
    )

    metadata_schema = AgentToolMetadata.model_validate(agent_tool_metadata)
    ctx.with_agent_tool_metadata(metadata_schema)
    try:
        agent_tool_metadata_crud.delete_agent_tool_metadata_by_id(
            session, agent_tool_metadata_id
        )
    except Exception as e:
        raise HTTPException(status_code=500, detail=str(e))

    return DeleteAgentToolMetadata()


@router.post("/batch_upload_file", response_model=list[UploadFileResponse])
async def batch_upload_file(
    session: DBSessionDep,
    files: list[FastAPIUploadFile] = RequestFile(...),
    ctx: Context = Depends(get_context),
) -> UploadFileResponse:
    user_id = ctx.get_user_id()
    validate_batch_file_size(session, user_id, files)

    uploaded_files = []
    try:
        uploaded_files = await get_file_service().create_agent_files(
            session,
            files,
            user_id,
            ctx,
        )
    except Exception as e:
        raise HTTPException(
            status_code=500, detail=f"Error while uploading agent file(s): {e}."
        )

    return uploaded_files


@router.delete("/{agent_id}/files/{file_id}")
async def delete_file(
    agent_id: str,
    file_id: str,
    session: DBSessionDep,
    ctx: Context = Depends(get_context),
) -> DeleteFileResponse:
    """
    Delete a file by ID.

    Args:
        agent_id (str): Agent ID.
        file_id (str): File ID.
        session (DBSessionDep): Database session.

    Returns:
        DeleteFile: Empty response.

    Raises:
        HTTPException: If the agent with the given ID is not found.
    """
    user_id = ctx.get_user_id()
    _ = validate_agent_exists(session, agent_id)
    validate_file(session, file_id, user_id, agent_id)

    # Delete the File DB object
    get_file_service().delete_agent_file_by_id(session, agent_id, file_id, user_id)

    return DeleteFileResponse()


# Default Agent Router
default_agent_router = APIRouter(
    prefix="/v1/default_agent",
)
default_agent_router.name = RouterName.DEFAULT_AGENT


@default_agent_router.get("/", response_model=GenericResponseMessage)
async def get_default_agent(ctx: Context = Depends(get_context)):
    """Get the default agent - used for logging purposes.

    Args:
        session (DBSessionDep): Database session.
        ctx (Context): Context object.

    Returns:
        GenericResponseMessage: OK message.
    """
    ctx.with_event_type(MetricsMessageType.ASSISTANT_ACCESSED)
    ctx.with_metrics_agent(DEFAULT_METRICS_AGENT)
    return {"message": "OK"}<|MERGE_RESOLUTION|>--- conflicted
+++ resolved
@@ -1,14 +1,10 @@
-<<<<<<< HEAD
+import asyncio
+from typing import Optional
+
 from fastapi import APIRouter, Depends
 from fastapi import File as RequestFile
 from fastapi import HTTPException
 from fastapi import UploadFile as FastAPIUploadFile
-=======
-import asyncio
-from typing import Optional
-
-from fastapi import APIRouter, Depends, HTTPException
->>>>>>> 88a68ad9
 
 from backend.config.routers import RouterName
 from backend.config.settings import Settings
@@ -36,11 +32,8 @@
     UpdateAgentToolMetadataRequest,
 )
 from backend.schemas.context import Context
-<<<<<<< HEAD
+from backend.schemas.deployment import Deployment as DeploymentSchema
 from backend.schemas.file import DeleteFileResponse, UploadFileResponse
-=======
-from backend.schemas.deployment import Deployment as DeploymentSchema
->>>>>>> 88a68ad9
 from backend.schemas.metrics import (
     DEFAULT_METRICS_AGENT,
     GenericResponseMessage,
@@ -119,7 +112,6 @@
                 await update_or_create_tool_metadata(
                     created_agent, tool_metadata, session, ctx
                 )
-<<<<<<< HEAD
 
         # Consolidate agent files into one index in compass
         if (
@@ -144,7 +136,7 @@
             )
             if len(file_ids) > 0:
                 await consolidate_agent_files_in_compass(file_ids, created_agent.id)
-=======
+
         if deployment_db and model_db:
             deployment_config = (
                 agent.deployment_config
@@ -165,7 +157,6 @@
         ctx.with_metrics_agent(agent_to_metrics_agent(agent_schema))
 
         return created_agent
->>>>>>> 88a68ad9
     except Exception as e:
         raise HTTPException(status_code=500, detail=str(e))
 

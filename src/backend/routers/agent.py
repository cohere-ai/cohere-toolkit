--- conflicted
+++ resolved
@@ -3,20 +3,14 @@
 from backend.config.routers import RouterName
 from backend.config.tools import ALL_TOOLS
 from backend.crud import agent as agent_crud
-<<<<<<< HEAD
 from backend.crud import user as user_crud
-=======
 from backend.crud import agent_tool_metadata as agent_tool_metadata_crud
->>>>>>> 3358c764
 from backend.database_models.agent import Agent as AgentModel
 from backend.database_models.agent_tool_metadata import (
     AgentToolMetadata as AgentToolMetadataModel,
 )
 from backend.database_models.database import DBSessionDep
-<<<<<<< HEAD
 from backend.routers.utils import add_agent_to_request_state, add_user_to_request_state
-from backend.schemas.agent import Agent, CreateAgent, DeleteAgent, UpdateAgent
-=======
 from backend.schemas.agent import (
     Agent,
     AgentToolMetadata,
@@ -27,7 +21,6 @@
     UpdateAgent,
     UpdateAgentToolMetadata,
 )
->>>>>>> 3358c764
 from backend.services.auth.utils import get_header_user_id
 from backend.services.request_validators import (
     validate_create_agent_request,
@@ -50,24 +43,7 @@
     ],
 )
 def create_agent(session: DBSessionDep, agent: CreateAgent, request: Request) -> Agent:
-<<<<<<< HEAD
     # add user data into request state for metrics
-=======
-    """
-    Create an agent.
-
-    Args:
-        session (DBSessionDep): Database session.
-        agent (CreateAgent): Agent data.
-        request (Request): Request object.
-
-    Returns:
-        Agent: Created agent.
-
-    Raises:
-        HTTPException: If the agent creation fails.
-    """
->>>>>>> 3358c764
     user_id = get_header_user_id(request)
     add_user_to_request_state(request, session)
     agent_data = AgentModel(
@@ -82,12 +58,8 @@
     )
 
     try:
-<<<<<<< HEAD
-        new_agent = agent_crud.create_agent(session, agent_data)
+        created_agent = agent_crud.create_agent(session, agent_data)
         add_agent_to_request_state(request, new_agent)
-        return new_agent
-=======
-        created_agent = agent_crud.create_agent(session, agent_data)
         if agent.tools_metadata:
             for tool_metadata in agent.tools_metadata:
                 agent_tool_metadata_data = AgentToolMetadataModel(
@@ -101,7 +73,6 @@
                     session, agent_tool_metadata_data
                 )
         return created_agent
->>>>>>> 3358c764
     except Exception as e:
         raise HTTPException(status_code=500, detail=str(e))
 

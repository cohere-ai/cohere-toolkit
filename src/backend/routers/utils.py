--- conflicted
+++ resolved
@@ -42,7 +42,13 @@
         )
 
 
-<<<<<<< HEAD
+def add_agent_tool_metadata_to_request_state(
+    request: Request, agent_tool_metadata: AgentToolMetadata
+):
+    if agent_tool_metadata:
+        request.state.agent_tool_metadata = agent_tool_metadata
+
+
 def get_deployment_model_from_agent(agent: Agent, session: DBSessionDep):
     from backend.crud import deployment as deployment_crud
 
@@ -59,11 +65,4 @@
             ),
             None,
         )
-    return deployment_db, model_db
-=======
-def add_agent_tool_metadata_to_request_state(
-    request: Request, agent_tool_metadata: AgentToolMetadata
-):
-    if agent_tool_metadata:
-        request.state.agent_tool_metadata = agent_tool_metadata
->>>>>>> 16c780be
+    return deployment_db, model_db
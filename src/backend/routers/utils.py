<<<<<<< HEAD
from fastapi import Request

from backend.crud import agent as agent_crud
from backend.crud import deployment as deployment_crud
from backend.crud import tool as tool_crud
from backend.crud import user as user_crud
=======
>>>>>>> e81e377f
from backend.database_models.database import DBSessionDep
from backend.schemas.agent import Agent


def get_deployment_model_from_agent(agent: Agent, session: DBSessionDep):

    model_db = None
    deployment_db = deployment_crud.get_deployment_by_name(session, agent.deployment)
    if not deployment_db:
        deployment_db = deployment_crud.get_deployment(session, agent.deployment)
    if deployment_db:
        model_db = next(
            (
                model
                for model in deployment_db.models
                if model.name == agent.model or model.id == agent.model
            ),
            None,
        )
    return deployment_db, model_db


def get_tools_from_agent(agent: Agent, session: DBSessionDep):

    tools_db = tool_crud.get_available_tools(session)
    tools = []
    if agent.tools:
        for tool in tools_db:
            if tool.name in agent.tools:
                tools.append(tool)
    return tools<|MERGE_RESOLUTION|>--- conflicted
+++ resolved
@@ -1,17 +1,10 @@
-<<<<<<< HEAD
-from fastapi import Request
-
-from backend.crud import agent as agent_crud
-from backend.crud import deployment as deployment_crud
+from backend.database_models.database import DBSessionDep
 from backend.crud import tool as tool_crud
-from backend.crud import user as user_crud
-=======
->>>>>>> e81e377f
-from backend.database_models.database import DBSessionDep
 from backend.schemas.agent import Agent
 
 
 def get_deployment_model_from_agent(agent: Agent, session: DBSessionDep):
+    from backend.crud import deployment as deployment_crud
 
     model_db = None
     deployment_db = deployment_crud.get_deployment_by_name(session, agent.deployment)

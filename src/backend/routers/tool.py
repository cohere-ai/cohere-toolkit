<<<<<<< HEAD
from typing import Optional

=======
>>>>>>> e81e377f
from fastapi import APIRouter, Depends, HTTPException, Request

from backend.config.routers import RouterName
from backend.config.tools import AVAILABLE_TOOLS
from backend.crud import agent as agent_crud
from backend.crud import tool as tool_crud
from backend.database_models.database import DBSessionDep
<<<<<<< HEAD
from backend.schemas.tool import ManagedTool, ToolCreate, ToolDelete, ToolUpdate
from backend.services.auth.utils import get_header_user_id
from backend.services.logger import get_logger
from backend.services.request_validators import (
    validate_create_tool_request,
    validate_update_tool_request,
)

logger = get_logger()
=======
from backend.schemas.context import Context
from backend.schemas.tool import ManagedTool
from backend.services.context import get_context
>>>>>>> e81e377f

router = APIRouter(prefix="/v1/tools")
router.name = RouterName.TOOL


@router.post(
    "",
    response_model=ManagedTool,
    dependencies=[
        Depends(validate_create_tool_request),
    ],
)
def create_tool(tool: ToolCreate, session: DBSessionDep) -> ManagedTool:
    """
    Create a new tool.

    Args:
        model (ToolCreate): Tool data to be created.
        session (DBSessionDep): Database session.

    Returns:
        ManagedTool: Created tool.
    """

    return tool_crud.create_tool(session, tool)


@router.put(
    "/{tool_id}",
    response_model=ManagedTool,
    dependencies=[
        Depends(validate_update_tool_request),
    ],
)
def update_tool(
    tool_id: str, new_tool: ToolUpdate, session: DBSessionDep
) -> ManagedTool:
    """
    Update a tool by ID.

    Args:
        tool_id (str): Tool ID.
        new_tool (ToolUpdate): New tool data.
        session (DBSessionDep): Database session.

    Returns:
        ManagedTool: Updated tool.
    """
    tool = tool_crud.get_tool(session, tool_id)
    return tool_crud.update_tool(session, tool, new_tool)


@router.get("/{tool_id}", response_model=ManagedTool)
def get_tool(tool_id: str, session: DBSessionDep) -> ManagedTool:
    """
    Get a tool by ID.

    Args:
        tool_id (str): Tool ID.
        session (DBSessionDep): Database session.

    Returns:
        ManagedTool: Tool with the given ID.
    """
    tool = tool_crud.get_tool(session, tool_id)
    if not tool:
        raise HTTPException(status_code=404, detail="Model not found")
    return tool


@router.delete("/{tool_id}", response_model=ToolDelete)
def delete_tool(tool_id: str, session: DBSessionDep) -> ToolDelete:
    """
    Delete a tool by ID.

    Args:
        tool_id (str): Tool ID.
        session (DBSessionDep): Database session.

    Returns:
        ManagedTool: Deleted tool.
    """
    tool = tool_crud.get_tool(session, tool_id)
    if not tool:
        raise HTTPException(status_code=404, detail="Tool not found")
    tool_crud.delete_tool(session, tool_id)

    return ToolDelete()


@router.get("", response_model=list[ManagedTool])
def list_tools(
    request: Request,
    session: DBSessionDep,
    agent_id: str | None = None,
<<<<<<< HEAD
    all: bool = False,
=======
    ctx: Context = Depends(get_context),
>>>>>>> e81e377f
) -> list[ManagedTool]:
    """
    List all available tools.

    Args:
<<<<<<< HEAD
        request (Request): Request object.
        session (DBSessionDep): Database session.
        agent_id (str): Agent ID.
        all (bool): Flag to list all tools not only available.

    Returns:
        list[ManagedTool]: List of available tools.
    """
    if not all:
        all_tools = tool_crud.get_available_tools(session)
        if not all_tools:
            all_tools = AVAILABLE_TOOLS.values()
    else:
        all_tools = tool_crud.get_tools(session)
        if not all_tools:
            all_tools = AVAILABLE_TOOLS.values()
    if agent_id:
        # agent_tools = []
=======
        request (Request): The request to validate
        session (DBSessionDep): Database session.
        agent_id (str): Agent ID.
        ctx (Context): Context object.
    Returns:
        list[ManagedTool]: List of available tools.
    """
    user_id = ctx.get_user_id()
    logger = ctx.get_logger()

    all_tools = AVAILABLE_TOOLS.values()

    if agent_id is not None:
        agent_tools = []
>>>>>>> e81e377f
        agent = agent_crud.get_agent_by_id(session, agent_id)

        if not agent:
            raise HTTPException(
                status_code=404,
                detail=f"Agent with ID: {agent_id} not found.",
            )

        if agent.associated_tools:
            all_tools = agent.associated_tools
        # for tool in agent.tools:
        #     agent_tools.append(AVAILABLE_TOOLS[tool])
        # all_tools = agent_tools

    for tool in all_tools:
        if tool.is_available and tool.auth_implementation is not None:
            try:
                tool_auth_service = tool.auth_implementation()

                tool.is_auth_required = tool_auth_service.is_auth_required(
                    session, user_id
                )
                tool.auth_url = tool_auth_service.get_auth_url(user_id)
                tool.token = tool_auth_service.get_token(session, user_id)
            except Exception as e:
                logger.error(event=f"Error while fetching Tool Auth: {str(e)}")

                tool.is_available = False
                tool.error_message = (
                    f"Error while calling Tool Auth implementation {str(e)}"
                )

    return all_tools<|MERGE_RESOLUTION|>--- conflicted
+++ resolved
@@ -1,8 +1,5 @@
-<<<<<<< HEAD
 from typing import Optional
 
-=======
->>>>>>> e81e377f
 from fastapi import APIRouter, Depends, HTTPException, Request
 
 from backend.config.routers import RouterName
@@ -10,21 +7,13 @@
 from backend.crud import agent as agent_crud
 from backend.crud import tool as tool_crud
 from backend.database_models.database import DBSessionDep
-<<<<<<< HEAD
+from backend.schemas.context import Context
+from backend.services.context import get_context
 from backend.schemas.tool import ManagedTool, ToolCreate, ToolDelete, ToolUpdate
-from backend.services.auth.utils import get_header_user_id
-from backend.services.logger import get_logger
 from backend.services.request_validators import (
     validate_create_tool_request,
     validate_update_tool_request,
 )
-
-logger = get_logger()
-=======
-from backend.schemas.context import Context
-from backend.schemas.tool import ManagedTool
-from backend.services.context import get_context
->>>>>>> e81e377f
 
 router = APIRouter(prefix="/v1/tools")
 router.name = RouterName.TOOL
@@ -120,20 +109,17 @@
     request: Request,
     session: DBSessionDep,
     agent_id: str | None = None,
-<<<<<<< HEAD
+    ctx: Context = Depends(get_context),
     all: bool = False,
-=======
-    ctx: Context = Depends(get_context),
->>>>>>> e81e377f
 ) -> list[ManagedTool]:
     """
     List all available tools.
 
     Args:
-<<<<<<< HEAD
         request (Request): Request object.
         session (DBSessionDep): Database session.
         agent_id (str): Agent ID.
+        ctx (Context): Context object.
         all (bool): Flag to list all tools not only available.
 
     Returns:
@@ -148,15 +134,8 @@
         if not all_tools:
             all_tools = AVAILABLE_TOOLS.values()
     if agent_id:
-        # agent_tools = []
-=======
-        request (Request): The request to validate
-        session (DBSessionDep): Database session.
-        agent_id (str): Agent ID.
-        ctx (Context): Context object.
-    Returns:
-        list[ManagedTool]: List of available tools.
-    """
+        agent = agent_crud.get_agent_by_id(session, agent_id)
+
     user_id = ctx.get_user_id()
     logger = ctx.get_logger()
 
@@ -164,7 +143,6 @@
 
     if agent_id is not None:
         agent_tools = []
->>>>>>> e81e377f
         agent = agent_crud.get_agent_by_id(session, agent_id)
 
         if not agent:

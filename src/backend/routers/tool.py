from typing import Optional

from fastapi import APIRouter, HTTPException, Request

from backend.config.routers import RouterName
from backend.config.tools import AVAILABLE_TOOLS
from backend.crud import agent as agent_crud
from backend.database_models.database import DBSessionDep
from backend.schemas.tool import ManagedTool
from backend.services.auth.utils import get_header_user_id

router = APIRouter(prefix="/v1/tools")
router.name = RouterName.TOOL


@router.get("", response_model=list[ManagedTool])
def list_tools(
    request: Request, session: DBSessionDep, agent_id: str | None = None
) -> list[ManagedTool]:
    """
    List all available tools.

    Returns:
        list[ManagedTool]: List of available tools.
    """
    all_tools = AVAILABLE_TOOLS.values()
    if agent_id:
        agent_tools = []
        agent = agent_crud.get_agent_by_id(session, agent_id)

        if not agent:
            raise HTTPException(
                status_code=404,
                detail=f"Agent with ID: {agent_id} not found.",
            )

        for tool in agent.tools:
            agent_tools.append(AVAILABLE_TOOLS[tool])
        all_tools = agent_tools

    user_id = get_header_user_id(request)

    for tool in all_tools:
        if tool.is_available and tool.auth_implementation is not None:
<<<<<<< HEAD
            tool_auth_service = tool.auth_implementation()
            tool.is_auth_required = tool_auth_service.is_auth_required(session, user_id)
            tool.auth_url = tool_auth_service.get_auth_url(user_id)
=======
            tool.is_auth_required = tool.auth_implementation.is_auth_required(
                session, user_id
            )
            tool.auth_url = tool.auth_implementation.get_auth_url(user_id)
            tool.token = tool.auth_implementation.get_token(session, user_id)
>>>>>>> f157ac6e

    return all_tools<|MERGE_RESOLUTION|>--- conflicted
+++ resolved
@@ -42,16 +42,11 @@
 
     for tool in all_tools:
         if tool.is_available and tool.auth_implementation is not None:
-<<<<<<< HEAD
+            # Retrieve Auth Implementation instance
             tool_auth_service = tool.auth_implementation()
+
             tool.is_auth_required = tool_auth_service.is_auth_required(session, user_id)
             tool.auth_url = tool_auth_service.get_auth_url(user_id)
-=======
-            tool.is_auth_required = tool.auth_implementation.is_auth_required(
-                session, user_id
-            )
-            tool.auth_url = tool.auth_implementation.get_auth_url(user_id)
-            tool.token = tool.auth_implementation.get_token(session, user_id)
->>>>>>> f157ac6e
+            tool.token = tool_auth_service.get_token(session, user_id)
 
     return all_tools
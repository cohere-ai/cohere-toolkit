<<<<<<< HEAD
from fastapi import APIRouter, HTTPException, Request
=======
from typing import Optional

from fastapi import APIRouter, Depends, HTTPException, Request
>>>>>>> dffe2b9f

from backend.config.routers import RouterName
from backend.config.tools import AVAILABLE_TOOLS
from backend.crud import agent as agent_crud
from backend.database_models.database import DBSessionDep
from backend.schemas.context import Context
from backend.schemas.tool import ManagedTool
from backend.services.context import get_context
from backend.services.logger.utils import get_logger

logger = get_logger()

router = APIRouter(prefix="/v1/tools")
router.name = RouterName.TOOL


@router.get("", response_model=list[ManagedTool])
def list_tools(
    request: Request,
    session: DBSessionDep,
    agent_id: str | None = None,
    ctx: Context = Depends(get_context),
) -> list[ManagedTool]:
    """
    List all available tools.

    Args:
        request (Request): The request to validate
        session (DBSessionDep): Database session.
        agent_id (str): Agent ID.
        ctx (Context): Context object.
    Returns:
        list[ManagedTool]: List of available tools.
    """
    user_id = ctx.get_user_id()

    all_tools = AVAILABLE_TOOLS.values()
    if agent_id:
        agent_tools = []
        agent = agent_crud.get_agent_by_id(session, agent_id)

        if not agent:
            raise HTTPException(
                status_code=404,
                detail=f"Agent with ID: {agent_id} not found.",
            )

        for tool in agent.tools:
            agent_tools.append(AVAILABLE_TOOLS[tool])
        all_tools = agent_tools

    for tool in all_tools:
        if tool.is_available and tool.auth_implementation is not None:
            try:
                tool_auth_service = tool.auth_implementation()

                tool.is_auth_required = tool_auth_service.is_auth_required(
                    session, user_id
                )
                tool.auth_url = tool_auth_service.get_auth_url(user_id)
                tool.token = tool_auth_service.get_token(session, user_id)
            except Exception as e:
<<<<<<< HEAD
                logger.error(f"Error while fetching Tool Auth: {str(e)}")

                tool.is_available = False
                tool.error_message = (
                    f"Error while calling Tool Auth implementation {str(e)}"
                )
=======
                logger.error(event=f"[Tools] Error fetching Tool Auth: {str(e)}")
>>>>>>> dffe2b9f

    return all_tools<|MERGE_RESOLUTION|>--- conflicted
+++ resolved
@@ -1,10 +1,4 @@
-<<<<<<< HEAD
-from fastapi import APIRouter, HTTPException, Request
-=======
-from typing import Optional
-
 from fastapi import APIRouter, Depends, HTTPException, Request
->>>>>>> dffe2b9f
 
 from backend.config.routers import RouterName
 from backend.config.tools import AVAILABLE_TOOLS
@@ -67,15 +61,11 @@
                 tool.auth_url = tool_auth_service.get_auth_url(user_id)
                 tool.token = tool_auth_service.get_token(session, user_id)
             except Exception as e:
-<<<<<<< HEAD
                 logger.error(f"Error while fetching Tool Auth: {str(e)}")
 
                 tool.is_available = False
                 tool.error_message = (
                     f"Error while calling Tool Auth implementation {str(e)}"
                 )
-=======
-                logger.error(event=f"[Tools] Error fetching Tool Auth: {str(e)}")
->>>>>>> dffe2b9f
 
     return all_tools
--- conflicted
+++ resolved
@@ -45,8 +45,6 @@
 google-auth-httplib2="^0.2.0"
 google-api-python-client="^2.133.0"
 openpyxl = "^3.1.5"
-<<<<<<< HEAD
-=======
 
 # compass dependencies. to be removed
 # once compass is OSS
@@ -61,7 +59,6 @@
 requests = ">=2.25.0,<3.0.0"
 tenacity = "8.2.3"
 tqdm = ">=4.42.1"
->>>>>>> f157ac6e
 
 [tool.poetry.group.dev]
 optional = true

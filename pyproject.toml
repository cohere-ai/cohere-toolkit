--- conflicted
+++ resolved
@@ -45,17 +45,14 @@
 google-auth-httplib2 = "^0.2.0"
 google-api-python-client = "^2.133.0"
 openpyxl = "^3.1.5"
-<<<<<<< HEAD
 celery = {version = "^5.4.0", extras = ["gevent"]}
 redis = "^5.0.7"
 watchdog = "^4.0.1"
-=======
 python-docx = "^1.1.2"
 python-calamine = "^0.2.3"
+structlog = "^24.4.0"
 
 # Compass dependencies - To be removed once Compass is OSS
-structlog = "^24.4.0"
->>>>>>> dffe2b9f
 [tool.poetry.group.compass]
 optional = false
 

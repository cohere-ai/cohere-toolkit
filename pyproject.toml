[tool.poetry]
name = "backend"
version = "0.1.0"
description = "Cohere Application Toolkit"
authors = ["Cohere"]
license = "MIT"
readme = "README.md"

[tool.poetry.dependencies]
python = "~3.11"
fastapi = "^0.109.2"
uvicorn = {extras = ["standard"], version = "^0.27.1"}
sqlalchemy = "^2.0.26"
pydantic = "^2.6.4"
langchain = "0.1.16"
wikipedia = "^1.4.0"
python-dotenv = "^1.0.1"
pytest-dotenv = "^0.5.2"
alembic = "^1.13.1"
psycopg2 = "^2.9.9"
psycopg2-binary = "^2.9.9"
python-multipart = "^0.0.9"
sse-starlette = "^2.0.0"
boto3 = "^1.0.0"
httpx = "^0.27.0"
chromadb = "^0.4.16"
cohere = "^5.5.7"
llama-index = "^0.10.11"
inquirer = "^3.2.4"
langchain-community = "^0.0.32"
langchain-cohere = "^0.1.1"
langchain-experimental = "^0.0.56"
py-expression-eval = "^0.3.14"
tavily-python = "^0.3.3"
arxiv = "^2.1.0"
xmltodict = "^0.13.0"
authlib = "^1.3.0"
itsdangerous = "^2.2.0"
bcrypt = "^4.1.2"
pypdf = "^4.2.0"
pyjwt = "^2.8.0"
pydantic-settings = "^2.3.1"
transformers = "^4.41.2"
beautifulsoup4 = "^4.12.3"
google_auth_oauthlib ="^1.2.0"
google-auth-httplib2="^0.2.0"
google-api-python-client="^2.133.0"
openpyxl = "^3.1.5"
<<<<<<< HEAD
=======

# compass dependencies. to be removed
# once compass is OSS
[tool.poetry.group.compass]
optional = false

[tool.poetry.group.compass.dependencies]
fsspec = "2024.2.0"
joblib = "*"
pydantic = ">=2.6.3"
python = ">=3.9,<3.12"
requests = ">=2.25.0,<3.0.0"
tenacity = "8.2.3"
tqdm = ">=4.42.1"
>>>>>>> 73e4f060

[tool.poetry.group.dev]
optional = true

[tool.poetry.group.dev.dependencies]
pytest = "^7.1.2"
pytest-env = "^1.1.3"
pytest-cov = "^5.0.0"
factory-boy = "^3.3.0"
freezegun = "^1.5.1"
pre-commit = "^2.20.0"
ruff = "^0.0.94"
isort = "^5.12.0"
black = "24.3.0"
pytest-asyncio = "^0.23.7"

[tool.poetry.group.setup]
optional = true

[tool.poetry.group.setup.dependencies]
python = "~3.11"
inquirer = "3.2.4"
python-dotenv = "1.0.1"
cohere = "^5.0.2"
sqlalchemy = "^2.0.26"
fastapi = "^0.109.2"
psycopg2 = "^2.9.9"
boto3 = "^1.0.0"
py-expression-eval = "^0.3.14"
langchain = "0.1.16"
langchain-cohere = "^0.1.1"
tavily-python = "^0.3.3"

[tool.poetry.group.community]
optional = true

[tool.poetry.group.community.dependencies]
wolframalpha = "^5.0.0"
torch = "^2.3.0"

[tool.poetry.group.local-model]
optional = true

[tool.poetry.group.local-model.dependencies]
llama-cpp-python = "^0.2.67"

[build-system]
requires = ["poetry-core"]
build-backend = "poetry.core.masonry.api"

[tool.isort]
profile = "black"<|MERGE_RESOLUTION|>--- conflicted
+++ resolved
@@ -46,8 +46,6 @@
 google-auth-httplib2="^0.2.0"
 google-api-python-client="^2.133.0"
 openpyxl = "^3.1.5"
-<<<<<<< HEAD
-=======
 
 # compass dependencies. to be removed
 # once compass is OSS
@@ -62,7 +60,6 @@
 requests = ">=2.25.0,<3.0.0"
 tenacity = "8.2.3"
 tqdm = ">=4.42.1"
->>>>>>> 73e4f060
 
 [tool.poetry.group.dev]
 optional = true

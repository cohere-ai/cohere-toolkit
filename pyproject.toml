--- conflicted
+++ resolved
@@ -45,13 +45,9 @@
 google-auth-httplib2 = "^0.2.0"
 google-api-python-client = "^2.133.0"
 openpyxl = "^3.1.5"
-<<<<<<< HEAD
 celery = {version = "^5.4.0", extras = ["gevent"]}
-redis = "^5.0.7"
 watchdog = "^4.0.1"
-=======
 redis = {extras = ["hiredis"], version = "^5.0.7"}
->>>>>>> b28c37ac
 python-docx = "^1.1.2"
 python-calamine = "^0.2.3"
 structlog = "^24.4.0"

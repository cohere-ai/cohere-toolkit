.PHONY: dev
dev:
	make -j 2 watch up

.PHONY: watch
watch:
	@docker compose watch --no-up

.PHONY: up
up:
	@docker compose up --build

.PHONY: down
down:
	@docker compose down

.PHONY: run-unit-tests
run-unit-tests:
	docker compose run --build backend poetry run pytest src/backend/tests/unit/$(file)

.PHONY: run-community-tests
run-community-tests:
	docker compose run --build backend poetry run pytest src/community/tests/$(file)

.PHONY: run-integration-tests
run-integration-tests:
	docker compose run --build backend poetry run pytest src/backend/tests/integration/$(file)

run-tests: run-unit-tests

.PHONY: attach
attach: 
	@docker attach cohere-toolkit-backend-1
logs: 
	@docker compose logs -f backend

.PHONY: exec-backend
exec-backend:
	docker exec -ti cohere-toolkit-backend-1 bash 

.PHONY: exec-db
exec-db:
	docker exec -ti cohere-toolkit-db-1 bash

.PHONY: migration
migration:
	docker compose run --build backend alembic -c src/backend/alembic.ini revision --autogenerate

.PHONY: migrate
migrate:
	docker compose run --build backend alembic -c src/backend/alembic.ini upgrade head

.PHONY: downgrade
downgrade:
	docker compose run --build backend alembic -c src/backend/alembic.ini downgrade -1

.PHONY: reset-db
reset-db:
	docker compose down
	docker volume rm cohere_toolkit_db

.PHONY: setup
setup:
	poetry install --with setup --verbose
	poetry run python3 src/backend/cli/main.py

.PHONY: setup-use-community
setup-use-community:
	poetry install --with setup,community --verbose
	poetry run python3 src/backend/cli/main.py --use-community

.PHONY: win-setup
win-setup:
	poetry install --with setup --verbose
	poetry run python src/backend/cli/main.py

.PHONY: lint
lint:
	poetry run autoflake --in-place --recursive --ignore-init-module-imports .
	poetry run black .
	poetry run isort .

.PHONY: first-run
first-run:
	make setup
	make migrate
	make dev

.PHONY: win-first-run
win-first-run:
	make win-setup
	make migrate
	make dev
<<<<<<< HEAD

.PHONY: format-web
format-web: 
	cd src/interfaces/coral_web && npm run format:write

.PHONY: generate-client-web
generate-client-web:
	cd src/interfaces/coral_web && npm run generate:client && npm run format:write

.PHONY: install-web
install-web: 
=======
format-web:
	cd src/interfaces/coral_web && npm run format:write
generate-client-web:
	cd src/interfaces/coral_web && npm run generate:client && npm run format:write
install-web:
>>>>>>> 3d625e0a
	cd src/interfaces/coral_web && npm install

.PHONY: build-web
build-web:
	cd src/interfaces/coral_web && npm run build<|MERGE_RESOLUTION|>--- conflicted
+++ resolved
@@ -91,10 +91,9 @@
 	make win-setup
 	make migrate
 	make dev
-<<<<<<< HEAD
 
 .PHONY: format-web
-format-web: 
+format-web:
 	cd src/interfaces/coral_web && npm run format:write
 
 .PHONY: generate-client-web
@@ -102,14 +101,7 @@
 	cd src/interfaces/coral_web && npm run generate:client && npm run format:write
 
 .PHONY: install-web
-install-web: 
-=======
-format-web:
-	cd src/interfaces/coral_web && npm run format:write
-generate-client-web:
-	cd src/interfaces/coral_web && npm run generate:client && npm run format:write
 install-web:
->>>>>>> 3d625e0a
 	cd src/interfaces/coral_web && npm install
 
 .PHONY: build-web

# ------------------ BACKEND ------------------
# Build & Run
.PHONY: dev
dev:
	make -j 2 watch up

.PHONY: watch
watch:
	@docker compose watch --no-up

.PHONY: up
up:
	@docker compose up --build

.PHONY: down
down:
	@docker compose down

.PHONY: attach
attach: 
	@docker attach cohere-toolkit-backend-1

.PHONY: logs
logs: 
	@@docker compose logs --follow --tail 100 $(service)

.PHONY: exec-backend
exec-backend:
	docker exec -ti cohere-toolkit-backend-1 bash 

.PHONY: exec-db
exec-db:
	docker exec -ti cohere-toolkit-db-1 bash

.PHONY: exec-terrarium
exec-terrarium:
	docker exec -ti -u root cohere-toolkit-terrarium-1 /bin/sh

# Testing & Linting
.PHONY: run-unit-tests
run-unit-tests:
	poetry run pytest src/backend/tests/unit/$(file) --cov=src/backend --cov-report=xml

.PHONY: run-community-tests
run-community-tests:
	poetry run pytest src/community/tests/$(file) --cov=src/community --cov-report=xml

.PHONY: run-integration-tests
run-integration-tests:
	docker compose run --rm --build backend poetry run pytest -c src/backend/pytest_integration.ini src/backend/tests/integration/$(file)

.PHONY: test-db
test-db:
	docker compose stop test_db
	docker compose rm -f test_db
	docker compose up test_db -d

.PHONY: typecheck
typecheck:
	poetry run pyright

.PHONY: lint
lint:
	poetry run ruff check

.PHONY: lint-fix
lint-fix:
	poetry run ruff check --fix

# Database management
.PHONY: migration
migration:
	docker compose run --build backend alembic -c src/backend/alembic.ini revision --autogenerate -m "$(message)"

.PHONY: migrate
migrate:
	docker compose run --build backend alembic -c src/backend/alembic.ini upgrade head

.PHONY: downgrade
downgrade:
	docker compose run --build backend alembic -c src/backend/alembic.ini downgrade -1

.PHONY: reset-db
reset-db:
	docker compose down
	docker volume rm cohere_toolkit_db

# Setup 
.PHONY: install
install:
	poetry install --verbose --with dev

.PHONY: setup
setup:
	poetry install --with setup,dev --verbose
	poetry run python3 src/backend/cli/main.py

.PHONY: setup-use-community
setup-use-community:
	poetry install --with setup,community --verbose
	poetry run python3 src/backend/cli/main.py --use-community

.PHONY: win-setup
win-setup:
	poetry install --with setup --verbose
	poetry run python src/backend/cli/main.py

.PHONY: first-run
first-run:
	make setup
	make migrate
	make dev

.PHONY: win-first-run
win-first-run:
	make win-setup
	make migrate
	make dev

# ------------------ FRONTEND ------------------
# Assistants Web
.PHONY: format-web
format-web:
	cd src/interfaces/assistants_web && npm run format:write

.PHONY: generate-client-web
generate-client-web:
	cd src/interfaces/assistants_web && npm run generate:client && npm run format:write

.PHONY: install-web
install-web:
	cd src/interfaces/assistants_web && npm install

.PHONY: build-web
build-web:
	cd src/interfaces/assistants_web && npm run build

# Coral Web
.PHONY: format-coral
format-coral:
	cd src/interfaces/coral_web && npm run format:write

.PHONY: generate-client-coral
generate-client-coral:
	cd src/interfaces/coral_web && npm run generate:client && npm run format:write

.PHONY: install-coral
install-coral:
	cd src/interfaces/coral_web && npm install

<<<<<<< HEAD
.PHONY: build-coral
build-coral:
	cd src/interfaces/coral_web && npm run build
=======
.PHONY: dev-sync-down
dev-sync-down:
	@docker compose down sync_worker sync_publisher flower

.PHONY: vscode-debug
vscode-debug:
	@DEBUGGER_IDE=vscode docker compose -f docker-compose.debug.yml up --build

.PHONY: pycharm-debug
pycharm-debug:
	@DEBUGGER_IDE=pycharm docker compose -f docker-compose.debug.yml up --build


>>>>>>> a5892ca1
<|MERGE_RESOLUTION|>--- conflicted
+++ resolved
@@ -148,22 +148,15 @@
 install-coral:
 	cd src/interfaces/coral_web && npm install
 
-<<<<<<< HEAD
 .PHONY: build-coral
 build-coral:
 	cd src/interfaces/coral_web && npm run build
-=======
-.PHONY: dev-sync-down
-dev-sync-down:
-	@docker compose down sync_worker sync_publisher flower
 
+# Debugging
 .PHONY: vscode-debug
 vscode-debug:
 	@DEBUGGER_IDE=vscode docker compose -f docker-compose.debug.yml up --build
 
 .PHONY: pycharm-debug
 pycharm-debug:
-	@DEBUGGER_IDE=pycharm docker compose -f docker-compose.debug.yml up --build
-
-
->>>>>>> a5892ca1
+	@DEBUGGER_IDE=pycharm docker compose -f docker-compose.debug.yml up --build